--- conflicted
+++ resolved
@@ -23,11 +23,6 @@
           force=False,
           channels=None,
           docker_builder=None,
-<<<<<<< HEAD
-          mulled_images=None,
-=======
-          disable_travis_env_vars=False,
->>>>>>> 3e804c0b
     ):
     """
     Build a single recipe for a single env
@@ -60,16 +55,6 @@
     docker_builder : docker_utils.RecipeBuilder object
         Use this docker builder to build the recipe, copying over the built
         recipe to the host's conda-bld directory.
-
-<<<<<<< HEAD
-    mulled_images : list
-        If mulled_test == True, the name of the mulled docker image will be
-        appended to this list.
-=======
-    disable_travis_env_vars : bool
-        By default, any env vars starting with TRAVIS are sent to the Docker
-        container. Use this to disable that behavior.
->>>>>>> 3e804c0b
     """
 
     # Clean provided env and exisiting os.environ to only allow whitelisted env
@@ -126,12 +111,8 @@
             with utils.sandboxed_env(_env):
                 cmd = CONDA_BUILD_CMD + build_args + channel_args + [recipe]
                 logger.debug('command: %s', cmd)
-<<<<<<< HEAD
-                p = utils.run(cmd, env=_env)
-=======
                 with utils.Progress():
                     p = utils.run(cmd, env=os.environ)
->>>>>>> 3e804c0b
 
             build_success = True
 
@@ -142,13 +123,8 @@
 
     except (docker_utils.DockerCalledProcessError, sp.CalledProcessError) as e:
             logger.error(
-<<<<<<< HEAD
-                'BUILD FAILED %s, %s', recipe, utils.envstr(_env))
-            return False
-=======
                 'BUILD FAILED %s, %s', recipe, utils.envstr(env))
             return BuildResult(False, None)
->>>>>>> 3e804c0b
 
     if not mulled_test:
         return BuildResult(True, None)
