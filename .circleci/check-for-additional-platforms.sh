--- conflicted
+++ resolved
@@ -26,13 +26,8 @@
     # variable setting with {% %} and remove variable use with {{ }}.
     additional_platforms=$(cat $file \
     | sed -E 's/(.*)\{%(.*)%\}(.*)/# \1\2\3/g' \
-<<<<<<< HEAD
-    | sed -E 's/(.*)\{\{(.*)\}\}(.*)/\1\2\3/g' \
+    | tr -d '{{' | tr -d '}}' \
     | ${HOME}/bin/yq '.extra.additional-platforms[]')
-=======
-    | tr -d '{{' | tr -d '}}' \
-    | yq '.extra.additional-platforms[]')
->>>>>>> 7a724b84
     # Check if any additional platforms match this job
     for additional_platform in $additional_platforms; do
     if [ "${CIRCLE_JOB}" = "${job_name}-${additional_platform}" ]
