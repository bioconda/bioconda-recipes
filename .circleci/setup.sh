#!/bin/bash
set -e
[[ -z $WORKSPACE ]] && WORKSPACE=`pwd`
[[ -z $BOOTSTRAP ]] && BOOTSTRAP=false
[[ -z $BASH_ENV ]] && BASH_ENV=`mktemp`
[[ -z $USE_DOCKER ]] && USE_DOCKER=true

set -u

# Common definitions from latest bioconda-utils master have to be downloaded before setup.sh is executed.
# This file can be used to set BIOCONDA_UTILS_TAG and MINICONDA_VER.
source .circleci/common.sh

# Set path
echo "export PATH=\"$WORKSPACE/miniconda/bin:$PATH\"" >> $BASH_ENV
source $BASH_ENV

# Make sure the CircleCI config is up to date.
# add upstream as some semi-randomly named temporary remote to diff against
UPSTREAM_REMOTE=__upstream__$(mktemp -u XXXXXXXXXX)
git remote add -t master $UPSTREAM_REMOTE https://github.com/bioconda/bioconda-recipes.git
git fetch $UPSTREAM_REMOTE
if ! git diff --quiet HEAD...$UPSTREAM_REMOTE/master -- .circleci/; then
    echo 'Your bioconda-recipes CI configuration is out of date.'
    echo 'Please update it to the latest version of the upstream master branch.'
    echo ''
    echo 'Have @BiocondaBot attempt to fix this by creating a comment on your PR:'
    echo ''
    echo '   @BiocondaBot update'
    echo ''
    echo 'Once the update commit has been created, update your local copy of'
    echo 'your branch:'
    echo ''
    echo '  git pull'
    echo ''
    echo ''
    echo 'You can also fix this manually, e.g., by running:'
    echo '  git fetch https://github.com/bioconda/bioconda-recipes.git master'
    echo '  git merge FETCH_HEAD'
    echo ''
    exit 1
fi
git remote remove $UPSTREAM_REMOTE


if ! type bioconda-utils 2> /dev/null || [[ $BOOTSTRAP == "true" ]]; then
    echo "Setting up bioconda-utils..."

    # setup conda and bioconda-utils if not loaded from cache
    mkdir -p $WORKSPACE

    # step 1: download and install miniconda
    if [[ $OSTYPE == darwin* ]]; then
        tag="MacOSX"
    elif [[ $OSTYPE == linux* ]]; then
        tag="Linux"
    else
        echo "Unsupported OS: $OSTYPE"
        exit 1
    fi
    curl -L -o miniconda.sh https://repo.continuum.io/miniconda/Miniconda3-$MINICONDA_VER-$tag-x86_64.sh
    bash miniconda.sh -b -p $WORKSPACE/miniconda

    # step 2: setup channels
    $WORKSPACE/miniconda/bin/conda config --system --add channels defaults
    $WORKSPACE/miniconda/bin/conda config --system --add channels bioconda
    $WORKSPACE/miniconda/bin/conda config --system --add channels conda-forge

    # step 3: install bioconda-utils
    $WORKSPACE/miniconda/bin/conda install -y git pip --file https://raw.githubusercontent.com/bioconda/bioconda-utils/$BIOCONDA_UTILS_TAG/bioconda_utils/bioconda_utils-requirements.txt
    $WORKSPACE/miniconda/bin/pip install git+https://github.com/bioconda/bioconda-utils.git@$BIOCONDA_UTILS_TAG

<<<<<<< HEAD
    if [[ $OSTYPE == darwin* ]]; then
        # Pinned to 2.5.3 to make sure we don't get unexpected changes.
        conda install -y conda-forge-ci-setup=2.5.3
        # "CONFIG=" to avoid
        # https://github.com/conda-forge/conda-forge-ci-setup-feedstock/blob/a1026adb523b6562c16329170e7e304a25ed4033/recipe/run_conda_forge_build_setup_osx#L37-L50
        # which we don't need/use.
=======
    # step 3.1: download SDK and setup sysroot on macOS
    #  primarily, run_conda_forge_build_setup does the following:
    #   - download/setup SDK:
    #     https://github.com/conda-forge/conda-forge-ci-setup-feedstock/blob/a1026adb523b6562c16329170e7e304a25ed4033/recipe/run_conda_forge_build_setup_osx#L21-L26
    #   - add activation script to set MACOSX_DEPLOYMENT_TARGET and CONDA_BUILD_SYSROOT:
    #     https://github.com/conda-forge/conda-forge-ci-setup-feedstock/blob/a1026adb523b6562c16329170e7e304a25ed4033/recipe/run_conda_forge_build_setup_osx#L60-L63
    if [[ $OSTYPE == darwin* ]]; then
        # Pinned to 2.5.3 to make sure we don't get unexpected changes.
        conda install -y conda-forge-ci-setup=2.5.3
        # use "CONFIG=" to avoid writing ./.ci_support/${CONFIG}.yaml which we don't need/use.
>>>>>>> 93157b72
        CONFIG= OSX_FORCE_SDK_DOWNLOAD=1 run_conda_forge_build_setup
    fi

    # step 4: configure local channel
    mkdir -p $WORKSPACE/miniconda/conda-bld/{noarch,linux-64,osx-64}
    $WORKSPACE/miniconda/bin/conda index $WORKSPACE/miniconda/conda-bld
    $WORKSPACE/miniconda/bin/conda config --system --add channels file://$WORKSPACE/miniconda/conda-bld

    # step 5: cleanup
    $WORKSPACE/miniconda/bin/conda clean -y --all
    rm miniconda.sh
fi

# Fetch the master branch for comparison (this can fail locally, if git remote 
# is configured via ssh and this is executed in a container).
if [[ $BOOTSTRAP != "true" ]]; then
    git fetch origin +master:master || true
fi<|MERGE_RESOLUTION|>--- conflicted
+++ resolved
@@ -70,14 +70,6 @@
     $WORKSPACE/miniconda/bin/conda install -y git pip --file https://raw.githubusercontent.com/bioconda/bioconda-utils/$BIOCONDA_UTILS_TAG/bioconda_utils/bioconda_utils-requirements.txt
     $WORKSPACE/miniconda/bin/pip install git+https://github.com/bioconda/bioconda-utils.git@$BIOCONDA_UTILS_TAG
 
-<<<<<<< HEAD
-    if [[ $OSTYPE == darwin* ]]; then
-        # Pinned to 2.5.3 to make sure we don't get unexpected changes.
-        conda install -y conda-forge-ci-setup=2.5.3
-        # "CONFIG=" to avoid
-        # https://github.com/conda-forge/conda-forge-ci-setup-feedstock/blob/a1026adb523b6562c16329170e7e304a25ed4033/recipe/run_conda_forge_build_setup_osx#L37-L50
-        # which we don't need/use.
-=======
     # step 3.1: download SDK and setup sysroot on macOS
     #  primarily, run_conda_forge_build_setup does the following:
     #   - download/setup SDK:
@@ -88,7 +80,6 @@
         # Pinned to 2.5.3 to make sure we don't get unexpected changes.
         conda install -y conda-forge-ci-setup=2.5.3
         # use "CONFIG=" to avoid writing ./.ci_support/${CONFIG}.yaml which we don't need/use.
->>>>>>> 93157b72
         CONFIG= OSX_FORCE_SDK_DOWNLOAD=1 run_conda_forge_build_setup
     fi
 
