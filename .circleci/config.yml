--- conflicted
+++ resolved
@@ -107,14 +107,7 @@
             jq_arch=$(uname -m)
             [[ $jq_arch = "aarch64" ]] && jq_arch="arm64"
             wget https://github.com/jqlang/jq/releases/download/jq-1.7/jq-${jq_platform}-${jq_arch} -q -O jq && chmod +x jq
-<<<<<<< HEAD
             SOURCE_BRANCH=$( curl -s https://api.github.com/repos/bioconda/bioconda-recipes/pulls/$CIRCLE_PR_NUMBER | ./jq -r '.head.sha' )
-=======
-            SOURCE_BRANCH=$( curl -s https://api.github.com/repos/bioconda/bioconda-recipes/pulls/45985 | ./jq -r '.head.ref' )
-
-            git fetch
-
->>>>>>> 6fed3adb
             ./.circleci/check-for-additional-platforms.sh "${CIRCLE_BRANCH} ${SOURCE_BRANCH}" "build_and_upload"
 
       - run:
