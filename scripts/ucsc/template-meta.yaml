{{% set package = "{package}" %}}
{{% set program = "{program}" %}}
{{% set version = "{version}" %}}
{{% set sha256 = "{sha256}" %}}

package:
  name: "{{{{ package }}}}"
  version: "{{{{ version }}}}"

source:
  url: "http://hgdownload.cse.ucsc.edu/admin/exe/userApps.v{{{{ version }}}}.src.tgz"
  fn: "userApps.v{{{{ version }}}}.src.tgz"
  sha256: "{{{{ sha256 }}}}"
  patches:
    - "include.patch"

build:
  number: 0

requirements:
  build:
<<<<<<< HEAD
    - gcc                                                       # [linux]
    - libpng                                                    # [linux]
    - libuuid                                                   # [linux]
    - mysql-connector-c                                         # [linux]
    - openssl                                                   # [linux]
    - zlib {{CONDA_ZLIB}}*                                      # [linux]

  run:
    - libgcc                                                    # [linux]
    - libpng                                                    # [linux]
    - libuuid                                                   # [linux]
    - mysql-connector-c                                         # [linux]
    - openssl                                                   # [linux]
    - zlib {{CONDA_ZLIB}}*                                      # [linux]
=======
    - gcc                                                       # [not osx]
    - llvm                                                      # [osx]
    - libpng
    - libuuid
    - mysql-connector-c
    - openssl
    - zlib {{{{ CONDA_ZLIB }}}}*

  run:
    - libgcc                                                    # [not osx]
    - libpng
    - libuuid
    - mysql-connector-c
    - openssl
    - zlib {{{{ CONDA_ZLIB }}}}*
>>>>>>> 2e275837

test:
  commands:
    # just check for existence, because the individual packages have no unified behavior
    - which {{{{ program }}}}

about:
  home: "http://hgdownload.cse.ucsc.edu/admin/exe/"
  license: "varies; see http://genome.ucsc.edu/license"
  summary: "{summary}"<|MERGE_RESOLUTION|>--- conflicted
+++ resolved
@@ -19,22 +19,6 @@
 
 requirements:
   build:
-<<<<<<< HEAD
-    - gcc                                                       # [linux]
-    - libpng                                                    # [linux]
-    - libuuid                                                   # [linux]
-    - mysql-connector-c                                         # [linux]
-    - openssl                                                   # [linux]
-    - zlib {{CONDA_ZLIB}}*                                      # [linux]
-
-  run:
-    - libgcc                                                    # [linux]
-    - libpng                                                    # [linux]
-    - libuuid                                                   # [linux]
-    - mysql-connector-c                                         # [linux]
-    - openssl                                                   # [linux]
-    - zlib {{CONDA_ZLIB}}*                                      # [linux]
-=======
     - gcc                                                       # [not osx]
     - llvm                                                      # [osx]
     - libpng
@@ -50,7 +34,6 @@
     - mysql-connector-c
     - openssl
     - zlib {{{{ CONDA_ZLIB }}}}*
->>>>>>> 2e275837
 
 test:
   commands:
