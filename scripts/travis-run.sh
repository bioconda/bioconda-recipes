#!/bin/bash
set -euo pipefail

<<<<<<< HEAD
# determine recipes to build
if [[ $TRAVIS == "false" ]]
then
=======
if [[ $TRAVIS_BRANCH != "master" && $TRAVIS_PULL_REQUEST == "false" && $TRAVIS_REPO_SLUG == "bioconda/bioconda-recipes" ]]
then
    echo ""
    echo "Tests are skipped for pushes to the main bioconda-recipes repo."
    echo "If you have opened a pull request, please see the full tests for that PR."
    echo "See https://bioconda.github.io/build-system.html for details"
    echo ""
    exit 0
fi

# determine recipes to build
if [[ $TRAVIS == "false" ]]
then
>>>>>>> ddc04e2a
    RANGE_ARG="--git-range master HEAD"
else
    RANGE="$TRAVIS_BRANCH HEAD"
    if [ $TRAVIS_PULL_REQUEST == "false" ]
    then
        RANGE="${TRAVIS_COMMIT_RANGE/.../ }"
    fi

    RANGE_ARG=""
    set +e
    git diff --exit-code --name-only $RANGE scripts/env_matrix.yml
    ENV_CHANGE=$?
    set -e
    if [ $ENV_CHANGE -eq 1 ] || [ $TRAVIS_EVENT_TYPE == "cron" ]
    then
        # case 1: env matrix changed or this is a cron job. In this case
        # consider all recipes.
        echo "considering all recipes because either env matrix was changed or build is triggered via cron"
    else
        # case 2: consider only recipes that (a) changed since the last build
        # on master, or (b) changed in this pull request compared to the target
        # branch.
        RANGE_ARG="--git-range $RANGE"
    fi
fi

export PATH=/anaconda/bin:$PATH

if [[ $TRAVIS_BRANCH = "master" && "$TRAVIS_PULL_REQUEST" = "false" ]]
then
   echo "Create Container push commands file: ${TRAVIS_BUILD_DIR}/container_push_commands.sh"
   export CONTAINER_PUSH_COMMANDS_PATH=${TRAVIS_BUILD_DIR}/container_push_commands.sh
   touch $CONTAINER_PUSH_COMMANDS_PATH
fi

if [[ $TRAVIS_OS_NAME = "linux" ]]
then
    USE_DOCKER="--docker"
else
    USE_DOCKER=""
fi

PUSH_STATUS=""
COMMIT_ARG=""
if [[ $TRAVIS = "true" ]]
then
    PUSH_STATUS='--push-status'
    COMMIT_ARG="--commit $TRAVIS_COMMIT"
fi
set -x
bioconda-utils lint recipes config.yml \
    $RANGE_ARG \
    --cache .cache
set +x

set -x; bioconda-utils build recipes config.yml $USE_DOCKER $BIOCONDA_UTILS_ARGS $RANGE_ARG; set +x;


if [[ $TRAVIS_OS_NAME = "linux" ]]
then
    if [[ $TRAVIS_BRANCH = "master" && "$TRAVIS_PULL_REQUEST" = "false" ]]
    then
        echo "Push containers to quay.io"
        cat $CONTAINER_PUSH_COMMANDS_PATH
        bash $CONTAINER_PUSH_COMMANDS_PATH
    fi
fi<|MERGE_RESOLUTION|>--- conflicted
+++ resolved
@@ -1,11 +1,6 @@
 #!/bin/bash
 set -euo pipefail
 
-<<<<<<< HEAD
-# determine recipes to build
-if [[ $TRAVIS == "false" ]]
-then
-=======
 if [[ $TRAVIS_BRANCH != "master" && $TRAVIS_PULL_REQUEST == "false" && $TRAVIS_REPO_SLUG == "bioconda/bioconda-recipes" ]]
 then
     echo ""
@@ -19,7 +14,6 @@
 # determine recipes to build
 if [[ $TRAVIS == "false" ]]
 then
->>>>>>> ddc04e2a
     RANGE_ARG="--git-range master HEAD"
 else
     RANGE="$TRAVIS_BRANCH HEAD"
