#!/bin/bash
set -e

if [[ $TRAVIS_OS_NAME = "linux" ]]
then
    docker pull bioconda/bioconda-builder
else
    # install Rust
    curl -sSf http://static.rust-lang.org/rustup.sh | sh -s -- --channel=nightly -y --disable-sudo

    # install conda
    wget https://repo.continuum.io/miniconda/Miniconda3-latest-MacOSX-x86_64.sh
    bash Miniconda3-latest-MacOSX-x86_64.sh -b -p /tmp/anaconda
    mkdir -p /tmp/anaconda/conda-bld/osx-64 # workaround for bug in current conda
    mkdir -p /tmp/anaconda/conda-bld/linux-64 # workaround for bug in current conda
    export PATH=/tmp/anaconda/bin:$PATH
    conda install -y conda conda-build anaconda-client pyyaml toolz jinja2 nose
    conda index /tmp/anaconda/conda-bld/linux-64 /tmp/anaconda/conda-bld/osx-64

    # setup bioconda channel
    conda config --add channels bioconda
    conda config --add channels r
<<<<<<< HEAD
    conda config --add channels file://tmp/anaconda/conda-bld/
=======
    conda config --add channels file://tmp/anaconda/conda-bld
>>>>>>> 471b9f1d

    conda install -y toposort
fi<|MERGE_RESOLUTION|>--- conflicted
+++ resolved
@@ -20,11 +20,7 @@
     # setup bioconda channel
     conda config --add channels bioconda
     conda config --add channels r
-<<<<<<< HEAD
-    conda config --add channels file://tmp/anaconda/conda-bld/
-=======
     conda config --add channels file://tmp/anaconda/conda-bld
->>>>>>> 471b9f1d
 
     conda install -y toposort
 fi