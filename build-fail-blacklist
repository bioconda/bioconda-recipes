# Can't find libgnutls
recipes/rmblast

# Allegedly requires anciant gatb
recipes/lordec

# Uses all the RAM on github actions
recipes/octopus
recipes/bttcmp
recipes/bttoxin_scanner
recipes/cgat-apps
recipes/mosca
recipes/strainge
recipes/jcvi
recipes/tobias
recipes/coinfinder

# dependency of a dependency libmagick is pulling in the wrong libxml2
recipes/bioconductor-spatiallibd

# Fills the disk on the CI
recipes/bioconductor-mafdb.gnomad.r2.1.hs37d5
recipes/bioconductor-mafdb.gnomad.r2.1.grch38

# x86_64-conda-linux-gnu-cc: error: unrecognized command-line option '-R'
recipes/ncbi-util-legacy

# TBB compatibility, https://github.com/seqan/flexbar/issues/38
recipes/flexbar

# HDF5 compatibility, https://github.com/mateidavid/nanocall/issues/38
recipes/nanocall

# no longer compatible with TBB
recipes/sailfish

# source code removed by bioconductor?!?
recipes/bioconductor-methylpipe
recipes/bioconductor-msstatstmtptm
recipes/bioconductor-genogam
recipes/bioconductor-findmyfriends

# move to conda-forge
recipes/perl-bit-vector
recipes/perl-ipc-system-simple
recipes/perl-mozilla-ca
recipes/perl-io-null
recipes/perl-pcap
recipes/perl-getopt-argvfile
recipes/perl-data-dump
recipes/perl-text-csv_xs
recipes/perl-probe-perl
recipes/perl-lwp-protocol-https
recipes/perl-libwww-perl
recipes/perl-test-xml
recipes/perl-www-mechanize
recipes/perl-rest-client
recipes/perl-net-http
recipes/perl-lwp-simple
recipes/perl-soap-lite
recipes/perl-xml-twig
recipes/perl-digest-md5-file
recipes/perl-graphviz
recipes/perl-xml-dom-xpath
recipes/perl-xml-dom
recipes/perl-util-properties

# source no longer available
recipes/bugseq-porechop

<<<<<<< HEAD
## Never resolves in bulk
#recipes/mosca

# freezes bulk
recipes/metapop
recipes/phenix
recipes/monocle3-cli
recipes/coinfinder
recipes/pysam/0.9.1
recipes/hatchet
recipes/tobias
recipes/strainge
recipes/jcvi
=======
# uses too much memory
>>>>>>> 5c9fdf04
recipes/anise_basil
recipes/mtsv
recipes/megahit

## dependency conflict
#recipes/probamconvert
#recipes/hail
#recipes/savage
#recipes/pb-falcon

# incompatible with c++ 17
recipes/bsmap

# needs patching for compilers
recipes/logol

# fails mulled test
recipes/ribotaper

# sketch/include/sketch/mh.h:993:15: error: no viable overloaded '='
recipes/dashing

# Prebuilt binaries no longer work
recipes/msms
recipes/omssa

# make: *** No rule to make target 'common"'.  Stop.
recipes/conduit-assembler

# ./gecode/set/int/weights.hpp:131:35: error: no viable overloaded '='
recipes/gecode

# binary missing after installation
recipes/scrappie

# error while loading shared libraries: libblis.so.3: cannot open shared object file: No such file or directory
recipes/andi

# unknown type name 'ptrdiff_t'
recipes/centrifuge

# prior.c:102:12: error: implicitly declaring library function 'strcmp' with type 'int (const char *, const char *)' [-Werror,-Wimplicit-function-declaration]
recipes/wise2

# fails subtests
recipes/perl-bio-das
recipes/kinsimriboswitch

# perl package with no proper installation method
recipes/feelnc

# Compilation error, likely no longer developed: https://github.com/peterk87/aodp/issues/1
recipes/aodp

# Can't find boost (looking for static libraries?)
recipes/metabat2
recipes/hap.py
recipes/kat

# Controller/../Reader/../Graph/pre_graph/../flow_graph/../../Datatype_Templates/boost_bitset_hash.h:27:17: error: redefinition of 'hash_value'
recipes/ryuto

# Unable to initialize nextflow environment
recipes/illumina-cleanup

# pulls in non-existent static boost library, needs to switch to using the shared library
recipes/metamaps

# test now fails
recipes/rnasnp

# requires patching around "invalid suffix on literal; C++11 requires a space between literal and identifier "
recipes/atac

# incompatible with htslib >1.10
recipes/popscle

## fails test, Can't locate Bio/EnsEMBL/TaxonomyNode.pm in @INC (you may need to install the Bio::EnsEMBL::TaxonomyNode module) (@INC contains: /usr/local/lib/site_perl/5.26.2/x86_64-linux-thread-multi /usr/local/lib/site_perl/5.26.2 /usr/local/lib/5.26.2/x86_64-linux-thread-multi /usr/local/lib/5.26.2 .)
#recipes/perl-ensembl-genomes

# fails compilation in bulk on Linux
recipes/beast2
recipes/stride
recipes/catch_chimera
recipes/rdp-readseq
recipes/crb-blast
recipes/paragraph
recipes/selectsequencesfrommsa
recipes/rappas
recipes/ssake
recipes/lorikeet
recipes/nasp
recipes/mmvc
recipes/expansionhunter
recipes/lumpy-sv-minimal
recipes/gemma
recipes/roary
recipes/deltabs
recipes/gottcha
recipes/pepnovo
recipes/ea-utils
recipes/nextgenmap
recipes/extract_fullseq
recipes/igor_vdj
recipes/pargenes
recipes/emmix/1.3
recipes/porfast
recipes/agg
recipes/hg-color
recipes/bandage
recipes/prosolo
recipes/ratt
recipes/graphclust-wrappers
recipes/swga
recipes/jvarkit-bam2wig
recipes/jvarkit-bam2svg
recipes/jvarkit-msa2vcf
recipes/rxdock
recipes/cath-tools
recipes/makehub
recipes/phame
recipes/goetia
recipes/consel
recipes/isaac4
recipes/clame
recipes/prosic
recipes/dms
recipes/variant_tools
recipes/r-phytools
recipes/translig
recipes/lsc
recipes/rambo-k
recipes/mobster
recipes/visceral-evaluatesegmentation
recipes/hyphy/2.3.11
recipes/chicagotools
recipes/skewer/0.1.126
recipes/skewer
recipes/trim_isoseq_polya
recipes/ra/ra-assembler
recipes/pureclip
recipes/hulk
recipes/bolt-lmm
recipes/bmfilter
recipes/unitig-counter
recipes/probcons
recipes/spydrpick
recipes/bctools
recipes/bayestyper
recipes/blast/2.2.31
recipes/group_humann2_uniref_abundances_to_go
recipes/isonclust2
recipes/bedtools/2.26.0
recipes/bmtool
recipes/sibelia
recipes/var-agg
recipes/t-coffee
recipes/wham
recipes/percolator

# Segfaults in bulk on Linux 24.3.2021
recipes/dbgraph
recipes/mira

# Source code moved
recipes/astalavista
recipes/kggseq
recipes/hts-nim-tools
recipes/pbmarkdup
recipes/oligoarrayaux
recipes/coral
recipes/ngsep
recipes/rnabridge-denovo
recipes/eval
recipes/minorseq
recipes/prosampler
recipes/methylextract
recipes/opsin/1.4.0
recipes/opsin/2.1.0
recipes/blasr
recipes/asn2gb
recipes/skesa
recipes/orfm
recipes/maaslin
recipes/seqmap
recipes/micropita
recipes/assemblytics
recipes/nemo
recipes/pblaa
recipes/translatorx
recipes/meme/4.11.1
recipes/meme/4.11.2
recipes/meme/4.8.1
recipes/bax2bam
recipes/break-point-inspector
recipes/embl-api-validator
recipes/readseq
recipes/smcounter2
recipes/compalignp
recipes/seq2hla
recipes/reaper
recipes/genie
recipes/admixture
recipes/mace
recipes/riboseq-rust

# vendors bzip2, samtools, etc.
recipes/rvtests

# Source URL no longer exists
recipes/python-mailund-newick
recipes/piret

# Requires obsolete matplotlib versions incompatible with our gfortran pinnings
recipes/riboplot

# Requires libXext.so.6 in the container
recipes/samsifter

# C++ syntax error: ../../lib/srprism/query_acct.hpp:118:51: error: expected primary-expression before ')' token { return query_info_[qn].MaxErr< paired >(); }
recipes/srprism

# Mulled test never completes
recipes/comparative-annotation-toolkit

# compilation or other errors in bulk
recipes/transcomb
recipes/detonate
recipes/bmtagger

# Killing bulk
recipes/rsat-core

# Packages failing in bulk that haven't yet received more attention
recipes/ig-checkflowtypes
recipes/bufet
recipes/mapsplice
recipes/pasta
recipes/moods
recipes/halla
recipes/qtip
recipes/tagger
recipes/compare-reads
recipes/strainest
recipes/r-peer
recipes/methylpy
recipes/t_coffee
recipes/shannon_cpp
recipes/ecopy
recipes/qiimetomaaslin
recipes/glimmerhmm
recipes/groopm
recipes/biolite
recipes/pauda
recipes/hicbrowser
recipes/bcftools-gtc2vcf-plugin/1.9
recipes/vqsr_cnn
recipes/bam-readcount
recipes/mqc
recipes/panx/1.6.0
recipes/panx/1.5.0
recipes/roprofile
recipes/chanjo
recipes/xxmotif
recipes/phylip
recipes/gqt
recipes/diamond_add_taxonomy
recipes/shapemapper
recipes/rnftools
recipes/embassy-phylip
recipes/triform2
recipes/haploclique/1.3.1
recipes/lcfit
recipes/blast/2.5.0
recipes/tadarida-c
recipes/w4mclstrpeakpics

# Requests python3, but is written for python2
recipes/ctat-mutations

# Unclear that the following old version is still needed, but the main recipe has an older version?!?
recipes/mira/4.9.6

# Seems to download maven and then have java issues
recipes/megagta

# Unknown issues
recipes/cmv
recipes/fwdpp
recipes/parafly
recipes/smashbenchmarking
recipes/saffrontree
recipes/slclust

# tracking master branch
recipes/frc

# CMake Error at build-common/cmake/VersionHelper.cmake:11 (list):
recipes/somatic-sniper

# need to fix the download location, the checksum changes everytime
recipes/osra/2.1.0

# can't find file to patch at input line 3
recipes/erds

# non-standard test
recipes/fermikit

# build-error
recipes/mimodd

# error: possibly undefined macro: AM_GNU_GETTEXT
recipes/xcftools

# See https://github.com/bioconda/bioconda-recipes/pull/9458
recipes/spingo

# CMake Error: The source directory "/opt/conda/conda-bld/sqlitebrowser_1529759350498/work" does not appear to contain CMakeLists.txt.
recipes/sqlitebrowser

# no test, website down
recipes/sprinkles

# link not founds
recipes/soapcoverage

# download error
recipes/soapaligner

# missing tarball
recipes/sloika
recipes/genometools
recipes/nanonet
recipes/knot
recipes/moreutils
recipes/jali
recipes/intervalstats

# missing dep
recipes/oligotyping
recipes/oligotyping/2.0

# missing file
recipes/shiver

# missing binary
recipes/semeta

# Various C++ errors
recipes/rdock

# WARNING (talloc,lib/libpytalloc-util.so.2.1.9): did not find - or even know where to look for: /lib64/libm.so.6
recipes/talloc

# Skipped: vnl from /opt/recipe defines build/skip for this configuration ({'c_compiler': 'toolchain_c'}).
recipes/vnl

# something wrong with the test
recipes/remurna

# Test uses a program that makes incorrect assumptions about shebangs (you can't reliably use "#!/usr/bin/env program --arguments")
recipes/amos

# aclocal error, but also downloads mauve tarballs, but there is now a mauve pkgs, is it still needed?
recipes/libmuscle

# compilation error
recipes/lightning

# unable to access jarfile
recipes/effectivet3

# url broken
recipes/e-pcr

# linker error
recipes/discovar-denovo

# depends on perl-pcap
recipes/brass

# oh no TPP is failing, it was a nightmare to get it to compile in the first place :(
recipes/tpp

# perl dependency estmapper not available for 5.26
recipes/wgs-assembler

# requires wgs-assembler, which has a build fail
recipes/sprai

# missing dependency
recipes/genomebaser
recipes/garnet
recipes/tablet

# RuntimeError: Setuptools downloading is disabled in conda build. Be sure to add all dependencies in the meta.yaml  url=https://pypi.org/simple/funcsigs/
recipes/pytest-marks
recipes/imfusion/0.3.2
recipes/hubward
recipes/phylotoast

# git checkout problem
recipes/icqsol
recipes/pout2mzid

# checksum always fails
recipes/ms

# GL missing, needs the extended base image
recipes/emperor

# sed: can't read /opt/conda/conda-bld/idba_1530055808563/_h_env_placehold_placehold_placehold_placehold_placehold_placehold_placehold_placehold_placehold_placehold_placehold_placehold_placehold_placehold_placehold_placehold_placehold_placehold_placehold_placehold_placehol/bin/aclocal: No such file or directory
recipes/idba

# PREFIX/lib is a directory
recipes/proot

# bin/g++: Command not found
recipes/metavelvet-sl
recipes/metavelvet

# cp: target `/opt/conda/conda-bld/meryl_1530057980094/_h_env_placehold_placehold_placehold_placehold_placehold_placehold_placehold_placehold_placehold_placehold_placehold_placehold_placehold_placehold_placehold_placehold_placehold_placehold_placehold_placehold_placeho/include/' is not a directory
recipes/metavelvet-sl-pipeline

# Conflicting numpy and qiime
recipes/koeken

# cp: cannot stat `./mapsembler2_extremities/build/mapsembler2_extremities': No such file or directory
recipes/mapsembler2

# Local abort before MPI_INIT completed completed successfully, but am not able to aggregate error messages, and not able to guarantee that all other processes were killed!
recipes/primerprospector

# missing URL
recipes/intemap

# zlib missing
recipes/polymutt

# /opt/rh/devtoolset-2/root/usr/libexec/gcc/x86_64-redhat-linux/4.8.2/ld: cannot find -lc
recipes/piler

# Skipped: guidescan from /opt/recipe defines build/skip for this configuration ({'numpy': '1.9', 'c_compiler': 'toolchain_c', 'openblas': '0.2.20'}).
recipes/guidescan

# /usr/bin/env: python -Es: No such file or directory
recipes/pizzly

# natsort conflicts with python
recipes/qcumber

# Tests failed for spanki-0.5.1-py27h24bf2e0_1.tar.bz2 - moving package to /opt/conda/conda-bld/broken
recipes/spanki

# broken pipe
recipes/antarna

# hashFunction.c:94: Error: invalid instruction suffix for `push'
recipes/soapdenovo2

# tarball missing and should be migrated I guess
recipes/ant
recipes/ngseqbasic

# missing bioc package
recipes/customprodb

# Error: Could not find or load main class edu.duke.igsp.gkde.Main
recipes/fseq

# node error
recipes/azure-cli
recipes/arvados-cli

# takes to long to install
recipes/bcbio-rnaseq

# missing python requirements?
recipes/illuminate

# dotnet not found
recipes/canvas

# perl script could not be found
recipes/rnaclust

# Unknown issues
recipes/lorma
recipes/microbecensus
recipes/minialign
recipes/nspdk
recipes/dreamtools
recipes/biomaj
recipes/cas-offinder
recipes/odose

# /opt/conda/conda-bld/pash_1531691261758/_test_env_placehold_placehold_placehold_placehold_placehold_placehold_placehold_placehold_placehold_placehold_placehold_placehold_placehold_placehold_placehold_placehold_placehold_placehold_placehold_placehold_place/lib/ruby/2.4.0/rubygems/core_ext/kernel_require.rb:55:in `require': cannot load such file -- brl/util/textFileUtil (LoadError)
recipes/pash

# can't open file setup.py
recipes/meneco/1.5.2

# Permission denied ESTscan
recipes/perl-estscan2/2.1

# Uses deprecated POSIX::tmpnam() function, not maintained, partially replaced by estscan 3.0
recipes/perl-btlib/0.19

# takes a long time and then fails?
recipes/kmerinshort

# chmod: cannot access `genblast_v1.0.4': No such file or directory
recipes/genblasta

# ImportError: cannot import name 'aveQual'
recipes/nanosplit

# ../short_read_connector.sh: line 299: /opt/conda/conda-bld/shortreadconnector_1531045819227/work/build/bin/SRC_linker_ram: No such file or directory
recipes/short-read-connector

# Cpp no such file or dir
recipes/genepop

# Error: Unable to access jarfile
recipes/gfinisher

# gsl missing but specified
recipes/gfold

# missing python dep
recipes/hurry.filesize

# compilation error, missing boost header
recipes/k-slam

# missing fortran lib, will fix this upstream
recipes/ig-checkfcs

# np-likeness scorer no such file or directory
recipes/np-likeness-scorer

# Throws an error during testing
recipes/reago

# Error during mulled testing on circleci
recipes/ra-integrate

# /boost/intrusive/list.hpp:123:22: error: ‘const bool boost::intrusive::list_impl<boost::intrusive::bhtraits<dng::pileup::Node, boost::intrusive::list_node_traits<void*>, (boost::intrusive::link_mode_type)0u, boost::intrusive::dft_tag, 1u>, long unsigned int, true, void>::safemode_or_autounlink’ is private
recipes/denovogear

# /opt/rh/devtoolset-2/root/usr/libexec/gcc/x86_64-redhat-linux/4.8.2/ld: cannot find -lboost_system
recipes/metaprob

# Fails testing
recipes/cap-mirseq
recipes/graphprot

# OSX related errors, Linux should be fine. Most of the non-perl issues are due to LLVM used as a compiler, GCC should be fine
recipes/cgat-scripts
recipes/smalt
recipes/oases
recipes/metavelvet-sl-feature-extraction
recipes/music
recipes/kraken-ea
recipes/gnu-getopt
recipes/domclust
recipes/bwa/0.6.2
recipes/c-ares
recipes/flock
recipes/cmfinder
recipes/cortex_con
recipes/cosi2
recipes/cufflinks
recipes/esimsa
recipes/fastuniq
recipes/fgap
recipes/funcannot
recipes/genepender
recipes/ghostx
recipes/ls-gkm
recipes/mosaik
recipes/mustang
recipes/ngmerge
recipes/nlstradamus
recipes/ocrad/0.21
recipes/panoct
recipes/perl-estscan1/1.3
recipes/pygresql
recipes/real
recipes/rmap
recipes/rnabob
recipes/sam
recipes/sff2fastq
recipes/snpomatic
recipes/soapdenovo2-gapcloser
recipes/spectral_hk
recipes/swiftlink
recipes/tedna
recipes/transtermhp
recipes/carna

# stringify can't find libmysqlclient.18
recipes/ucsc-overlapselect
recipes/ucsc-pslmap
recipes/ucsc-pslcdnafilter

# Source seems to have moved
recipes/discovar

# source code no longer available at URL
recipes/r-genometricorr

# (binary) source no longer available at URL
recipes/extracthifi

# Packages that should be moved to conda-forge
recipes/autolog
recipes/avro-python2
recipes/avro-python3
recipes/cityhash
recipes/collectl
recipes/elasticluster
recipes/epydoc
recipes/esmre
recipes/forked-path
recipes/gcs-oauth2-boto-plugin
recipes/gnuplot-py
recipes/justbackoff
recipes/kid
recipes/minimock
recipes/myriad
recipes/nose-capturestderr
recipes/pdfkit
recipes/pyasp
recipes/pyexcelerator
recipes/pyhashxx
recipes/pyopt
recipes/pysvg
recipes/pyx
recipes/rdfextras
recipes/scala
recipes/sharedmem
recipes/stacks_summary
recipes/tgt
recipes/udocker
recipes/workspace
recipes/wtforms-alchemy
recipes/wtforms-components
recipes/xmlbuilder
recipes/yaggo

# Dependency bioconductor-rcytoscape removed from Bioconductor
recipes/r-probmetab

# Requirements pinned down so much that rebuilds are prevented. (Some old deps may only be available on the old pks/free defaults channel.)
recipes/oncotator

# Depends on rdfextras with depends old pyparsing not available on conda-forge and pkgs/main (only on pkgs/free)
recipes/pacbio_falcon

# Depends on old matplotlib <1.5.0 not available on conda-forge and pkgs/main (only on pkgs/free)
recipes/pymix
# Depends on pymix, see above
recipes/ale

# Pinned to biopython=1.65 which is only availble through pkgs/free. If it doesn't break the package, the requirement should be set to biopython=1.70 or higher.
recipes/breakseq2

# R package build segfaults: [2020-07-28 05:38:00] Plotting genome...\n\n*** caught segfault ***\naddress (nil), cause 'memory not mapped'\n\nTraceback:\n 1: cairoVersion()\n 2: grSoftVersion()\n 3: symbolType1support()\n 4: optionSymbolFont(d$symbolfamily)\n 5: png(paste0(xargs$out, ".cnv.png"), units = "px", width = 1600,     height = 1600, res = 300)
recipes/cnv_facets

# Depends on r-base and mentalist. The latter has has pinned down dependencies preventing the installation alongside other packages like r-base. Need to fix mentalist!
recipes/pathogist

# Uses binary wheel that have been deleted upstream (and are not available from depot.galaxyproject.org). To fix it, build from source
recipes/python-consensuscore2

# Pinned to older Bioconductor package version that is not build for current R
recipes/scater-scripts
recipes/sc3-scripts

# Warning: replacing previous import ‘BiocGenerics::combine’ by ‘gridExtra::combine’ when loading ‘RiboseQC’\nWarning: replacing previous import ‘BiocGenerics::Position’ by ‘ggplot2::Position’ when loading ‘RiboseQC’\nERROR: lazy loading failed for package ‘RiboseQC’\n* removing ‘$PREFIX/lib/R/library/RiboseQC’\nError: object ‘DEFAULT_CIRC_SEQS’ is not exported by 'namespace:GenomicFeatures'
recipes/riboseqc

# Some UnsatisfiableError
recipes/maaslin2
recipes/music-deconvolution

# Bulk times out while solving environment
recipes/mercat
recipes/panpasco

# Needs a bunch of fixes (remove outdated conda-forge::perl workaround, not symlinking compiler/linker, linker fixes, etc.).
recipes/arb-bio

# Source needs patching ("degree()" definition is ambiguous):
# BWTIL/data_structures/../common/../extern/bitvector/include/internal/bitvector.hpp:815:43: error: expression cannot be used as a function
#                     t.ranks(child, degree()) -= 1;
recipes/erne

# Vendors gsl but fails to compile it.
recipes/rseg

# Uses pyinstaller (why??) but doesn't run: "Cannot open self $PREFIX/bin/taco_run or archive $PREFIX/bin/taco_run.pkg"
recipes/taco

# Unknown issues
recipes/cnvetti
recipes/proteowizard
recipes/bibliospec

# OCaml/opam build fails
recipes/phylocsf

# Ruby build failes
recipes/protk

# Does not link include -lGL -lGLU when linking, might require libOSMesa.
recipes/connectome-workbench

# GSL linking problem (-lgsl not used?): "undefined reference to `gsl_ran_multinomial_pdf'"
recipes/merfishtools

# Build fails during boostrap of vendored Boost.
recipes/gvcftools
recipes/seer

# Can't compile
recipes/r-boutroslabplottinggeneral
recipes/r-qorts
recipes/r-zerone
recipes/gplas

# Missing tarball
recipes/r-prestor
recipes/r-ngsplot-hg19

# fails test
recipes/r-ngsplot
recipes/r-ngsplot-hg38

# Takes hours to build
recipes/bioconductor-cancer

# compilation error and dependants
recipes/bioconductor-hilbertvisgui
recipes/bioconductor-travel
recipes/mmult
recipes/bioconductor-chemmineob
recipes/bioconductor-netboost

# kills the build
recipes/r-metaboanalyst

# CI nodes run out of memory
recipes/bioconductor-flowsorted.cordbloodnorway.450k

# Can't load bioconductor-illuminahumanmethylation450kanno.ilmn12.hg19 (or a similar data package)
recipes/bioconductor-missmethyl
recipes/bioconductor-champ
recipes/bioconductor-meal
recipes/bioconductor-dmrcate
recipes/bioconductor-minfidataepic
recipes/bioconductor-methylgsa
recipes/bioconductor-methylcc
recipes/bioconductor-funtoonorm
recipes/bioconductor-conumee

# some missing perl dependency
recipes/perl-biox-workflow-command

# python 2-only with C requiring graphiv. No longer supportable
recipes/sshmm

# Source code no longer easily available
recipes/strip_it/1.0.2
recipes/cap3
recipes/bumbershoot
recipes/gerp
recipes/turbocor
recipes/shape_it/1.0.1
recipes/tqdist/1.0.0

# tool renamed
recipes/titan-gc

# failing in bulk for now
recipes/cmip
recipes/cesm
recipes/minnow
recipes/quip
recipes/conterminator
recipes/groot
recipes/mantis
recipes/apoc
recipes/quorum
recipes/curves
recipes/noresm
recipes/xsd
recipes/callstate
recipes/hypo
recipes/bioconductor-networkbma
recipes/pb-falcon-phase
recipes/hiline
recipes/eqtlbma
recipes/selene-sdk
recipes/barriers

# Requires rmblast update
recipes/maker

# Takes hours to solve the environment
recipes/rop

# Need to redo the skeletons for these
recipes/ucsc-addcols
recipes/ucsc-ameme
recipes/ucsc-autodtd
recipes/ucsc-autosql
recipes/ucsc-autoxml
recipes/ucsc-avecols
recipes/ucsc-axtchain
recipes/ucsc-axtsort
recipes/ucsc-axtswap
recipes/ucsc-axttomaf
recipes/ucsc-axttopsl
recipes/ucsc-bamtopsl
recipes/ucsc-bedclip
recipes/ucsc-bedcommonregions
recipes/ucsc-bedcoverage
recipes/ucsc-bedextendranges
recipes/ucsc-bedgeneparts
recipes/ucsc-bedgraphpack
recipes/ucsc-bedgraphtobigwig
recipes/ucsc-bedintersect
recipes/ucsc-beditemoverlapcount
recipes/ucsc-bedjointaboffset
recipes/ucsc-bedpileups
recipes/ucsc-bedremoveoverlap
recipes/ucsc-bedrestricttopositions
recipes/ucsc-bedsort
recipes/ucsc-bedtobigbed
recipes/ucsc-bedtogenepred
recipes/ucsc-bedtopsl
recipes/ucsc-bedweedoverlapping
recipes/ucsc-bigbedinfo
recipes/ucsc-bigbednameditems
recipes/ucsc-bigbedsummary
recipes/ucsc-bigbedtobed
recipes/ucsc-bigmaftomaf
recipes/ucsc-bigpsltopsl
recipes/ucsc-bigwigaverageoverbed
recipes/ucsc-bigwigcat
recipes/ucsc-bigwigcluster
recipes/ucsc-bigwigcorrelate
recipes/ucsc-bigwiginfo
recipes/ucsc-bigwigmerge
recipes/ucsc-bigwigsummary
recipes/ucsc-bigwigtobedgraph
recipes/ucsc-bigwigtowig
recipes/ucsc-blasttopsl
recipes/ucsc-blat
recipes/ucsc-catdir
recipes/ucsc-catuncomment
recipes/ucsc-cell-browser
recipes/ucsc-chainantirepeat
recipes/ucsc-chainbridge
recipes/ucsc-chainfilter
recipes/ucsc-chainmergesort
recipes/ucsc-chainnet
recipes/ucsc-chainprenet
recipes/ucsc-chainsort
recipes/ucsc-chainsplit
recipes/ucsc-chainstitchid
recipes/ucsc-chainswap
recipes/ucsc-chaintoaxt
recipes/ucsc-chaintopsl
recipes/ucsc-chaintopslbasic
recipes/ucsc-checkagpandfa
recipes/ucsc-checkcoveragegaps
recipes/ucsc-checkhgfindspec
recipes/ucsc-checktablecoords
recipes/ucsc-chopfalines
recipes/ucsc-chromgraphfrombin
recipes/ucsc-chromgraphtobin
recipes/ucsc-clustergenes
recipes/ucsc-coltransform
recipes/ucsc-countchars
recipes/ucsc-crtreeindexbed
recipes/ucsc-crtreesearchbed
recipes/ucsc-dbsnoop
recipes/ucsc-dbtrash
recipes/ucsc-endsinlf
recipes/ucsc-estorient
recipes/ucsc-expmatrixtobarchartbed
recipes/ucsc-faalign
recipes/ucsc-facmp
recipes/ucsc-facount
recipes/ucsc-fafilter
recipes/ucsc-fafiltern
recipes/ucsc-fafrag
recipes/ucsc-fanoise
recipes/ucsc-faonerecord
recipes/ucsc-fapolyasizes
recipes/ucsc-farandomize
recipes/ucsc-farc
recipes/ucsc-fasize
recipes/ucsc-fasomerecords
recipes/ucsc-fasplit
recipes/ucsc-fastqstatsandsubsample
recipes/ucsc-fastqtofa
recipes/ucsc-fatofastq
recipes/ucsc-fatotab
recipes/ucsc-fatotwobit
recipes/ucsc-fatovcf
recipes/ucsc-fatrans
recipes/ucsc-featurebits
recipes/ucsc-fetchchromsizes
recipes/ucsc-findmotif
recipes/ucsc-gaptolift
recipes/ucsc-genepredcheck
recipes/ucsc-genepredfilter
recipes/ucsc-genepredhisto
recipes/ucsc-genepredsinglecover
recipes/ucsc-genepredtobed
recipes/ucsc-genepredtobiggenepred
recipes/ucsc-genepredtofakepsl
recipes/ucsc-genepredtogtf
recipes/ucsc-genepredtomafframes
recipes/ucsc-genepredtoprot
recipes/ucsc-gensub2
recipes/ucsc-getrna
recipes/ucsc-getrnapred
recipes/ucsc-gff3togenepred
recipes/ucsc-gff3topsl
recipes/ucsc-gmtime
recipes/ucsc-gtftogenepred
recipes/ucsc-headrest
recipes/ucsc-hgbbidblink
recipes/ucsc-hgfakeagp
recipes/ucsc-hgfindspec
recipes/ucsc-hggcpercent
recipes/ucsc-hggoldgapgl
recipes/ucsc-hgloadbed
recipes/ucsc-hgloadchain
recipes/ucsc-hgloadmaf
recipes/ucsc-hgloadnet
recipes/ucsc-hgloadout
recipes/ucsc-hgloadoutjoined
recipes/ucsc-hgloadsqltab
recipes/ucsc-hgloadwiggle
recipes/ucsc-hgspeciesrna
recipes/ucsc-hgsqldump
recipes/ucsc-hgtrackdb
recipes/ucsc-hgvstovcf
recipes/ucsc-htmlcheck
recipes/ucsc-hubcheck
recipes/ucsc-hubpubliccheck
recipes/ucsc-ixixx
recipes/ucsc-lavtoaxt
recipes/ucsc-lavtopsl
recipes/ucsc-ldhggene
recipes/ucsc-liftover
recipes/ucsc-liftup
recipes/ucsc-linestora
recipes/ucsc-localtime
recipes/ucsc-mafaddirows
recipes/ucsc-mafaddqrows
recipes/ucsc-mafcoverage
recipes/ucsc-maffetch
recipes/ucsc-maffilter
recipes/ucsc-maffrag
recipes/ucsc-maffrags
recipes/ucsc-mafgene
recipes/ucsc-mafmefirst
recipes/ucsc-maforder
recipes/ucsc-mafranges
recipes/ucsc-mafsinregion
recipes/ucsc-mafspecieslist
recipes/ucsc-mafspeciessubset
recipes/ucsc-mafsplit
recipes/ucsc-mafsplitpos
recipes/ucsc-maftoaxt
recipes/ucsc-maftobigmaf
recipes/ucsc-maftopsl
recipes/ucsc-maftosnpbed
recipes/ucsc-maketablelist
recipes/ucsc-maskoutfa
recipes/ucsc-mktime
recipes/ucsc-mrnatogene
recipes/ucsc-netchainsubset
recipes/ucsc-netclass
recipes/ucsc-netfilter
recipes/ucsc-netsplit
recipes/ucsc-netsyntenic
recipes/ucsc-nettoaxt
recipes/ucsc-nettobed
recipes/ucsc-newprog
recipes/ucsc-newpythonprog
recipes/ucsc-nibfrag
recipes/ucsc-nibsize
recipes/ucsc-oligomatch
recipes/ucsc-overlapselect
recipes/ucsc-para
recipes/ucsc-parafetch
recipes/ucsc-parahub
recipes/ucsc-parahubstop
recipes/ucsc-paranode
recipes/ucsc-paranodestart
recipes/ucsc-paranodestatus
recipes/ucsc-paranodestop
recipes/ucsc-parasol
recipes/ucsc-parasync
recipes/ucsc-paratestjob
recipes/ucsc-positionaltblcheck
recipes/ucsc-pslcat
recipes/ucsc-pslcdnafilter
recipes/ucsc-pslcheck
recipes/ucsc-psldropoverlap
recipes/ucsc-pslfilter
recipes/ucsc-pslhisto
recipes/ucsc-pslliftsubrangeblat
recipes/ucsc-pslmap
recipes/ucsc-pslmappostchain
recipes/ucsc-pslmrnacover
recipes/ucsc-pslpairs
recipes/ucsc-pslpartition
recipes/ucsc-pslpostarget
recipes/ucsc-pslpretty
recipes/ucsc-pslrc
recipes/ucsc-pslrecalcmatch
recipes/ucsc-pslreps
recipes/ucsc-pslscore
recipes/ucsc-pslselect
recipes/ucsc-pslsomerecords
recipes/ucsc-pslsort
recipes/ucsc-pslstats
recipes/ucsc-pslswap
recipes/ucsc-psltobed
recipes/ucsc-psltobigpsl
recipes/ucsc-psltochain
recipes/ucsc-psltopslx
recipes/ucsc-pslxtofa
recipes/ucsc-qacagplift
recipes/ucsc-qactoqa
recipes/ucsc-qactowig
recipes/ucsc-qatoqac
recipes/ucsc-randomlines
recipes/ucsc-rasqlquery
recipes/ucsc-ratolines
recipes/ucsc-ratotab
recipes/ucsc-rmfadups
recipes/ucsc-rowstocols
recipes/ucsc-spacedtotab
recipes/ucsc-splitfile
recipes/ucsc-splitfilebycolumn
recipes/ucsc-sqltoxml
recipes/ucsc-stringify
recipes/ucsc-subchar
recipes/ucsc-subcolumn
recipes/ucsc-taillines
recipes/ucsc-tdbquery
recipes/ucsc-texthistogram
recipes/ucsc-ticktodate
recipes/ucsc-tolower
recipes/ucsc-toupper
recipes/ucsc-transmappsltogenepred
recipes/ucsc-trfbig
recipes/ucsc-twobitdup
recipes/ucsc-twobitinfo
recipes/ucsc-twobitmask
recipes/ucsc-twobittofa
recipes/ucsc-validatefiles
recipes/ucsc-validatemanifest
recipes/ucsc-websync
recipes/ucsc-wigcorrelate
recipes/ucsc-wigtobigwig
recipes/ucsc-wordline
recipes/ucsc-xmlcat
recipes/ucsc-xmltosql

# Above v1.0.5 there are licensing restrictions and it cannot be distributed
# via bioconda. See https://github.com/bioconda/bioconda-recipes/pull/23476.
recipes/fishtaco<|MERGE_RESOLUTION|>--- conflicted
+++ resolved
@@ -4,7 +4,7 @@
 # Allegedly requires anciant gatb
 recipes/lordec
 
-# Uses all the RAM on github actions
+# Uses all the RAM/time on github actions
 recipes/octopus
 recipes/bttcmp
 recipes/bttoxin_scanner
@@ -14,6 +14,9 @@
 recipes/jcvi
 recipes/tobias
 recipes/coinfinder
+recipes/hatchet
+recipes/hail
+recipes/monocle3-cli
 
 # dependency of a dependency libmagick is pulling in the wrong libxml2
 recipes/bioconductor-spatiallibd
@@ -68,32 +71,9 @@
 # source no longer available
 recipes/bugseq-porechop
 
-<<<<<<< HEAD
-## Never resolves in bulk
-#recipes/mosca
-
-# freezes bulk
-recipes/metapop
-recipes/phenix
-recipes/monocle3-cli
-recipes/coinfinder
-recipes/pysam/0.9.1
-recipes/hatchet
-recipes/tobias
-recipes/strainge
-recipes/jcvi
-=======
-# uses too much memory
->>>>>>> 5c9fdf04
 recipes/anise_basil
 recipes/mtsv
 recipes/megahit
-
-## dependency conflict
-#recipes/probamconvert
-#recipes/hail
-#recipes/savage
-#recipes/pb-falcon
 
 # incompatible with c++ 17
 recipes/bsmap
