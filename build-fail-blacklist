--- conflicted
+++ resolved
@@ -114,10 +114,6 @@
 
 # Can't find boost (looking for static libraries?)
 recipes/metabat2
-<<<<<<< HEAD
-recipes/fastani
-=======
->>>>>>> 7001ab37
 recipes/hap.py
 recipes/kat
 
