--- conflicted
+++ resolved
@@ -1590,7 +1590,6 @@
 # missing tarball
 recipes/strudel
 
-<<<<<<< HEAD
 # ./Histogram.h:315:14: error: 'swap<Histogram>' is missing exception specification 'noexcept(is_nothrow_move_constructible<Histogram>::value && is_nothrow_move_assignable<Histogram>::value)'
 recipes/abyss
 recipes/abyss/1.9.0
@@ -1602,12 +1601,10 @@
 
 
 
-=======
 
 # conda.exceptions.UnsatisfiableError: The following specifications were found to be in conflict:
 #   - numpy=1.9
 #   - pandas==0.20.1 -> numpy=1.12
 recipes/anvio
 recipes/anvio/2.4.0
-recipes/anvio/3.0.0
->>>>>>> 90378210
+recipes/anvio/3.0.0