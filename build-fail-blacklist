--- conflicted
+++ resolved
@@ -167,17 +167,6 @@
 recipes/sprinkles
 # link not founds
 recipes/soapcoverage
-<<<<<<< HEAD
-# zlib missing
-recipes/snp-dists/0.2
-recipes/ropebwt2
-
-#     gcc: error: unrecognized command line option ‘-fno-plt’
-recipes/satsuma
-# missing boost header
-recipes/savage
-=======
->>>>>>> 2cfd08ca
 
 # download error
 recipes/soapaligner
