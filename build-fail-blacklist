
recipes/mothur/1.36.1

# temporarily disabling metaprob to try to get past strange errors like:
# https://travis-ci.org/bioconda/bioconda-recipes/jobs/250387447#L2087
# recipes/metaprob

# Added when updating CONDA_GSL from 1.16 to 2.2:

# error: ‘gsl_multifit_fdfsolver’ has no member named ‘J’ gsl_multifit_gradient(s->J, s->f, grad);
recipes/lcfit

# more temporary blacklisting to get other packages to run

recipes/transcomb
recipes/metaprob

# tracking master branch
recipes/frc

#OSX failures - library loading
recipes/r-pscbs/0.61.0

recipes/openslide

# warning: spurious network error (1 tries remaining): [12/-2] [77] Problem with the SSL CA cert (path? access rights?) (error setting certificate verify locations:
# also failing due to a missing trait bound: the trait `rand::distributions::Distribution<N>` is not implemented for `rand::distributions::Standard`
#   |
#   = help: consider adding a `where rand::distributions::Standard: rand::distributions::Distribution<N>` bound
#   = note: required by `rand::random`
recipes/prosic

# CMake Error at build-common/cmake/VersionHelper.cmake:11 (list):
recipes/somatic-sniper

# Make file needs to be patched to find newer zlib?
recipes/samtools/1.1

# need to fix the download location, the checksum changes everytime
recipes/osra/2.1.0

# Configuring Compress-Raw-Zlib-2.069 ... OK
# Building and testing Compress-Raw-Zlib-2.069 ... ! Installing . failed. See /root/.cpanm/work/1518682773.209/build.log for details. Retry with --force to force install it.
# FAIL
recipes/perl-compress-raw-zlib

# wrong shebang
recipes/perl-image-exiftool


# missing requirement
recipes/perl-graphics-colorobject/0.5.0

# osx failures
recipes/breakdancer
recipes/cgat-scripts
recipes/perl-io-compress
recipes/shorah
recipes/smalt

# zlib compilation problems
recipes/trinity/2.1.1
<<<<<<< HEAD
recipes/kaiju
recipes/detonate
recipes/minialign
recipes/lorma
recipes/nspdk
=======
>>>>>>> f6f8d687

# needs some special treatment, shorter prefix than normal pkgs
recipes/dimspy/1.1.0
recipes/dimspy
recipes/dimspy/1.0.0

# configure: error: *** ltld required, install libtool library. 
recipes/pandaseq/2.8.1
recipes/pandaseq

#can't find file to patch at input line 3
recipes/erds

# non-standard test
recipes/fermikit

<<<<<<< HEAD
# libxml2.so, not found
recipes/dcmtk

# build-error
recipes/mimodd

=======
>>>>>>> f6f8d687
# The following recipes are also found in other channels (notably conda-forge).
# They are placed here on the blacklist until we can deal with them further.
recipes/aenum
recipes/intervaltree
recipes/jemalloc
recipes/jq
recipes/lapack
recipes/libdb
recipes/loompy
recipes/mysql-connector-c
recipes/nasm
recipes/netifaces
recipes/nglview
recipes/perl-text-soundex
recipes/popt
recipes/pysftp
recipes/pytest-timeout
recipes/python-levenshtein
recipes/r-argumentcheck
recipes/r-bio3d
recipes/r-biomark
recipes/r-cnogpro
recipes/r-data.table/1.10.4
recipes/r-deoptimr
recipes/r-diptest
recipes/r-diptest/0.75_7
recipes/r-drc
recipes/r-dynamictreecut
recipes/r-gam
recipes/r-gbm
recipes/r-genabel
recipes/r-genabel.data
recipes/r-genenet
recipes/r-giant
recipes/r-gprofiler
recipes/r-gpseq
recipes/r-grimport
recipes/r-gsalib
recipes/r-gsmoothr
recipes/r-haplo.stats
recipes/r-ic10trainingdata
recipes/r-icluster
recipes/r-idr
recipes/r-inlinedocs
recipes/r-km.ci
recipes/r-kmsurv
recipes/r-kriging
recipes/r-lsd
#recipes/r-maldiquant
recipes/r-metarnaseq
recipes/r-microseq
recipes/r-mixomics
recipes/r-mlgt
recipes/r-mqtl
recipes/r-pamr
recipes/r-patpro
recipes/r-pinfsc50
recipes/r-plasmidprofiler
recipes/r-precrec
recipes/r-purbayes
recipes/r-qiimer
recipes/r-qtl
recipes/r-rcircos
recipes/r-readbrukerflexdata
recipes/r-readmzxmldata
recipes/r-rematch2
recipes/r-rentrez
recipes/r-robustrankaggreg
recipes/r-rphylip
recipes/r-seqinr
recipes/r-smvar
recipes/r-snpassoc
recipes/r-solarius
recipes/r-tfmpvalue
recipes/r-xnomial
recipes/regex
recipes/scikit-bio
recipes/xdg


# base64.cpp:53:62: error: ‘strchr’ was not declared in this scope
recipes/xtandem
#  error: possibly undefined macro: AM_GNU_GETTEXT
recipes/xcftools
# fatal error: zlib.h: No such file or directory
recipes/wham
# RuntimeError: Setuptools downloading is disabled in conda build. Be sure to add all dependencies in the meta.yaml  url=https://pypi.org/simple/WTForms-Components/
recipes/wtforms-alchemy


# Seems like the old stringtie versions aren't detecting zlib in the recursive samtools builds
# TODO: can we delete some of these old version recipes?
recipes/stringtie/1.0.3/
recipes/stringtie/1.0.4/
recipes/stringtie/1.2.2/
recipes/stringtie/1.2.4/
recipes/stringtie/1.3.0/
recipes/stringtie/1.3.3/

# xsv appears to have build issues
# thread 'main' panicked at 'assertion failed: src_path.is_absolute()', tools/cargo/src/cargo/core/manifest.rs:438:9
# see also https://github.com/bioconda/bioconda-recipes/issues/9266
recipes/xsv

# See https://github.com/bioconda/bioconda-recipes/pull/9458
recipes/spingo

recipe/tbl2asn


# According to output of CI in https://github.com/bioconda/bioconda-recipes/pull/9524
# It seems that the compiler build flags specified in the CMake files are out of date
# https://github.com/medvedevgroup/TwoPaCo/search?q=c%2B%2B0x&unscoped_q=c%2B%2B0x
# E.g., I think the recipe needs to move from -std=c++0x to -std=c++11x
# See https://gcc.gnu.org/projects/cxx-status.html
# https://gcc.gnu.org/gcc-4.5/cxx0x_status.html
# And https://gcc.gnu.org/gcc-4.8/cxx0x_status.html

# From a verbose make log, it may actually be that the CXX command is not propgating the args properly:
# make[2]: Entering directory `/opt/conda/conda-bld/twopaco_1529606958569/work/build'
#[  7%] Building CXX object graphdump/CMakeFiles/graphdump.dir/graphdump.cpp.o
#cd /opt/conda/conda-bld/twopaco_1529606958569/work/build/graphdump && /opt/rh/devtoolset-2/root/usr/bin/g++   -I/opt/conda/conda-bld/twopaco_1529606958569/work/src/graphdump/../common  -DBOOST_MATH_DISABLE_FLOAT128 -m64 -fPIC;-std=c++0x -O3 -DNDEBUG   -o CMakeFiles/graphdump.dir/graphdump.cpp.o -c /opt/conda/conda-bld/twopaco_1529606958569/work/src/graphdump/graphdump.cpp
#g++: fatal error: no input files

recipes/twopaco


# deteclaunch.h:27:19: fatal error: fftw3.h: No such file or directory
recipes/tadarida-d

# Can't locate t_coffee.pm in @INC (you may need to install the t_coffee module)
recipes/t_coffee

# subread.h:26:18: fatal error: zlib.h: No such file or directory
recipes/subread

# sed: can't read /opt/conda/conda-bld/stride_1529759189411/_h_env_placehold_placehold_placehold_placehold_placehold_placehold_placehold_placehold_placehold_placehold_placehold_placehold_placehold_placehold_placehold_placehold_placehold_placehold_placehold_placehold_placeh/bin/aclocal: No such file or directory
recipes/stride

# fatal error: zlib.h: No such file or directory
recipes/seqyclean
recipes/htsbox

# checking for C compiler default output... configure: error: C compiler cannot create executables
recipes/hmmer2

# zlib
recipes/hmmcopy
recipes/haploclique/1.3.1
recipes/migrate-n

# CMake Error: The source directory "/opt/conda/conda-bld/sqlitebrowser_1529759350498/work" does not appear to contain CMakeLists.txt.
recipes/sqlitebrowser
# Can't locate Module/Build.pm in @INC (
recipes/spine

# no test, website down
recipes/sprinkles
# cp: cannot stat `rbluo/temp/ecProj/src/ErrorCorrection': No such file or directory
recipes/soapdenovo2-errorcorrection
# link not founds
recipes/soapcoverage
# zlib missing
recipes/snp-dists/0.2
recipes/ropebwt2

# newer GCC, local GCC overwrite
#recipes/salmon
#     gcc: error: unrecognized command line option ‘-fno-plt’
recipes/satsuma
# missing boost header
recipes/savage

# download error
recipes/soapaligner
# boost headers
recipes/rnablueprint

# missing python dependency?
recipes/rapclust


#######
# blacklist r-* packages, we will rebuild in 1 month against R3.5.1
#######
recipes/r-adegenet
recipes/r-adephylo
recipes/r-alakazam
recipes/r-ampvis
recipes/r-annotables
recipes/r-aptreeshape
recipes/r-argumentcheck
recipes/r-aroma.affymetrix
recipes/r-aroma.core
recipes/r-asics
recipes/r-basejump
recipes/r-bcbiobase
recipes/r-bcbiornaseq
recipes/r-biclust
recipes/r-bio3d
recipes/r-biodb
recipes/r-biom
recipes/r-biomark
recipes/r-boutroslabplottinggeneral
recipes/r-canopy
recipes/r-chbutils
recipes/r-cimpl
recipes/r-cnogpro
recipes/r-coloc
recipes/r-dartr
recipes/r-data.table
recipes/r-dbchip
recipes/r-deconstructsigs
recipes/r-deoptimr
recipes/r-diptest
recipes/r-dpeak
recipes/r-drc
recipes/r-dynamictreecut
recipes/r-ecodist
recipes/r-empiricalfdr.deseq2
recipes/r-exomedepth
recipes/r-fmsb
recipes/r-funrar
recipes/r-gam
recipes/r-gbm
recipes/r-geiger
recipes/r-genabel
recipes/r-genabel.data
recipes/r-genenet
recipes/r-genometricorr
recipes/r-geoaxe
recipes/r-george
recipes/r-giant
recipes/r-gkmsvm
recipes/r-gprofiler
recipes/r-gpseq
recipes/r-grimport
recipes/r-gsalib
recipes/r-gsmoothr
recipes/r-gwpcr
recipes/r-haplo.stats
recipes/r-hemdag
recipes/r-histonehmm
recipes/r-ic10
recipes/r-ic10trainingdata
recipes/r-icluster
recipes/r-idr
recipes/r-inlinedocs
recipes/r-kinship2
recipes/r-km.ci
recipes/r-kmsurv
recipes/r-kriging
recipes/r-lme4qtl
recipes/r-lsd
#recipes/r-maldiquant
recipes/r-maldiquantforeign
recipes/r-maldirppa
recipes/r-matrixeqtl
recipes/r-metalonda
recipes/r-metama
recipes/r-metarnaseq
recipes/r-micropan
recipes/r-microseq
recipes/r-mixomics
recipes/r-mlgt
recipes/r-mmgenome
recipes/r-mqtl
recipes/r-msm
recipes/r-mutoss
#recipes/r-nanostringnorm
recipes/r-nastiseq
recipes/r-ncbit
recipes/r-ngsplot
recipes/r-ngsplot-hg19
recipes/r-ngsplot-hg38
recipes/r-ngsplot-mm10
recipes/r-nodiv
recipes/r-oai
recipes/r-pamr
recipes/r-patpro
recipes/r-peer
recipes/r-pegas
recipes/r-perfmeas
recipes/r-phangorn
recipes/r-phewas
recipes/r-phyext2
recipes/r-phylobase
recipes/r-phytools
recipes/r-pinfsc50
recipes/r-plasmidprofiler
recipes/r-pma
recipes/r-pore
recipes/r-precrec
recipes/r-prestor
recipes/r-probmetab
recipes/r-propcis
recipes/r-pscbs
recipes/r-purbayes
recipes/r-qiimer
recipes/r-qorts
recipes/r-qqman
recipes/r-qtl
recipes/r-quorts
recipes/r-rapidr
recipes/r-rbison
recipes/r-rBLAST
recipes/r-rcircos
recipes/r-readbrukerflexdata
recipes/r-readmzxmldata
recipes/r-rebird
recipes/r-rematch2
recipes/r-rentrez
recipes/r-rgbif
recipes/r-ridigbio
recipes/r-rnexml
recipes/r-robustrankaggreg
recipes/r-rphylip
recipes/r-rubic
recipes/r-rvertnet
recipes/r-samr
recipes/r-sartools
recipes/r-sbpiper
recipes/r-scimpute
recipes/r-scrm
recipes/r-seqinr
recipes/r-seqminer
recipes/r-seurat
recipes/r-shazam
recipes/r-sigQC
recipes/r-sigtree
recipes/r-sleuth
recipes/r-smvar
recipes/r-snpassoc
recipes/r-soap-nmr
recipes/r-solarius
recipes/r-speaq
recipes/r-spieceasi
recipes/r-spocc
recipes/r-spp
recipes/r-stampp
recipes/r-structssi
recipes/r-swamp
recipes/r-taxa
recipes/r-tcga2stat
recipes/r-tfmpvalue
recipes/r-tidygenomics
recipes/r-traminer
recipes/r-treesim
recipes/r-vcfr
recipes/r-wasabi
recipes/r-wgcna
recipes/r-wicket
recipes/r-xmlrpc
recipes/r-xnomial
recipes/r-zerone

recipes/bioconductor-a4base
recipes/bioconductor-a4core
recipes/bioconductor-a4preproc
recipes/bioconductor-a4reporting
recipes/bioconductor-abadata
recipes/bioconductor-abaenrichment
recipes/bioconductor-absseq
recipes/bioconductor-acde
recipes/bioconductor-acgh
recipes/bioconductor-acme
recipes/bioconductor-adsplit
recipes/bioconductor-affxparser
recipes/bioconductor-affy
recipes/bioconductor-affycomp
recipes/bioconductor-affycompatible
recipes/bioconductor-affycontam
recipes/bioconductor-affycoretools
recipes/bioconductor-affydata
recipes/bioconductor-affyexpress
recipes/bioconductor-affyilm
recipes/bioconductor-affyio
recipes/bioconductor-affypdnn
recipes/bioconductor-affyplm
recipes/bioconductor-affyrnadegradation
recipes/bioconductor-agdex
recipes/bioconductor-agilp
recipes/bioconductor-aims
recipes/bioconductor-aldex2
recipes/bioconductor-all
recipes/bioconductor-alpine
recipes/bioconductor-altcdfenvs
recipes/bioconductor-amountain
recipes/bioconductor-annaffy
recipes/bioconductor-annmap
recipes/bioconductor-annotate
recipes/bioconductor-annotationdbi
recipes/bioconductor-annotationfilter
recipes/bioconductor-annotationforge
recipes/bioconductor-annotationfuncs
recipes/bioconductor-annotationhub
recipes/bioconductor-annotationhubdata
recipes/bioconductor-annotationtools
recipes/bioconductor-anota
recipes/bioconductor-antiprofiles
recipes/bioconductor-apcomplex
recipes/bioconductor-apeglm
recipes/bioconductor-aroma.light
recipes/bioconductor-arrayexpress
recipes/bioconductor-arrayquality
recipes/bioconductor-arrayqualitymetrics
recipes/bioconductor-arraytools
recipes/bioconductor-arrmdata
recipes/bioconductor-arrmnormalization
recipes/bioconductor-asafe
recipes/bioconductor-aseb
recipes/bioconductor-asgsca
recipes/bioconductor-aspli
recipes/bioconductor-atacseqqc
recipes/bioconductor-atlasrdf
recipes/bioconductor-baalchip
recipes/bioconductor-bac
recipes/bioconductor-bacon
recipes/bioconductor-bader
recipes/bioconductor-badregionfinder
recipes/bioconductor-ballgown
recipes/bioconductor-bamsignals
recipes/bioconductor-banocc
recipes/bioconductor-basecallqc
recipes/bioconductor-basespacer
recipes/bioconductor-basic4cseq
recipes/bioconductor-batchqc
recipes/bioconductor-bayespeak
recipes/bioconductor-bayseq
recipes/bioconductor-bbcanalyzer
recipes/bioconductor-bcrank
recipes/bioconductor-beachmat
recipes/bioconductor-beadarray
recipes/bioconductor-beadarraysnp
recipes/bioconductor-beaddatapackr
recipes/bioconductor-beat
recipes/bioconductor-beclear
recipes/bioconductor-bgafun
recipes/bioconductor-bgeedb
recipes/bioconductor-bgmix
recipes/bioconductor-bhc
recipes/bioconductor-bicare
recipes/bioconductor-biobase
recipes/bioconductor-biocfilecache
recipes/bioconductor-biocgenerics
recipes/bioconductor-biocgraph
recipes/bioconductor-biocinstaller
recipes/bioconductor-biocparallel
recipes/bioconductor-biocstyle
recipes/bioconductor-biocviews
recipes/bioconductor-biocworkflowtools
recipes/bioconductor-biodist
recipes/bioconductor-biomart
recipes/bioconductor-biomformat
recipes/bioconductor-biomvcclass
recipes/bioconductor-bionet
recipes/bioconductor-bioqc
recipes/bioconductor-biosigner
recipes/bioconductor-biostrings
recipes/bioconductor-biosvd
recipes/bioconductor-biovizbase
recipes/bioconductor-birewire
recipes/bioconductor-birta
recipes/bioconductor-birte
recipes/bioconductor-biseq
recipes/bioconductor-bitseq
recipes/bioconductor-bladderbatch
recipes/bioconductor-blima
recipes/bioconductor-brain
recipes/bioconductor-brainstars
recipes/bioconductor-bridge
recipes/bioconductor-browserviz
recipes/bioconductor-browservizdemo
recipes/bioconductor-bsgenome
recipes/bioconductor-bsgenome.celegans.ucsc.ce10
recipes/bioconductor-bsgenome.celegans.ucsc.ce6
recipes/bioconductor-bsgenome.dmelanogaster.ucsc.dm3
recipes/bioconductor-bsgenome.drerio.ucsc.danrer7
recipes/bioconductor-bsgenome.ecoli.ncbi.20080805
recipes/bioconductor-bsgenome.hsapiens.ucsc.hg18
recipes/bioconductor-bsgenome.hsapiens.ucsc.hg19
recipes/bioconductor-bsgenome.hsapiens.ucsc.hg38
recipes/bioconductor-bsgenome.mmusculus.ucsc.mm10
recipes/bioconductor-bsgenome.mmusculus.ucsc.mm9
recipes/bioconductor-bsseq
recipes/bioconductor-bubbletree
recipes/bioconductor-bufferedmatrix
recipes/bioconductor-bufferedmatrixmethods
recipes/bioconductor-bumphunter
recipes/bioconductor-bus
recipes/bioconductor-cager
recipes/bioconductor-calib
recipes/bioconductor-cancerinsilico
recipes/bioconductor-cancermutationanalysis
recipes/bioconductor-cancersubtypes
recipes/bioconductor-cand
recipes/bioconductor-cardinal
recipes/bioconductor-casper
recipes/bioconductor-category
recipes/bioconductor-causalr
recipes/bioconductor-cellgrowth
recipes/bioconductor-cellhts2
recipes/bioconductor-cellmapper
recipes/bioconductor-cellnoptr
recipes/bioconductor-cexor
recipes/bioconductor-cfassay
recipes/bioconductor-cghbase
recipes/bioconductor-cghcall
recipes/bioconductor-cghmcr
recipes/bioconductor-cghnormaliter
recipes/bioconductor-cghregions
recipes/bioconductor-chemminer
recipes/bioconductor-chicago
recipes/bioconductor-chimera
recipes/bioconductor-chimeraviz
recipes/bioconductor-chipcomp
recipes/bioconductor-chippeakanno
recipes/bioconductor-chipqc
recipes/bioconductor-chipseeker
recipes/bioconductor-chipseq
recipes/bioconductor-chipsim
recipes/bioconductor-chipxpress
recipes/bioconductor-chipxpressdata
recipes/bioconductor-chopsticks
recipes/bioconductor-chromdraw
recipes/bioconductor-chromheatmap
recipes/bioconductor-chromplot
recipes/bioconductor-chromstar
recipes/bioconductor-chromstardata
recipes/bioconductor-chronos
recipes/bioconductor-cindex
recipes/bioconductor-cispath
recipes/bioconductor-classifyr
recipes/bioconductor-cleanupdtseq
recipes/bioconductor-cleaver
recipes/bioconductor-clomial
recipes/bioconductor-clonality
recipes/bioconductor-clonotyper
recipes/bioconductor-clst
recipes/bioconductor-clstutils
recipes/bioconductor-clustcomp
recipes/bioconductor-clusterprofiler
recipes/bioconductor-clustersignificance
recipes/bioconductor-clusterstab
recipes/bioconductor-cma
recipes/bioconductor-cmap
recipes/bioconductor-cmap2data
recipes/bioconductor-cnanorm
recipes/bioconductor-cner
recipes/bioconductor-cn.farms
recipes/bioconductor-cn.mops
recipes/bioconductor-cnorfuzzy
recipes/bioconductor-cnorode
recipes/bioconductor-cntools
recipes/bioconductor-cnvgsa
recipes/bioconductor-cnvpanelizer
recipes/bioconductor-cnvtools
recipes/bioconductor-codelink
recipes/bioconductor-codex
recipes/bioconductor-cogena
recipes/bioconductor-cogps
recipes/bioconductor-cohcap
recipes/bioconductor-cohcapanno
recipes/bioconductor-compass
recipes/bioconductor-compepitools
recipes/bioconductor-complexheatmap
recipes/bioconductor-consensusclusterplus
recipes/bioconductor-consensusov
recipes/bioconductor-consensusseeker
recipes/bioconductor-contibait
recipes/bioconductor-convert
recipes/bioconductor-copyhelper
recipes/bioconductor-copynumber
recipes/bioconductor-copywriter
recipes/bioconductor-cormotif
recipes/bioconductor-correp
recipes/bioconductor-cosmiq
recipes/bioconductor-covrna
recipes/bioconductor-cpvsnp
recipes/bioconductor-cqn
recipes/bioconductor-crimage
recipes/bioconductor-crisprseek
recipes/bioconductor-crisprseekplus
recipes/bioconductor-crisprvariants
recipes/bioconductor-crlmm
recipes/bioconductor-csaw
recipes/bioconductor-ctc
recipes/bioconductor-ctsge
recipes/bioconductor-cummerbund
recipes/bioconductor-curatedmetagenomicdata
recipes/bioconductor-curatedovariandata
recipes/bioconductor-cve
recipes/bioconductor-cytolib
recipes/bioconductor-dada2
recipes/bioconductor-dama
recipes/bioconductor-dbchip
recipes/bioconductor-dcgsa
recipes/bioconductor-dchiprep
recipes/bioconductor-ddct
recipes/bioconductor-deds
recipes/bioconductor-deepbluer
recipes/bioconductor-deepsnv
recipes/bioconductor-deformats
recipes/bioconductor-degraph
recipes/bioconductor-degreport
recipes/bioconductor-degseq
recipes/bioconductor-delayedarray
recipes/bioconductor-demand
recipes/bioconductor-derfinder
recipes/bioconductor-derfinderhelper
recipes/bioconductor-derfinderplot
recipes/bioconductor-deseq
recipes/bioconductor-deseq2
#recipes/bioconductor-dexseq
recipes/bioconductor-dexus
recipes/bioconductor-dfp
recipes/bioconductor-diffbind
recipes/bioconductor-diffgeneanalysis
recipes/bioconductor-diffloop
recipes/bioconductor-diffustats
recipes/bioconductor-director
recipes/bioconductor-dirichletmultinomial
recipes/bioconductor-dmrcate
recipes/bioconductor-dmrcatedata
recipes/bioconductor-dnabarcodes
recipes/bioconductor-dnacopy
recipes/bioconductor-dnashaper
recipes/bioconductor-do.db
recipes/bioconductor-doppelgangr
recipes/bioconductor-doqtl
recipes/bioconductor-dose
recipes/bioconductor-drimseq
recipes/bioconductor-drivernet
recipes/bioconductor-drugvsdisease
recipes/bioconductor-drugvsdiseasedata
recipes/bioconductor-dsimer
recipes/bioconductor-dss
recipes/bioconductor-dta
recipes/bioconductor-dupchecker
recipes/bioconductor-dupradar
recipes/bioconductor-dyebias
recipes/bioconductor-dyndoc
recipes/bioconductor-easyrnaseq
recipes/bioconductor-ebarrays
recipes/bioconductor-ebimage
recipes/bioconductor-ebsea
recipes/bioconductor-ebseq
recipes/bioconductor-edaseq
recipes/bioconductor-edda
recipes/bioconductor-edger
recipes/bioconductor-egsea
recipes/bioconductor-egseadata
recipes/bioconductor-empiricalbrownsmethod
recipes/bioconductor-encodexplorer
recipes/bioconductor-enrichmentbrowser
recipes/bioconductor-ensdb.hsapiens.v75
recipes/bioconductor-ensembldb
recipes/bioconductor-ensemblvep
recipes/bioconductor-epigenomix
recipes/bioconductor-epivizr
recipes/bioconductor-epivizrdata
recipes/bioconductor-epivizrserver
recipes/bioconductor-epivizrstandalone
recipes/bioconductor-esetvis
recipes/bioconductor-eudysbiome
recipes/bioconductor-eximir
recipes/bioconductor-exomecopy
recipes/bioconductor-exomepeak
recipes/bioconductor-experimenthub
recipes/bioconductor-faahko
recipes/bioconductor-fabia
recipes/bioconductor-farms
recipes/bioconductor-fastseg
recipes/bioconductor-fccac
recipes/bioconductor-fdb.infiniummethylation.hg19
recipes/bioconductor-ffpe
recipes/bioconductor-fgsea
recipes/bioconductor-findmyfriends
recipes/bioconductor-fis
recipes/bioconductor-fishalyser
recipes/bioconductor-fithic
recipes/bioconductor-flagme
recipes/bioconductor-flipflop
recipes/bioconductor-flowai
recipes/bioconductor-flowbeads
recipes/bioconductor-flowcl
recipes/bioconductor-flowclean
recipes/bioconductor-flowcore
recipes/bioconductor-flowdensity
recipes/bioconductor-flowfp
recipes/bioconductor-flowmap
recipes/bioconductor-flowmatch
recipes/bioconductor-flowpeaks
recipes/bioconductor-flowploidy
recipes/bioconductor-flowq
recipes/bioconductor-flowrepositoryr
recipes/bioconductor-flowsom
recipes/bioconductor-flowsorted.blood.450k
recipes/bioconductor-flowutils
recipes/bioconductor-flowviz
recipes/bioconductor-flowworkspace
recipes/bioconductor-focalcall
recipes/bioconductor-fourcseq
recipes/bioconductor-frma
recipes/bioconductor-frmatools
recipes/bioconductor-funchip
recipes/bioconductor-gaga
recipes/bioconductor-gage
recipes/bioconductor-gagedata
recipes/bioconductor-gaprediction
recipes/bioconductor-gcatest
recipes/bioconductor-gcrisprtools
recipes/bioconductor-gcrma
recipes/bioconductor-gcspikelite
recipes/bioconductor-gdsfmt
recipes/bioconductor-genbankr
recipes/bioconductor-geneattribution
recipes/bioconductor-genebreak
recipes/bioconductor-genefilter
recipes/bioconductor-genefu
recipes/bioconductor-genega
recipes/bioconductor-genelendatabase
recipes/bioconductor-genemeta
recipes/bioconductor-geneoverlap
recipes/bioconductor-geneplast
recipes/bioconductor-geneplotter
recipes/bioconductor-generecommender
recipes/bioconductor-generegionscan
recipes/bioconductor-generxcluster
recipes/bioconductor-geneselector
recipes/bioconductor-genetclassifier
recipes/bioconductor-geneticsdesign
recipes/bioconductor-genogam
recipes/bioconductor-genomation
recipes/bioconductor-genomegraphs
recipes/bioconductor-genomeinfodb
recipes/bioconductor-genomeinfodbdata
recipes/bioconductor-genomeintervals
recipes/bioconductor-genomicalignments
recipes/bioconductor-genomicdatacommons
recipes/bioconductor-genomicfeatures
recipes/bioconductor-genomicfiles
recipes/bioconductor-genomicinteractions
recipes/bioconductor-genomicranges
recipes/bioconductor-genomicscores
recipes/bioconductor-genomictuples
recipes/bioconductor-genominator
recipes/bioconductor-genoset
recipes/bioconductor-genrank
recipes/bioconductor-genvisr
recipes/bioconductor-geometadb
recipes/bioconductor-geoquery
recipes/bioconductor-geosubmission
recipes/bioconductor-gewist
recipes/bioconductor-ggbase
recipes/bioconductor-ggbio
recipes/bioconductor-ggcyto
recipes/bioconductor-ggtools
recipes/bioconductor-ggtree
recipes/bioconductor-girafe
recipes/bioconductor-glimma
recipes/bioconductor-globalancova
recipes/bioconductor-globalseq
recipes/bioconductor-globaltest
recipes/bioconductor-gmrp
recipes/bioconductor-go.db
recipes/bioconductor-gofunction
recipes/bioconductor-golubesets
recipes/bioconductor-gosemsim
recipes/bioconductor-goseq
recipes/bioconductor-gostats
recipes/bioconductor-gothic
recipes/bioconductor-gotools
recipes/bioconductor-gpls
recipes/bioconductor-graph
recipes/bioconductor-graphat
recipes/bioconductor-graphite
recipes/bioconductor-graphpac
recipes/bioconductor-grmetrics
recipes/bioconductor-gsalightning
recipes/bioconductor-gsca
recipes/bioconductor-gseabase
recipes/bioconductor-gsealm
recipes/bioconductor-gsreg
recipes/bioconductor-gsri
recipes/bioconductor-gsva
recipes/bioconductor-gtrellis
recipes/bioconductor-guideseq
recipes/bioconductor-gviz
recipes/bioconductor-hapfabia
recipes/bioconductor-harman
recipes/bioconductor-harshlight
recipes/bioconductor-hdf5array
recipes/bioconductor-heatmaps
recipes/bioconductor-heatplus
recipes/bioconductor-helloranges
recipes/bioconductor-help
recipes/bioconductor-hem
recipes/bioconductor-hgu133a2.db
recipes/bioconductor-hgu133a.db
recipes/bioconductor-hgu133plus2.db
recipes/bioconductor-hgu95av2.db
recipes/bioconductor-hiannotator
recipes/bioconductor-hibag
recipes/bioconductor-hicrep
recipes/bioconductor-hilbertvis
recipes/bioconductor-hitc
recipes/bioconductor-hmmcopy
recipes/bioconductor-hom.hs.inp.db
recipes/bioconductor-homo.sapiens
recipes/bioconductor-hopach
recipes/bioconductor-hpar
recipes/bioconductor-hsmmsinglecell
recipes/bioconductor-htqpcr
recipes/bioconductor-htseqtools
recipes/bioconductor-htsfilter
recipes/bioconductor-hybridmtest
recipes/bioconductor-hyperdraw
recipes/bioconductor-hypergraph
recipes/bioconductor-iaseq
recipes/bioconductor-ibh
recipes/bioconductor-icens
recipes/bioconductor-ichip
recipes/bioconductor-icobra
recipes/bioconductor-ideal
recipes/bioconductor-ideoviz
recipes/bioconductor-idiogram
recipes/bioconductor-ihw
recipes/bioconductor-illuminahumanmethylation450kanno.ilmn12.hg19
recipes/bioconductor-illuminahumanmethylation450kmanifest
recipes/bioconductor-illuminahumanmethylationepicanno.ilm10b2.hg19
recipes/bioconductor-illuminahumanmethylationepicanno.ilm10b3.hg19
recipes/bioconductor-illuminahumanmethylationepicanno.ilm10b4.hg19
recipes/bioconductor-illuminahumanmethylationepicmanifest
recipes/bioconductor-illuminaio
recipes/bioconductor-illuminamousev2.db
recipes/bioconductor-imagehts
recipes/bioconductor-imas
recipes/bioconductor-impulsede
recipes/bioconductor-impute
recipes/bioconductor-inpower
recipes/bioconductor-inspect
recipes/bioconductor-interactionset
recipes/bioconductor-interactivedisplay
recipes/bioconductor-interactivedisplaybase
recipes/bioconductor-interest
recipes/bioconductor-interminer
recipes/bioconductor-inversion
recipes/bioconductor-ioniser
recipes/bioconductor-ipac
recipes/bioconductor-ipo
recipes/bioconductor-ippd
recipes/bioconductor-iranges
recipes/bioconductor-iseq
recipes/bioconductor-isoformswitchanalyzer
recipes/bioconductor-isolde
recipes/bioconductor-isomirs
recipes/bioconductor-iterativebma
recipes/bioconductor-iterativebmasurv
recipes/bioconductor-ivas
recipes/bioconductor-iwtomics
recipes/bioconductor-jaspar2014
recipes/bioconductor-jaspar2016
recipes/bioconductor-jaspar2018
recipes/bioconductor-jmosaics
recipes/bioconductor-junctionseq
recipes/bioconductor-kcsmart
recipes/bioconductor-kebabs
recipes/bioconductor-kegg.db
recipes/bioconductor-keggdzpathwaysgeo
recipes/bioconductor-kegggraph
recipes/bioconductor-kegglincs
recipes/bioconductor-keggorthology
recipes/bioconductor-keggrest
recipes/bioconductor-kimod
recipes/bioconductor-kodata
recipes/bioconductor-lapmix
recipes/bioconductor-lbe
recipes/bioconductor-les
recipes/bioconductor-lfa
recipes/bioconductor-limma
recipes/bioconductor-linc
recipes/bioconductor-liquidassociation
recipes/bioconductor-lmdme
recipes/bioconductor-lmgene
recipes/bioconductor-lobstahs
recipes/bioconductor-logitt
recipes/bioconductor-lol
recipes/bioconductor-lola
recipes/bioconductor-lpe
recipes/bioconductor-lpeadj
recipes/bioconductor-lpnet
recipes/bioconductor-lpsymphony
recipes/bioconductor-lumi
recipes/bioconductor-lumihumanall.db
recipes/bioconductor-lungcanceracvssccgeo
recipes/bioconductor-lvsmirna
recipes/bioconductor-m3d
recipes/bioconductor-m3drop
recipes/bioconductor-maanova
recipes/bioconductor-macat
recipes/bioconductor-macorrplot
recipes/bioconductor-made4
recipes/bioconductor-madseq
recipes/bioconductor-maftools
recipes/bioconductor-maigespack
recipes/bioconductor-makecdfenv
recipes/bioconductor-manta
recipes/bioconductor-mantelcorr
recipes/bioconductor-mapredictdsc
recipes/bioconductor-marray
recipes/bioconductor-masigpro
recipes/bioconductor-maskbad
recipes/bioconductor-massarray
recipes/bioconductor-massir
recipes/bioconductor-massspecwavelet
recipes/bioconductor-mast
recipes/bioconductor-matter
recipes/bioconductor-mbamethyl
recipes/bioconductor-mbased
recipes/bioconductor-mbttest
recipes/bioconductor-mcrestimate
recipes/bioconductor-mdgsa
recipes/bioconductor-mdqc
recipes/bioconductor-measurementerror.cor
recipes/bioconductor-medips
recipes/bioconductor-medme
recipes/bioconductor-meigor
recipes/bioconductor-mergemaid
recipes/bioconductor-mergeomics
recipes/bioconductor-mesh.db
recipes/bioconductor-meshdbi
recipes/bioconductor-meshes
recipes/bioconductor-meshsim
recipes/bioconductor-messina
recipes/bioconductor-metaarray
recipes/bioconductor-metab
recipes/bioconductor-metabosignal
recipes/bioconductor-metacca
recipes/bioconductor-metagenomeseq
recipes/bioconductor-metahdep
recipes/bioconductor-metams
recipes/bioconductor-metaseq
recipes/bioconductor-metcirc
recipes/bioconductor-methped
recipes/bioconductor-methtargetedngs
recipes/bioconductor-methyanalysis
recipes/bioconductor-methylkit
recipes/bioconductor-methylmnm
recipes/bioconductor-methylpipe
recipes/bioconductor-methylseekr
recipes/bioconductor-methylumi
recipes/bioconductor-mgfm
recipes/bioconductor-mgfr
recipes/bioconductor-mgsa
recipes/bioconductor-mgug4122a.db
recipes/bioconductor-michip
recipes/bioconductor-microbiome
recipes/bioconductor-microrna
recipes/bioconductor-mineica
recipes/bioconductor-minet
recipes/bioconductor-minfi
recipes/bioconductor-minimumdistance
recipes/bioconductor-mipp
recipes/bioconductor-mirage
recipes/bioconductor-mirbaseversions.db
recipes/bioconductor-mirintegrator
recipes/bioconductor-mirnameconverter
recipes/bioconductor-mirnapath
recipes/bioconductor-mirnatap
recipes/bioconductor-mirnatap.db
recipes/bioconductor-mirsynergy
recipes/bioconductor-missmethyl
recipes/bioconductor-mlinterfaces
recipes/bioconductor-mlp
recipes/bioconductor-mlseq
recipes/bioconductor-mmdiff
recipes/bioconductor-mmdiff2
recipes/bioconductor-mmnet
recipes/bioconductor-monocle
recipes/bioconductor-mops
recipes/bioconductor-mosaics
recipes/bioconductor-motifbreakr
recipes/bioconductor-motifcounter
recipes/bioconductor-motifdb
recipes/bioconductor-motifrg
recipes/bioconductor-motifstack
recipes/bioconductor-motiv
recipes/bioconductor-mpfe
recipes/bioconductor-mqtl.nmr
recipes/bioconductor-msmseda
recipes/bioconductor-msnid
recipes/bioconductor-mspurity
recipes/bioconductor-mspuritydata
recipes/bioconductor-mulcom
recipes/bioconductor-multiassayexperiment
recipes/bioconductor-multiclust
recipes/bioconductor-multidataset
recipes/bioconductor-multimed
recipes/bioconductor-multiomicsviz
recipes/bioconductor-multiscan
recipes/bioconductor-multtest
recipes/bioconductor-mutationalpatterns
recipes/bioconductor-mvcclass
recipes/bioconductor-mvgst
recipes/bioconductor-mwastools
recipes/bioconductor-mygene
recipes/bioconductor-myvariant
recipes/bioconductor-mzid
recipes/bioconductor-mzr
recipes/bioconductor-nadfinder
recipes/bioconductor-ncdfflow
recipes/bioconductor-ncigraph
recipes/bioconductor-ndexr
recipes/bioconductor-nem
recipes/bioconductor-netbiov
recipes/bioconductor-netpathminer
recipes/bioconductor-netreg
recipes/bioconductor-networkbma
recipes/bioconductor-nnnorm
recipes/bioconductor-noiseq
recipes/bioconductor-nondetects
recipes/bioconductor-npgsea
recipes/bioconductor-ntw
recipes/bioconductor-nucleosim
recipes/bioconductor-nucler
recipes/bioconductor-nudge
recipes/bioconductor-occugene
recipes/bioconductor-ogsa
recipes/bioconductor-oligo
recipes/bioconductor-oligoclasses
recipes/bioconductor-olin
recipes/bioconductor-omicade4
recipes/bioconductor-omiccircos
recipes/bioconductor-oncosimulr
recipes/bioconductor-oppar
recipes/bioconductor-orderedlist
recipes/bioconductor-organismdbi
recipes/bioconductor-org.bt.eg.db
recipes/bioconductor-org.ce.eg.db
recipes/bioconductor-org.cf.eg.db
recipes/bioconductor-org.dm.eg.db
recipes/bioconductor-org.dr.eg.db
recipes/bioconductor-org.gg.eg.db
recipes/bioconductor-org.hs.eg.db
recipes/bioconductor-org.mm.eg.db
recipes/bioconductor-org.rn.eg.db
recipes/bioconductor-org.sc.sgd.db
recipes/bioconductor-org.ss.eg.db
recipes/bioconductor-osat
recipes/bioconductor-oscope
recipes/bioconductor-otubase
recipes/bioconductor-outlierd
recipes/bioconductor-padog
recipes/bioconductor-paircompviz
recipes/bioconductor-pandar
recipes/bioconductor-pannbuilder
recipes/bioconductor-panp
recipes/bioconductor-panr
recipes/bioconductor-panther.db
recipes/bioconductor-papi
recipes/bioconductor-parody
recipes/bioconductor-path2ppi
recipes/bioconductor-pathifier
recipes/bioconductor-pathnet
recipes/bioconductor-pathostat
recipes/bioconductor-pathprint
recipes/bioconductor-pathrender
recipes/bioconductor-pathvar
recipes/bioconductor-pathview
recipes/bioconductor-pbase
recipes/bioconductor-pbcmc
recipes/bioconductor-pcaexplorer
recipes/bioconductor-pcagopromoter
recipes/bioconductor-pcamethods
recipes/bioconductor-pcan
recipes/bioconductor-pchicdata
recipes/bioconductor-pcot2
recipes/bioconductor-pcpheno
recipes/bioconductor-pdinfobuilder
recipes/bioconductor-peca
recipes/bioconductor-pepstat
recipes/bioconductor-pepxmltab
recipes/bioconductor-pfam.db
recipes/bioconductor-pgsea
recipes/bioconductor-phastcons100way.ucsc.hg19
recipes/bioconductor-phenodist
recipes/bioconductor-philr
recipes/bioconductor-phosphonormalizer
recipes/bioconductor-phyloseq
recipes/bioconductor-piano
recipes/bioconductor-pickgene
recipes/bioconductor-pics
recipes/bioconductor-ping
recipes/bioconductor-pint
recipes/bioconductor-pkgdeptools
recipes/bioconductor-plethy
recipes/bioconductor-plgem
recipes/bioconductor-plier
recipes/bioconductor-plpe
recipes/bioconductor-plw
recipes/bioconductor-pmm
recipes/bioconductor-podkat
recipes/bioconductor-polyfit
recipes/bioconductor-ppidata
recipes/bioconductor-ppinfer
recipes/bioconductor-ppistats
recipes/bioconductor-pqsfinder
recipes/bioconductor-prada
recipes/bioconductor-prebs
recipes/bioconductor-preda
recipes/bioconductor-preprocesscore
recipes/bioconductor-prize
recipes/bioconductor-probamr
recipes/bioconductor-process
recipes/bioconductor-procoil
recipes/bioconductor-profia
recipes/bioconductor-proloc
recipes/bioconductor-prolocgui
recipes/bioconductor-promise
recipes/bioconductor-proper
recipes/bioconductor-prot2d
recipes/bioconductor-proteomicsannotationhubdata
recipes/bioconductor-protgenerics
recipes/bioconductor-psea
recipes/bioconductor-psicquic
recipes/bioconductor-psygenet2r
recipes/bioconductor-puma
recipes/bioconductor-purecn
recipes/bioconductor-pvac
recipes/bioconductor-pvca
recipes/bioconductor-pviz
recipes/bioconductor-pwmenrich
recipes/bioconductor-pwomics
recipes/bioconductor-qcmetrics
recipes/bioconductor-qdnaseq
recipes/bioconductor-qdnaseq.mm10
recipes/bioconductor-qpcrnorm
recipes/bioconductor-qpgraph
recipes/bioconductor-qrqc
recipes/bioconductor-qsea
recipes/bioconductor-qualifier
recipes/bioconductor-quantro
recipes/bioconductor-quantsmooth
recipes/bioconductor-quartpac
recipes/bioconductor-quasr
recipes/bioconductor-quaternaryprod
recipes/bioconductor-qusage
recipes/bioconductor-qvalue
recipes/bioconductor-r3cseq
recipes/bioconductor-r4rna
recipes/bioconductor-raggedexperiment
recipes/bioconductor-rain
recipes/bioconductor-rama
recipes/bioconductor-ramigo
recipes/bioconductor-randpack
recipes/bioconductor-rankprod
recipes/bioconductor-rarevariantvis
recipes/bioconductor-rariant
recipes/bioconductor-rbcbook1
recipes/bioconductor-rbgl
recipes/bioconductor-rbioinf
recipes/bioconductor-rbiopaxparser
recipes/bioconductor-rbm
recipes/bioconductor-rbowtie
recipes/bioconductor-rbsurv
recipes/bioconductor-rcas
recipes/bioconductor-rcaspar
recipes/bioconductor-rcgh
recipes/bioconductor-rchemcpp
recipes/bioconductor-rcy3
recipes/bioconductor-rcytoscape
recipes/bioconductor-rdgidb
recipes/bioconductor-reactome.db
recipes/bioconductor-reactomepa
recipes/bioconductor-readqpcr
recipes/bioconductor-recount
recipes/bioconductor-recoup
recipes/bioconductor-reder
recipes/bioconductor-refnet
recipes/bioconductor-refplus
recipes/bioconductor-regioner
recipes/bioconductor-regsplice
recipes/bioconductor-repitools
recipes/bioconductor-reportingtools
recipes/bioconductor-rfpred
recipes/bioconductor-rgadem
recipes/bioconductor-rgalaxy
recipes/bioconductor-rgraph2js
recipes/bioconductor-rgraphviz
recipes/bioconductor-rgreat
recipes/bioconductor-rgsea
recipes/bioconductor-rgsepd
recipes/bioconductor-rhdf5
recipes/bioconductor-rhdf5lib
recipes/bioconductor-rhtslib
recipes/bioconductor-riboprofiling
recipes/bioconductor-riboseqr
recipes/bioconductor-rimmport
recipes/bioconductor-ringo
recipes/bioconductor-ripseeker
recipes/bioconductor-risa
recipes/bioconductor-rlmm
recipes/bioconductor-rmat
recipes/bioconductor-rmir
recipes/bioconductor-rmir.hs.mirna
recipes/bioconductor-rnainteract
recipes/bioconductor-rnaither
recipes/bioconductor-rnaprobr
recipes/bioconductor-rnaseqcomp
recipes/bioconductor-rnaseqmap
recipes/bioconductor-rnaseqpower
recipes/bioconductor-rnbeads
recipes/bioconductor-rnbeads.hg19
recipes/bioconductor-rnbeads.mm10
recipes/bioconductor-rnbeads.mm9
recipes/bioconductor-rnbeads.rn5
recipes/bioconductor-rnits
recipes/bioconductor-roar
recipes/bioconductor-roc
recipes/bioconductor-roleswitch
recipes/bioconductor-rols
recipes/bioconductor-rontotools
recipes/bioconductor-ropls
recipes/bioconductor-rots
recipes/bioconductor-rpa
recipes/bioconductor-rprotobuflib
recipes/bioconductor-rpsixml
recipes/bioconductor-rpx
recipes/bioconductor-rrdp
recipes/bioconductor-rrho
recipes/bioconductor-rsamtools
recipes/bioconductor-rsubread
recipes/bioconductor-rsvsim
recipes/bioconductor-rtca
recipes/bioconductor-rtcga
recipes/bioconductor-rtcga.mrna
recipes/bioconductor-rtcgatoolbox
recipes/bioconductor-rtopper
recipes/bioconductor-rtracklayer
recipes/bioconductor-rtreemix
recipes/bioconductor-rtrm
recipes/bioconductor-rtrmui
recipes/bioconductor-ruvnormalize
recipes/bioconductor-ruvnormalizedata
recipes/bioconductor-ruvseq
recipes/bioconductor-s4vectors
recipes/bioconductor-safe
recipes/bioconductor-sagenhaft
recipes/bioconductor-sagx
recipes/bioconductor-sangerseqr
recipes/bioconductor-santa
recipes/bioconductor-savr
recipes/bioconductor-sc3
recipes/bioconductor-scan.upc
recipes/bioconductor-scater
recipes/bioconductor-scde
recipes/bioconductor-scisi
recipes/bioconductor-scnorm
recipes/bioconductor-scpipe
recipes/bioconductor-scran
recipes/bioconductor-segmentseq
recipes/bioconductor-semdist
recipes/bioconductor-semisup
recipes/bioconductor-sepa
recipes/bioconductor-seq2pathway
recipes/bioconductor-seq2pathway.data
recipes/bioconductor-seqgsea
recipes/bioconductor-seqlogo
recipes/bioconductor-seqpattern
recipes/bioconductor-seqtools
recipes/bioconductor-sgseq
recipes/bioconductor-shinymethyl
recipes/bioconductor-shortread
recipes/bioconductor-sigar
recipes/bioconductor-sigfuge
recipes/bioconductor-siggenes
recipes/bioconductor-sights
recipes/bioconductor-signer
recipes/bioconductor-sigpathway
recipes/bioconductor-sim
recipes/bioconductor-simat
recipes/bioconductor-simbindprofiles
recipes/bioconductor-similarpeak
recipes/bioconductor-simlr
recipes/bioconductor-simpintlists
recipes/bioconductor-simpleaffy
recipes/bioconductor-sincell
recipes/bioconductor-singlecellexperiment
recipes/bioconductor-sispa
recipes/bioconductor-sizepower
recipes/bioconductor-slgi
recipes/bioconductor-slqpcr
recipes/bioconductor-smap
recipes/bioconductor-smite
recipes/bioconductor-snagee
recipes/bioconductor-snageedata
recipes/bioconductor-snm
recipes/bioconductor-snpchip
recipes/bioconductor-snpediar
recipes/bioconductor-snphood
recipes/bioconductor-snplocs.hsapiens.dbsnp144.grch38
recipes/bioconductor-snprelate
recipes/bioconductor-snpstats
recipes/bioconductor-soggi
recipes/bioconductor-somaticsignatures
recipes/bioconductor-spacepac
recipes/bioconductor-specl
recipes/bioconductor-specond
recipes/bioconductor-spem
recipes/bioconductor-spia
recipes/bioconductor-spidermir
recipes/bioconductor-spikeli
recipes/bioconductor-spktools
recipes/bioconductor-splatter
recipes/bioconductor-splicegear
recipes/bioconductor-splicer
recipes/bioconductor-splicinggraphs
recipes/bioconductor-splinetimer
recipes/bioconductor-splinter
recipes/bioconductor-splots
recipes/bioconductor-spotsegmentation
recipes/bioconductor-squadd
recipes/bioconductor-sradb
recipes/bioconductor-srap
recipes/bioconductor-sscore
recipes/bioconductor-sscu
recipes/bioconductor-sseq
recipes/bioconductor-ssize
recipes/bioconductor-sspa
recipes/bioconductor-ssviz
recipes/bioconductor-stan
recipes/bioconductor-starank
recipes/bioconductor-starbiotrek
recipes/bioconductor-starr
recipes/bioconductor-stategra
recipes/bioconductor-stemhypoxia
recipes/bioconductor-stepnorm
recipes/bioconductor-streamer
recipes/bioconductor-stringdb
recipes/bioconductor-subseq
recipes/bioconductor-summarizedexperiment
recipes/bioconductor-suprahex
recipes/bioconductor-survcomp
recipes/bioconductor-sushi
recipes/bioconductor-sva
recipes/bioconductor-svaplsseq
recipes/bioconductor-swath2stats
recipes/bioconductor-swathxtend
recipes/bioconductor-swimr
recipes/bioconductor-switchbox
recipes/bioconductor-switchde
recipes/bioconductor-synapter
recipes/bioconductor-synergyfinder
recipes/bioconductor-synlet
recipes/bioconductor-systempiper
recipes/bioconductor-targetscore
recipes/bioconductor-tarseqqc
recipes/bioconductor-tcc
recipes/bioconductor-tcgabiolinks
recipes/bioconductor-tdaracne
recipes/bioconductor-teqc
recipes/bioconductor-ternarynet
recipes/bioconductor-tfbstools
recipes/bioconductor-tigre
recipes/bioconductor-timecourse
recipes/bioconductor-tin
recipes/bioconductor-titancna
recipes/bioconductor-topgo
recipes/bioconductor-tracktables
recipes/bioconductor-trackviewer
recipes/bioconductor-transcriptr
recipes/bioconductor-translatome
recipes/bioconductor-transview
recipes/bioconductor-traser
recipes/bioconductor-treeio
recipes/bioconductor-triform
recipes/bioconductor-trigger
recipes/bioconductor-trio
recipes/bioconductor-triplex
recipes/bioconductor-tscan
recipes/bioconductor-tspair
recipes/bioconductor-tssi
recipes/bioconductor-turbonorm
recipes/bioconductor-tvtb
recipes/bioconductor-tweedeseq
recipes/bioconductor-twilight
recipes/bioconductor-txdb.celegans.ucsc.ce11.refgene
recipes/bioconductor-txdb.celegans.ucsc.ce6.ensgene
recipes/bioconductor-txdb.dmelanogaster.ucsc.dm3.ensgene
recipes/bioconductor-txdb.dmelanogaster.ucsc.dm6.ensgene
recipes/bioconductor-txdb.drerio.ucsc.danrer10.refgene
recipes/bioconductor-txdb.hsapiens.ucsc.hg18.knowngene
recipes/bioconductor-txdb.hsapiens.ucsc.hg19.knowngene
recipes/bioconductor-txdb.hsapiens.ucsc.hg19.lincrnastranscripts
recipes/bioconductor-txdb.hsapiens.ucsc.hg38.knowngene
recipes/bioconductor-txdb.mmusculus.ucsc.mm10.ensgene
recipes/bioconductor-txdb.mmusculus.ucsc.mm10.knowngene
recipes/bioconductor-txdb.mmusculus.ucsc.mm9.knowngene
recipes/bioconductor-txdb.rnorvegicus.ucsc.rn4.ensgene
recipes/bioconductor-txdb.rnorvegicus.ucsc.rn5.refgene
recipes/bioconductor-txdb.rnorvegicus.ucsc.rn6.refgene
recipes/bioconductor-txdb.scerevisiae.ucsc.saccer2.sgdgene
recipes/bioconductor-txdb.scerevisiae.ucsc.saccer3.sgdgene
recipes/bioconductor-tximport
recipes/bioconductor-undo
recipes/bioconductor-unifiedwmwqpcr
recipes/bioconductor-uniprot.ws
recipes/bioconductor-uniquorn
recipes/bioconductor-vanillaice
recipes/bioconductor-variancepartition
recipes/bioconductor-variantannotation
recipes/bioconductor-variantfiltering
recipes/bioconductor-varianttools
recipes/bioconductor-vbmp
recipes/bioconductor-vega
recipes/bioconductor-vegamc
recipes/bioconductor-viper
recipes/bioconductor-vsn
recipes/bioconductor-watermelon
recipes/bioconductor-wavcluster
recipes/bioconductor-wavetiling
recipes/bioconductor-weaver
recipes/bioconductor-webbioc
recipes/bioconductor-wiggleplotr
recipes/bioconductor-xbseq
recipes/bioconductor-xde
recipes/bioconductor-xmapbridge
recipes/bioconductor-xvector
recipes/bioconductor-yamss
recipes/bioconductor-yapsa
recipes/bioconductor-yaqcaffy
recipes/bioconductor-yarn
recipes/bioconductor-yeastcc
recipes/bioconductor-yeastexpdata
recipes/bioconductor-zfpkm
recipes/bioconductor-zlibbioc


# unknown
recipes/smina
# missing tarball
recipes/metagene_annotator
recipes/sloika
recipes/pycoqc

# missing dep
recipes/sistr_cmd
recipes/oligotyping
recipes/oligotyping/2.0


# no tests, no nothing
recipes/pbgzip

# missing file
recipes/shiver

# sqt2pin missing
recipes/percolator

recipes/sequana
# missing binary
recipes/semeta

#fatal error: popt.h: No such file or directory
recipes/rdock
# WARNING (talloc,lib/libpytalloc-util.so.2.1.9): did not find - or even know where to look for: /lib64/libm.so.6
recipes/talloc
# Warning: Unrecognized source format. Source file will be copied to the SRC_DIR
recipes/smoove
# missing tarball?s
recipes/skesa
# GCC errors
recipes/simwalk
# Skipped: vnl from /opt/recipe defines build/skip for this configuration ({'c_compiler': 'toolchain_c'}).
recipes/vnl
#cp: missing destination file operand after `/opt/host-conda-bld/linux-64'
recipes/zagros
# openblas missing
recipes/treemix/1.12
# old libc++ missing
recipes/searchgui/3.2.20
# error while loading shared libraries: libgomp.so.1:
recipes/rapmap
# zlib
recipes/reaper
# TE.py not found
recipes/ribodiff
# something wrong with the test
recipes/remurna
# Can't locate Text/Soundex.pm in @INC
recipes/repeatmasker

# zlib missing
recipes/rascaf
recipes/merlin

#RuntimeError: Setuptools downloading is disabled in conda build. Be sure to add all dependencies in the meta.yaml  url=https://pypi.org/simple/click/
recipes/query_phenomizer
recipes/phizz

# blast missing
recipes/quorum

# missing tarball
recipes/strudel

# ./Histogram.h:315:14: error: 'swap<Histogram>' is missing exception specification 'noexcept(is_nothrow_move_constructible<Histogram>::value && is_nothrow_move_assignable<Histogram>::value)'
recipes/abyss/1.9.0
recipes/abyss/1.5.2

# missing URL
recipes/augustus

# boost errors
recipes/alfred/0.1.5
recipes/alfred/0.1.2
recipes/alfred/
recipes/livekraken

recipes/amos
# test failed
recipes/blasr_libcpp

# zlib
recipes/ale
# htslib error
recipes/angsd

#  cannot find -lbz2
recipes/atac
# zlib
recipes/bamm
recipes/bcftools/1.2
recipes/bcftools/1.3
recipes/ema
recipes/lordec
recipes/libssw

# aclocal error, but also downloads mauve tarballs, but there is now a mauve pkgs, is it still needed?
recipes/libmuscle

# compilation error
recipes/libsbml
recipes/osra/2.0.1

# unable to access jarfile
recipes/effectivet3

# cd src, not found
recipes/ecoprimers

# url broken
recipes/e-pcr

# linker error
recipes/discovar-denovo

recipes/blasr
recipes/blast
recipes/blast-legacy/2.2.22

# clang: error: no such file or directory: 'FastTree.c'
recipes/fasttree
# RuntimeError: Setuptools downloading is disabled in conda build. Be sure to add all dependencies in the meta.yaml  url=https://files.pythonhosted.org/packages/source/c/certifi/certifi-2016.9.26.tar.gz#md5=baa81e951a29958563689d868ef1064d
recipes/networkxgmml

recipes/blasr_libcpp

# seqan errors
recipes/bowtie/1.0.0
# perl errors
#recipes/abricate/0.7
#recipes/abricate


recipes/cwltest
# src/delly.h:31:42: fatal error: boost/graph/adjacency_list.hpp: No such file or directory
recipes/delly

# failing test?
recipes/cnvkit

# missing module
recipes/perl-test-prereq/2.002

recipes/cmv

# tarball missing
recipes/phyml/3.2.0
recipes/phyml
recipes/mrbayes

#zlib
recipes/cansam
recipes/adapterremoval
recipes/muse
recipes/paladin

# cp: cannot stat `scripts/run_BUSCO.py': No such file or directory
recipes/busco
# error in BucketCache setup command: 'install_requires' must be a string or list of strings containing valid project/version requirement specifiers; Unordered types are not allowed
recipes/bucketcache

# depends on cansam
recipes/brass

# main.cpp:21:37: fatal error: boost/program_options.hpp: No such file or directory
recipes/ac-diamond

# RuntimeError: Setuptools downloading is disabled in conda build. Be sure to add all dependencies in the meta.yaml  url=https://pypi.org/simple/psycopg2/
recipes/graftm
# python dep missing, certifi
recipes/genomicassertions

# /opt/conda/conda-bld/gadem_1529988956803/work/conda_build.sh: line 138: ./configure: No such file or directory
recipes/gadem

recipes/fwdpp
recipes/fwdpp/0.5.3
recipes/fwdpp/0.5.4
# libgl missing
recipes/estmapper

# aclocal missing
recipes/kat/2.3.1
# click missing?
recipes/kraken-biom

# oh no TPP is failing, it was a nightmare to get it to compile in the first place :(
recipes/tpp

# missing perl module
recipes/trinotate

# compilation error
recipes/hts-nim-tools

# Bio:Seq missing
recipes/perl-bioperl-run


# no module 'gt' to import
recipes/genometools-genometools

# perl dependency not available for 5.26
recipes/perl-class-load-xs
recipes/perl-namespace-autoclean/0.28
recipes/wgs-assembler
recipes/perl-datetime-timezone/2.09
recipes/perl-perl4-corelibs/0.004
recipes/perl-datetime-locale/1.12

# python dep click missing
recipes/qiime/1.9.1

# failing python import
recipes/genometools-genometools

# failing with a very wired dependency error
recipes/sprai

# failing at the Docker steps
recipes/weeder

# failed to patch source
recipes/deepmedic

# python.so is misisng?
recipes/xxhash

# missing perl dep
recipes/perl-bio-phylo
recipes/perl-text-ansitable/0.48

# permission denied?
recipes/nudup

# missing tarballs
recipes/genometools
recipes/nanonet

#missing dependency
recipes/genomebaser
recipes/garnet
recipes/tablet
recipes/sina

# RuntimeError: Setuptools downloading is disabled in conda build. Be sure to add all dependencies in the meta.yaml  url=https://pypi.org/simple/funcsigs/
recipes/pytest-marks

# missing dep `isodate`, but it is specified, patching setup.py?
recipes/rdfextras




# /opt/conda/conda-bld/flexbar_1531345039926/work/src/Flexbar.h:14:26: fatal error: tbb/pipeline.h: No such file or directory
recipes/flexbar/2.5.0

# failing test
recipes/fgbio

# build error
recipes/eqtlbma


# git checkout problem
recipes/pbdagcon
recipes/icqsol
recipes/pout2mzid
recipes/nanocall

# checksum always fails
recipes/ms

# gsl missing
recipes/mlrho

# /usr/bin/env: python: No such file or directory
recipes/mamotif

# squid.h is missing
recipes/compalignp


# zlib?
recipes/filtlong
recipes/fermi2
recipes/fermi-lite
recipes/fermi
recipes/prophasm
recipes/preseq

#/opt/conda/conda-bld/famseq_1531342570854/work/conda_build.sh: line 140: cd: src: No such file or directory
recipes/famseq



# GL missing, needs the extended base image
recipes/emperor

recipes/graphmap
# /opt/rh/devtoolset-2/root/usr/libexec/gcc/x86_64-redhat-linux/4.8.2/ld: cannot find -lz
recipes/hera


# RuntimeError: Setuptools downloading is disabled in conda build. Be sure to add all dependencies in the meta.yaml  url=https://pypi.org/simple/HyPhy/
recipes/hivtrace


# [Jun 26 23:28:29] SERR ImportError: libstdc++.so.6: cannot open shared object file: No such file or directory
recipes/htseq/0.6.1

# sed: can't read /opt/conda/conda-bld/idba_1530055808563/_h_env_placehold_placehold_placehold_placehold_placehold_placehold_placehold_placehold_placehold_placehold_placehold_placehold_placehold_placehold_placehold_placehold_placehold_placehold_placehold_placehold_placehol/bin/aclocal: No such file or directory
recipes/idba
# socket.timeout: timed out
recipes/infernal/1.0.2

# [Jun 26 23:34:39] SERR ImportError: libstdc++.so.6: cannot open shared object file: No such file or directory
recipes/ipython-cluster-helper

# PREFIX/lib is a directory
recipes/proot

# python package pytz missing
recipes/samsifter

recipes/java-jdk/7.0.91
# /opt/conda/conda-bld/kat_1530056226354/test_tmp/run_test.sh: line 7:  8288 Aborted                 (core dumped) kat --version
recipes/kat/2.3.4

recipes/kmc

# bin/g++: Command not found
recipes/metavelvet/1.1.01
recipes/metavelvet-sl
recipes/metavelvet
# cp: target `/opt/conda/conda-bld/meryl_1530057980094/_h_env_placehold_placehold_placehold_placehold_placehold_placehold_placehold_placehold_placehold_placehold_placehold_placehold_placehold_placehold_placehold_placehold_placehold_placehold_placehold_placehold_placeho/include/' is not a directory
recipes/meryl
recipes/metavelvet-sl-pipeline
# RuntimeError: Setuptools downloading is disabled in conda build. Be sure to add all dependencies in the meta.yaml  url=https://pypi.org/simple/click/
recipes/onto2nx

# CMake Error: CMAKE_C_COMPILER not set, after EnableLanguage
recipes/openbabel/2.3.2

recipes/parafly

# sphinx-bootstrap-theme
recipes/pbcommand

recipes/agg

# RuntimeError: Setuptools downloading is disabled in conda build. Be sure to add all dependencies in the meta.yaml  url=https://files.pythonhosted.org/packages/source/c/certifi/certifi-2016.9.26.tar.gz#md5=baa81e951a29958563689d868ef1064d
recipes/imfusion/0.3.0
recipes/imfusion/0.3.2
recipes/poretools/0.5.1

# conda.exceptions.PaddingError: Placeholder of length '80' too short in package /opt/conda/conda-bld/igdiscover_1530078817859/_h_env_placehold_placehold_placehold_placehold_placehold_placehold_placehold_placehold_placehold_placehold_placehold_placehold_placehold_placehold_placehold_placehold_placehold_placehold_placehold_placehold_pl/lib/python3.5/site-packages/sqt/_helpers.cpython-35m-x86_64-linux-gnu.so.
recipes/igdiscover
# RuntimeError: Setuptools downloading is disabled in conda build. Be sure to add all dependencies in the meta.yaml  url=https://pypi.org/simple/pyaml/#
recipes/hubward

#Building and testing HTML-Parser-3.72 ... ! Installing HTML::PullParser failed. See /root/.cpanm/work/1530112459.1056/build.log for details. Retry with --force to force install it.
recipes/meme/4.11.1

#! Installing the dependencies failed: Module 'CGI' is not installed, Module 'HTML::Template' is not installed
recipes/meme

# RuntimeError: Setuptools downloading is disabled in conda build. Be sure to add all dependencies in the meta.yaml  url=https://files.pythonhosted.org/packages/source/c/certifi/certifi-2016.9.26.tar.gz#md5=baa81e951a29958563689d868ef1064d
recipes/pasta/1.7.8
recipes/pasta/0.2

#failed to get install actions, retrying.  exception was: The following specifications were found to be in conflict:
#  - numpy=1.9
#  - qiime -> numpy=1.12
recipes/koeken

#conda_build.exceptions.CondaBuildException: Found a build.sh script and a build/script sectioninside meta.yaml. Either remove the build.sh script or remove the build/script section in meta.yaml.
recipes/metaseq


# RuntimeError: Setuptools downloading is disabled in conda build. Be sure to add all dependencies in the meta.yaml  url=https://files.pythonhosted.org/packages/source/c/certifi/certifi-2016.9.26.tar.gz#md5=baa81e951a29958563689d868ef1064d
recipes/nucleoatac/0.3.1




# no clue currently
recipes/hap.py
# RuntimeError: Setuptools downloading is disabled in conda build. Be sure to add all dependencies in the meta.yaml  url=https://pypi.org/simple/click/
recipes/phylotoast

# takes hours to build
recipes/plastid

# python: can't open file 'setup.py': [Errno 2] No such file or directory
recipes/pybedtools


# cp: cannot stat `./mapsembler2_extremities/build/mapsembler2_extremities': No such file or directory
recipes/mapsembler2

# Local abort before MPI_INIT completed completed successfully, but am not able to aggregate error messages, and not able to guarantee that all other processes were killed!
recipes/primerprospector

# missing URL
recipes/intemap

# compilation error
recipes/lightning

# zlib missing
recipes/graphprot
recipes/libbigwig
recipes/polymutt
recipes/prophyle/0.2.1

# /opt/rh/devtoolset-2/root/usr/libexec/gcc/x86_64-redhat-linux/4.8.2/ld: cannot find -lc
recipes/piler

# no clue
recipes/portcullis/1.1.1
recipes/portcullis/1.1.0

# /opt/conda/conda-bld/pbbam_1530263256277/test_tmp/run_test.sh: line 7: bam2sam: command not found
recipes/pbbam
# Skipped: guidescan from /opt/recipe defines build/skip for this configuration ({'numpy': '1.9', 'c_compiler': 'toolchain_c', 'openblas': '0.2.20'}).
recipes/guidescan

# installation error inside the container?
recipes/relocate2/2.0.1
recipes/relocate2

# ModuleNotFoundError: No module named 'model'
recipes/pyvcf/0.6.7
recipes/pyvcf

# /usr/bin/env: python -Es: No such file or directory
recipes/pizzly

# zlib
recipes/rcorrector
# compiles its own zlib
recipes/plink2

recipes/rdflib-jsonld
recipes/smashbenchmarking

#failed to get install actions, retrying.  exception was: The following specifications were found to be in conflict:
#  - natsort[version='<4.0.0'] -> python=2.6
#  - python=3.5
recipes/qcumber

#- perl-digest-md5-file -> perl=5.22.0
#- perl=5.26
#recipes/roary

recipes/saffrontree
recipes/slclust
recipes/schema-salad

# /opt/rh/devtoolset-2/root/usr/libexec/gcc/x86_64-redhat-linux/4.8.2/ld: cannot find -lz
recipes/samtools/0.1.19
# ModuleNotFoundError: No module named 'fasta'
recipes/pyfasta

# RuntimeError: Setuptools downloading is disabled in conda build. Be sure to add all dependencies in the meta.yaml  url=https://files.pythonhosted.org/packages/source/c/certifi/certifi-2016.9.26.tar.gz#md5=baa81e951a29958563689d868ef1064d
recipes/svtools

# no module named mummer
recipes/strainest

# ../bin/python: can't open file 'setup.py': [Errno 2] No such file or directory
recipes/starseqr

# Tests failed for spanki-0.5.1-py27h24bf2e0_1.tar.bz2 - moving package to /opt/conda/conda-bld/broken
recipes/spanki

# perl issues
recipes/vcftools/0.1.11

# zlib
recipes/trimmomatic/0.35



# https://github.com/conda-forge/cairo-feedstock/issues/31
recipes/rdkit/2015.09.2
recipes/rdkit/2016.03.3

# patching fails
recipes/allegro

# broken pipe
recipes/antarna

# missing gfortran
recipes/tepid
recipes/ig-checkflowtypes
recipes/epicseg


#gff.h missing
recipes/gffcompare

# perl errors
recipes/snvphyl-tools

# missing perl module
recipes/snippy/3.0

# include "htslib/faidx.h"
recipes/xatlas

# configure: error: C++ compiler cannot create executables
recipes/trinity/2.2.0
recipes/trinity
recipes/trinity/2.3.2

# is running forever?
recipes/amptk

# hashFunction.c:94: Error: invalid instruction suffix for `push'
recipes/soapdenovo2

# tarball missing and should be migrated I guess
recipes/ant
recipes/ngseqbasic
recipes/footprint
recipes/mirdeep2/2.0.0.8

# no such file or directory (bin/classifier.jar')
recipes/frogs

# post-link error
recipes/antismash

# libgfortran
recipes/apoc
recipes/maaslin

# zlib
recipes/megahit

recipes/dreamtools

# missing bioc package
recipes/customprodb

# runtime dep missing in Docker?
recipes/bio-vcf

# boost missing
recipes/bellmans-gapc
recipes/gap2seq

# needs bellmans-gapc rebuild
recipes/pkiss

# fail in Docker test
recipes/fiji/20151222

# flexbar not found
recipes/flexbar/3.3.0

# error: file '/opt/conda/conda-bld/flye_1531435054555/work/bin/flye-assemble' does not exist
recipes/flye

# Error: Could not find or load main class edu.duke.igsp.gkde.Main
recipes/fseq

# compiler error
recipes/fwdpy11

#  /usr/bin/python3.5: bad interpreter: No such file or directory
recipes/behst

recipes/bax2bam/0.0.9
# python errors
recipes/barrnap/0.2
recipes/barrnap/0.3
# node error
recipes/azure-cli
recipes/arvados-cli

# takes to long to install
recipes/bcbio-rnaseq

# takes to long to build?
recipes/perl-canary-stability

# zlib missing
recipes/bgt
recipes/bfc

# cannot open file
recipes/arb-bio

recipes/expansionhunter

recipes/biomaj
# missing python requirements?
recipes/illuminate

# wired Docker permission error
recipes/bpipe

# perl bad interpreter
recipes/cmfinder/0.2

# conda_build.exceptions.DependencyNeedsBuildingError: Unsatisfiable dependencies for platform linux-64: {'perl-graphics-colorobject'}
recipes/circos-tools


recipes/cas-offinder

# dotnet not found
recipes/canvas

#ImportError: cannot import name faces
recipes/cansnper

# URL not found
recipes/bumbershoot

# /opt/conda/conda-bld/phipack_1530829563675/work/conda_build.sh: line 139: cd: src/: No such file or directory
recipes/phipack

# zlib
recipes/dsk

# perl
recipes/vcftools/0.1.10
recipes/snoscan

# failed test
recipes/wdltool
recipes/womtool

# perl wrong interpreter
recipes/prinseq


recipes/locarna/1.8.7
recipes/locarna/1.9.1
recipes/locarna/1.8.11
recipes/locarna/1.8.12
recipes/locarna/1.8.10
recipes/locarna/1.9.0
recipes/locarna/1.8.9
recipes/intarna/2.1.0

# basics.h:28:31: fatal error: fold.h: No such file or directory
#recipes/inforna


# checking whether the C compiler works... no
recipes/fastme

# but ['zlib'] not in reqs/run, i.e. it is overlinked (likely) or a missing dependency (less likely)
recipes/lofreq
# Can't locate Module/Build.pm in @INC (you may need to install the Module::Build module) 
recipes/mashtree

# perl script could not be found
recipes/rnaclust

# tarball missing
recipes/phylip
recipes/r2r

# [javac] Caused by: java.lang.ClassNotFoundException: com.sun.tools.javac.main.OptionName
recipes/picard/1.97

#conda.exceptions.UnsatisfiableError: The following specifications were found to be in conflict:
#  - bellmans-gapc -> boost=1.61 -> icu=56
#  - boost=1.66.0 -> boost-cpp==1.66.0
recipes/rnashapes/3.3.0



# bad perl interpreter, needs patching a perl script
recipes/krona/2.6
recipes/krona/2.5


# rsem is missing perl-module-build but it is mentioned as req.
recipes/rsem

# tarball missing
recipes/igvtools

recipes/odose

# missing module
recipes/perl-xml-xpath
recipes/perl-font-ttf
recipes/perl-spreadsheet-parseexcel
recipes/perl-heap-simple
recipes/perl-data-stag
recipes/perl-vcftools-vcf/0.797
recipes/perl-vcftools-vcf/0.840
recipes/perl-test-most
recipes/perl-svg-graph
recipes/perl-statistics-ttest
recipes/perl-mime-tools
recipes/perl-html-element-extended
recipes/perl-module-fromperlver/0.008002
recipes/perl-module-extract-use/1.043

# circular dependency? build takes way too long, maybe because of a missing test?
recipes/perl-heap-simple-xs
recipes/perl-heap-simple-perl

recipes/perl-parse-yapp
recipes/perl-xml-libxml
recipes/perl-xml-sax-expat
recipes/perl-class-load
recipes/perl-namespace-clean/0.27

# regex error
recipes/perl-xml-twig

# test failed:
recipes/perl-graph-readwrite
recipes/perl-libxml-perl
recipes/perl-locale-maketext-simple/0.21
recipes/perl-xml-libxslt
recipes/perl-math-spline
recipes/perl-spreadsheet-writeexcel
recipes/perl-dist-checkconflicts
recipes/perl-extutils-parsexs
recipes/perl-time-hires/1.9726
recipes/perl-module-implementation
recipes/perl-type-tiny
recipes/perl-list-someutils/0.53
recipes/perl-convert-binhex
recipes/perl-go-perl
recipes/perl-xml-dom
recipes/perl-file-path
recipes/perl-xml-dom-xpath
recipes/perl-package-stash
recipes/perl-b-hooks-endofscope/0.21
recipes/perl-bio-gff3
recipes/perl-html-treebuilder-xpath
recipes/perl-soap-lite
recipes/perl-role-tiny
recipes/perl-cpan-meta-check
recipes/perl-class-method-modifiers
recipes/perl-inline
recipes/perl-parallel-forkmanager
recipes/perl-mldbm-sync
recipes/perl-pod-checker/1.60
recipes/perl-unicode-normalize/1.17

# /opt/conda/conda-bld/pash_1531691261758/_test_env_placehold_placehold_placehold_placehold_placehold_placehold_placehold_placehold_placehold_placehold_placehold_placehold_placehold_placehold_placehold_placehold_placehold_placehold_placehold_placehold_place/lib/ruby/2.4.0/rubygems/core_ext/kernel_require.rb:55:in `require': cannot load such file -- brl/util/textFileUtil (LoadError)
recipes/pash

chmod: cannot access `/opt/conda/conda-bld/pantools_1531691214490/_h_env_placehold_placehold_placehold_placehold_placehold_placehold_placehold_placehold_placehold_placehold_placehold_placehold_placehold_placehold_placehold_placehold_placehold_placehold_placehold_placehold_plac/bin/pantools': No such file or directory
recipes/pantools


# permission denied "bin/config_data"
recipes/perl-module-build

# can't open file setup.py
recipes/meneco/1.5.2


# Bailout called.  Further testing stopped:  Can't load Config::AutoConf
recipes/perl-config-autoconf

# Permission denied ESTscan
recipes/perl-estscan2/2.1

# PermissionError: [Errno 13] Permission denied: '/Users/distiller/project/miniconda/conda-bld/perl-convert-binary-c_1531560999154/_h_env_placehold_placehold_placehold_placehold_placehold_placehold_placehold_placehold_placehold_placehold_placehold_placehold_placehold_placehold_placehold_placehold_placeho/bin/ccconfig'
recipes/perl-convert-binary-c

# Permission denied: '/Users/distiller/project/miniconda/conda-bld/perl-json-xs_1531561066704/_h_env_placehold_placehold_placehold_placehold_placehold_placehold_placehold_placehold_placehold_placehold_placehold_placehold_placehold_placehold_placehold_placehold_placehold_placeh/bin/json_xs'
recipes/perl-json-xs

#07:12:28 BIOCONDA ERROR BUILD ERROR: dependency cycle found: ['perl-extutils-makemaker', 'perl-data-dumper']
#07:12:28 BIOCONDA ERROR BUILD ERROR: dependency cycle found: ['perl-bioperl-core', 'perl-bio-samtools']
#07:12:28 BIOCONDA ERROR BUILD ERROR: dependency cycle found: ['perl-bioperl-core', 'perl-bio-featureio']
#07:12:28 BIOCONDA ERROR BUILD ERROR: dependency cycle found: ['perl-bioperl-core', 'perl-bio-asn1-entrezgene']
#07:12:28 BIOCONDA ERROR BUILD ERROR: cannot build recipes for perl-bio-asn1-entrezgene since it cyclically depends on other packages in the current build job. Failed recipes: ['recipes/perl-bio-asn1-entrezgene']
#07:12:28 BIOCONDA ERROR BUILD ERROR: cannot build recipes for perl-bio-featureio since it cyclically depends on other packages in the current build job. Failed recipes: ['recipes/perl-bio-featureio']
#07:12:28 BIOCONDA ERROR BUILD ERROR: cannot build recipes for perl-bio-samtools since it cyclically depends on other packages in the current build job. Failed recipes: ['recipes/perl-bio-samtools']
#07:12:28 BIOCONDA ERROR BUILD ERROR: cannot build recipes for perl-bioperl-core since it cyclically depends on other packages in the current build job. Failed recipes: ['recipes/perl-bioperl-core']
#07:12:28 BIOCONDA ERROR BUILD ERROR: cannot build recipes for perl-data-dumper since it cyclically depends on other packages in the current build job. Failed recipes: ['recipes/perl-data-dumper', 'recipes/perl-data-dumper/2.161']
#07:12:28 BIOCONDA ERROR BUILD ERROR: cannot build recipes for perl-extutils-makemaker since it cyclically depends on other packages in the current build job. Failed recipes: ['recipes/perl-extutils-makemaker', 'recipes/perl-extutils-makemaker/7.24']


# Creating new 'Build' script for 'Error' version '0.17024'
# /opt/conda/conda-bld/perl-error_1530981443167/work/conda_build.sh: ./Build: /opt/conda/conda-bld/perl-error_1530981443167/_h_env_placehold_placehold_plac: bad interpreter: No such file or directory
recipes/perl-error
recipes/perl-io-socket-inet6
recipes/perl-math-derivative
recipes/perl-mldbm
recipes/perl-xml-semanticdiff
recipes/perl-unicode-stringprep
recipes/perl-text-format
#recipes/perl-path-class
recipes/perl-parse-recdescent
recipes/perl-module-runtime
recipes/perl-authen-sasl-saslprep
recipes/perl-class-std
recipes/perl-readonly
recipes/perl-class-std-fast
recipes/perl-hpc-runner-mce
recipes/perl-hpc-runner-pbs
recipes/perl-statistics-descriptive
recipes/perl-test-differences
recipes/perl-html-tree
recipes/perl-array-compare
recipes/perl-html-formatter
recipes/perl-graphviz
recipes/perl-test-xml


# Cannot require any of Image::Info::SVG::XMLLibXMLReader Image::Info::SVG::XMLSimple...
recipes/perl-image-info

recipes/perl-extutils-parsexs
recipes/perl-dist-checkconflicts
recipes/perl-ppi/1.236
recipes/perl-term-app-roles
recipes/perl-sql-statement
recipes/perl-extutils-helpers
recipes/perl-params-validate/1.26
recipes/perl-params-validate
recipes/perl-color-theme
recipes/perl-git-wrapper-plus
recipes/perl-border-style

# cannot import module
recipes/gdc-client

# test failed
recipes/perl-btlib/0.19
recipes/perl-moo

# takes a long time and then fails?
recipes/kmerinshort

#chmod: cannot access `genblast_v1.0.4': No such file or directory
recipes/genblasta

# ImportError: cannot import name 'aveQual'
recipes/nanosplit
# ../short_read_connector.sh: line 299: /opt/conda/conda-bld/shortreadconnector_1531045819227/work/build/bin/SRC_linker_ram: No such file or directory
recipes/short-read-connector

# Cpp no such file or dir
recipes/genepop

# Error: Unable to access jarfile
recipes/gfinisher

# gsl missing but specified
recipes/gfold

# build errors
recipes/ghc/6.8.3

# missing python dep
recipes/hurry.filesize

# missing tarball
recipes/knot
recipes/moreutils

# compilation error, missing boost header
recipes/k-slam

# missing tarball
recipes/jali
recipes/intervalstats

# failing
recipes/igblast
recipes/igblast/1.4.0

# missing fortran lib, will fix this upstream
recipes/ig-checkfcs
recipes/kfoots

# I got far with desmon but not it fails inside Docker with a missing perl module
recipes/desman

# fortran missing :(
recipes/fastspar

# build error
recipes/mapsplice

# no target specified and no make file
recipes/mreps

# np-likeness scorer no such file or directory
recipes/np-likeness-scorer

# dependency cycle found
recipes/perl-bioperl-core
recipes/perl-extutils-makemaker
recipes/perl-bio-asn1-entrezgene
recipes/perl-bio-featureio
recipes/perl-bio-samtools


recipes/perl-bio-cigar
recipes/perl-bio-db-sam
recipes/perl-datetime-format-strptime/1.73
recipes/perl-bio-eutilities
recipes/perl-moose/2.2009
recipes/mlst
recipes/mlst/2.9
recipes/perl-sanger-cgp-vagrent
recipes/ensembl-vep
recipes/feelnc
recipes/perl-bioperl
recipes/perl-datetime/1.42
recipes/reago
recipes/r-nanostringnorm
recipes/ra-integrate
recipes/salmon
recipes/perl-velvetoptimiser
recipes/perl-sanger-cgp-allelecount
recipes/perl-pcap
recipes/perl-hpc-runner
recipes/perl-biox-workflow/1.10

# real long build-time
recipes/perl-bio-viennangs

#   - perl-bio-cigar -> perl=5.22.0
recipes/rad_haplotyper
#   - perl-namespace-autoclean -> perl=5.22.0
recipes/perl-test-class-moose/0.80





<|MERGE_RESOLUTION|>--- conflicted
+++ resolved
@@ -60,39 +60,21 @@
 
 # zlib compilation problems
 recipes/trinity/2.1.1
-<<<<<<< HEAD
-recipes/kaiju
-recipes/detonate
-recipes/minialign
-recipes/lorma
-recipes/nspdk
-=======
->>>>>>> f6f8d687
 
 # needs some special treatment, shorter prefix than normal pkgs
 recipes/dimspy/1.1.0
 recipes/dimspy
 recipes/dimspy/1.0.0
 
-# configure: error: *** ltld required, install libtool library. 
-recipes/pandaseq/2.8.1
-recipes/pandaseq
-
 #can't find file to patch at input line 3
 recipes/erds
 
 # non-standard test
 recipes/fermikit
 
-<<<<<<< HEAD
-# libxml2.so, not found
-recipes/dcmtk
-
 # build-error
 recipes/mimodd
 
-=======
->>>>>>> f6f8d687
 # The following recipes are also found in other channels (notably conda-forge).
 # They are placed here on the blacklist until we can deal with them further.
 recipes/aenum
