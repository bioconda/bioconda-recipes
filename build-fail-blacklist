--- conflicted
+++ resolved
@@ -213,11 +213,7 @@
 recipes/soapcoverage
 
 # newer GCC, local GCC overwrite
-<<<<<<< HEAD
 recipes/satsuma
-=======
-recipes/salmon
->>>>>>> eb0d9f00
 # missing boost header
 recipes/savage
 
