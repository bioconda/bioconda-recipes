--- conflicted
+++ resolved
@@ -32,12 +32,6 @@
 recipes/osra/2.1.0
 
 # osx failures
-<<<<<<< HEAD
-recipes/cgat-scripts
-recipes/shorah
-=======
-recipes/smalt
->>>>>>> bf1f3b6a
 recipes/perl-file-homedir
 
 # needs some special treatment, shorter prefix than normal pkgs
