--- conflicted
+++ resolved
@@ -180,13 +180,6 @@
 recipes/var-agg
 recipes/wham
 
-# Segfaults in bulk on Linux 24.3.2021
-<<<<<<< HEAD
-recipes/dbgraph
-=======
-recipes/mira
->>>>>>> e7adb0ee
-
 # Source code moved
 recipes/astalavista
 recipes/kggseq
