--- conflicted
+++ resolved
@@ -63,159 +63,7 @@
 recipes/perl-xml-dom
 recipes/perl-util-properties
 
-<<<<<<< HEAD
-# needs perl-svg in conda-forge:
-reipces/ldblockshow
-
-# sha256 mismatch, needs review
-recipes/3seq
-recipes/last
-
-# these depend on last, which needs sha256 review
-recipes/nanosim-h
-recipes/lamassemble
-recipes/dnarrange
-
-
-# depend on python-bioext:
-recipes/python-hivclustering
-recipes/hivtrace
-
-# conda_build.source:Error: HTTP 503 SERVICE TEMPORARILY UNAVAILABLE for url
-# <https://abibuilder.informatik.uni-tuebingen.de/archive/openms/OpenMSInstaller/release/2.8.0/OpenMS-2.8.0-src.tar.gz>
-recipes/pyopenms
-
-# compiler errors
-recipes/pylibseq
-recipes/medicc2
-recipes/ggcaller
-
-# compiler errors. Also seems to vendor in samtools
-recipes/gembs
-
-# seems unable to find hdf5?
-recipes/genomedata
-
-# depend on genomedata:
-recipes/segtools
-recipes/segway
-
-# dlopen error upon import
-recipes/pyrodigal
-
-# depends on auspice
-recipes/nextstrain
-
-#
-# solver seems to want alignlib-lite for py27, even when building for py310.
-# Recipe currently skipped for py2k, py39, and py36 so maybe not the first time
-# it's been problematic.
-recipes/cgat-apps
-
-# source no longer available
-recipes/bugseq-porechop
-
-# Never resolves in bulk
-recipes/mosca
-
-# freezes bulk
-recipes/metapop
-recipes/phenix
-recipes/monocle3-cli
-recipes/coinfinder
-recipes/pysam/0.9.1
-recipes/hatchet
-recipes/tobias
-recipes/jcvi
-
-# Resolve conflict in bulk branch, likely a python 3.9 dependency missing
-recipes/seidr
-recipes/tadbit
-recipes/alignlib-lite
-recipes/genomelake
-recipes/mockinbird
-recipes/sparse-neighbors-search
-recipes/msaprobs
-recipes/mgkit
-recipes/starseqr
-recipes/sqt
-recipes/scanindel
-recipes/blockclust
-recipes/datma
-recipes/chorus2
-recipes/raxml/7.3.0
-recipes/quake
-recipes/simlord
-recipes/gap2seq
-recipes/umis
-
-# dependency conflict
-recipes/probamconvert
-recipes/hail
-recipes/savage
-recipes/pb-falcon
-
-# incompatible with modern htslib
-recipes/vt/2015.11.10
-
-# incorrectly merged, test segfaults
-recipes/docking_py
-
-# uses too much memory
-recipes/anise_basil
-
-# incompatible with c++ 17
-recipes/bsmap
-
-# needs tweaking on osx
-recipes/bcftools/1.3.1
-
-# fitBeta2.cpp:158:93: error: no matching function for call to 'arma::eGlue<arma::Glue<arma::Glue<arma::Op<arma::Mat<double>, arma::op_htrans>, arma::Mat<double>, arma::glue_times>, arma::Mat<double>, arma::glue_times>, arma::Mat<double>, arma::eglue_plus>::i(bool) const'
-recipes/xtail
-
-# needs patching for compilers
-recipes/logol
-
-# fails mulled test
-recipes/ribotaper
-
-# sketch/include/sketch/mh.h:993:15: error: no viable overloaded '='
-recipes/dashing
-
-# Prebuilt binaries no longer work
-recipes/msms
-recipes/omssa
-
-# killed during test
-recipes/mtsv
-
-# make: *** No rule to make target 'common"'.  Stop.
-recipes/conduit-assembler
-
-# ./gecode/set/int/weights.hpp:131:35: error: no viable overloaded '='
-recipes/gecode
-recipes/gecode/4.4.0
-
-# binary missing after installation
-recipes/scrappie
-
-# error while loading shared libraries: libblis.so.3: cannot open shared object file: No such file or directory
-recipes/andi
-
-# unknown type name 'ptrdiff_t'
-recipes/centrifuge
-
-# prior.c:102:12: error: implicitly declaring library function 'strcmp' with type 'int (const char *, const char *)' [-Werror,-Wimplicit-function-declaration]
-recipes/wise2
-
-# fails subtests
-recipes/perl-bio-das
-recipes/kinsimriboswitch
-
-# needs rebuild or perl-gd
-=======
 # perl package with no proper installation method
->>>>>>> 002f32d3
 recipes/feelnc
 
 # incompatible with htslib >1.10 https://github.com/statgen/popscle/issues/57
