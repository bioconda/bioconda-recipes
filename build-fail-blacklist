--- conflicted
+++ resolved
@@ -130,14 +130,8 @@
 # CMake Error at build-common/cmake/VersionHelper.cmake:11 (list):
 recipes/somatic-sniper
 
-<<<<<<< HEAD
-# osx failures
-recipes/smalt
-recipes/perl-file-homedir
-=======
 # need to fix the download location, the checksum changes everytime
 recipes/osra/2.1.0
->>>>>>> 549efcdb
 
 # needs some special treatment, shorter prefix than normal pkgs
 recipes/dimspy
