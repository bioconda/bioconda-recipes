--- conflicted
+++ resolved
@@ -1,9 +1,8 @@
-<<<<<<< HEAD
 # Recipe tests fail with "Error in library("spatialLIBD") there is no package called spatialLIBD".
 recipes/bioconductor-mafdb.gnomad.r2.1.hs37d5
 recipes/bioconductor-mafdb.gnomad.r2.1.grch38
-recipes/bioconductor-spatiallibd
-=======
+recipes/bioconductor-spatiallibd# Building tries to install 1.1.27 for some reason (despite meta.yaml
+
 # Building tries to install 1.1.27 for some reason (despite meta.yaml
 # specifying 1.1.25), but 1.1.27 URL does not exist
 recipes/illumina-interop
@@ -120,7 +119,6 @@
 
 # source no longer available
 recipes/bugseq-porechop
->>>>>>> 62ed7541
 
 # Never resolves in bulk
 recipes/mosca
