# The build string needs to be modified to account for the [nocairo] feature
recipes/genometools-genometools/1.5.10-nocairo

recipes/mothur/1.36.1

# more temporary blacklisting to get other packages to run

recipes/transcomb

# tracking master branch
recipes/frc

#OSX failures - library loading
recipes/r-pscbs/0.61.0

recipes/openslide

# warning: spurious network error (1 tries remaining): [12/-2] [77] Problem with the SSL CA cert (path? access rights?) (error setting certificate verify locations:
# also failing due to a missing trait bound: the trait `rand::distributions::Distribution<N>` is not implemented for `rand::distributions::Standard`
#   |
#   = help: consider adding a `where rand::distributions::Standard: rand::distributions::Distribution<N>` bound
#   = note: required by `rand::random`
recipes/prosic

# CMake Error at build-common/cmake/VersionHelper.cmake:11 (list):
recipes/somatic-sniper

# Make file needs to be patched to find newer zlib?
recipes/samtools/1.1

# need to fix the download location, the checksum changes everytime
recipes/osra/2.1.0

# wrong shebang
# recipes/perl-image-exiftool

# osx failures
recipes/cgat-scripts
#recipes/perl-io-compress
recipes/shorah
recipes/smalt

# zlib compilation problems
recipes/trinity/2.1.1

# needs some special treatment, shorter prefix than normal pkgs
recipes/dimspy/1.1.0
recipes/dimspy
recipes/dimspy/1.0.0

#can't find file to patch at input line 3
recipes/erds

# non-standard test
recipes/fermikit

# build-error
recipes/mimodd

# The following recipes are also found in other channels (notably conda-forge).
# They are placed here on the blacklist until we can deal with them further.
recipes/aenum
recipes/intervaltree
recipes/jemalloc
recipes/jq
recipes/lapack
recipes/libdb
recipes/loompy
recipes/mysql-connector-c
recipes/nasm
recipes/netifaces
recipes/nglview
#Exists in conda-forge - getting rid of this
#recipes/perl-text-soundex
recipes/popt
recipes/pysftp
recipes/pytest-timeout
recipes/python-levenshtein
recipes/r-argumentcheck
recipes/r-bio3d
recipes/r-biomark
recipes/r-cnogpro
recipes/r-data.table/1.10.4
recipes/r-deoptimr
recipes/r-diptest
recipes/r-diptest/0.75_7
recipes/r-drc
recipes/r-dynamictreecut
recipes/r-gam
recipes/r-gbm
recipes/r-genabel
recipes/r-genabel.data
recipes/r-genenet
recipes/r-giant
recipes/r-gprofiler
recipes/r-gpseq
recipes/r-grimport
recipes/r-gsalib
recipes/r-gsmoothr
recipes/r-haplo.stats
recipes/r-ic10trainingdata
recipes/r-icluster
recipes/r-idr
recipes/r-inlinedocs
recipes/r-km.ci
recipes/r-kmsurv
recipes/r-kriging
recipes/r-lsd
#recipes/r-maldiquant
recipes/r-metarnaseq
recipes/r-microseq
recipes/r-mixomics
recipes/r-mlgt
recipes/r-mqtl
recipes/r-pamr
recipes/r-patpro
recipes/r-pinfsc50
recipes/r-plasmidprofiler
recipes/r-precrec
recipes/r-purbayes
recipes/r-qiimer
recipes/r-qtl
recipes/r-rcircos
recipes/r-readbrukerflexdata
recipes/r-readmzxmldata
recipes/r-rematch2
recipes/r-rentrez
recipes/r-robustrankaggreg
recipes/r-rphylip
recipes/r-seqinr
recipes/r-smvar
recipes/r-snpassoc
recipes/r-solarius
recipes/r-tfmpvalue
recipes/r-xnomial
recipes/regex
recipes/scikit-bio
recipes/xdg

#  error: possibly undefined macro: AM_GNU_GETTEXT
recipes/xcftools

# xsv appears to have build issues
# thread 'main' panicked at 'assertion failed: src_path.is_absolute()', tools/cargo/src/cargo/core/manifest.rs:438:9
# see also https://github.com/bioconda/bioconda-recipes/issues/9266
recipes/xsv

# build error or wisecondorx
# Placeholder of length '80' too short in package /Users/distiller/project/miniconda/conda-bld/wisecondorx_1529524955896/_test_env_placehold_placehold_placehold_placehold_placehold_placehold_placehold_placehold_placehold_placehold_placehold_placehold_placehold_placehold_placehold_placehold_placehold_plac/bin/Rscript.
recipes/wisecondorx


# According to output of CI in https://github.com/bioconda/bioconda-recipes/pull/9524
# It seems that the compiler build flags specified in the CMake files are out of date
# https://github.com/medvedevgroup/TwoPaCo/search?q=c%2B%2B0x&unscoped_q=c%2B%2B0x
# E.g., I think the recipe needs to move from -std=c++0x to -std=c++11x
# See https://gcc.gnu.org/projects/cxx-status.html
# https://gcc.gnu.org/gcc-4.5/cxx0x_status.html
# And https://gcc.gnu.org/gcc-4.8/cxx0x_status.html

# From a verbose make log, it may actually be that the CXX command is not propgating the args properly:
# make[2]: Entering directory `/opt/conda/conda-bld/twopaco_1529606958569/work/build'
#[  7%] Building CXX object graphdump/CMakeFiles/graphdump.dir/graphdump.cpp.o
#cd /opt/conda/conda-bld/twopaco_1529606958569/work/build/graphdump && /opt/rh/devtoolset-2/root/usr/bin/g++   -I/opt/conda/conda-bld/twopaco_1529606958569/work/src/graphdump/../common  -DBOOST_MATH_DISABLE_FLOAT128 -m64 -fPIC;-std=c++0x -O3 -DNDEBUG   -o CMakeFiles/graphdump.dir/graphdump.cpp.o -c /opt/conda/conda-bld/twopaco_1529606958569/work/src/graphdump/graphdump.cpp
#g++: fatal error: no input files

recipes/twopaco


# deteclaunch.h:27:19: fatal error: fftw3.h: No such file or directory
recipes/tadarida-d

# Can't locate t_coffee.pm in @INC (you may need to install the t_coffee module)
recipes/t_coffee

# CMake Error: The source directory "/opt/conda/conda-bld/sqlitebrowser_1529759350498/work" does not appear to contain CMakeLists.txt.
recipes/sqlitebrowser
# Can't locate Module/Build.pm in @INC (
recipes/spine

# no test, website down
recipes/sprinkles

#######
# blacklist r-* packages, we will rebuild in 1 month against R3.5.1
#######
recipes/r-adegenet
recipes/r-adephylo
recipes/r-alakazam
recipes/r-ampvis
recipes/r-annotables
recipes/r-aptreeshape
recipes/r-argumentcheck
recipes/r-aroma.affymetrix
recipes/r-aroma.core
recipes/r-asics
recipes/r-basejump
recipes/r-bcbiobase
recipes/r-bcbiornaseq
recipes/r-biclust
recipes/r-bio3d
recipes/r-biodb
recipes/r-biom
recipes/r-biomark
recipes/r-boutroslabplottinggeneral
recipes/r-canopy
recipes/r-chbutils
recipes/r-cimpl
recipes/r-cnogpro
recipes/r-coloc
recipes/r-dartr
recipes/r-data.table
recipes/r-dbchip
recipes/r-deconstructsigs
recipes/r-deoptimr
recipes/r-diptest
recipes/r-dpeak
recipes/r-drc
recipes/r-dynamictreecut
recipes/r-ecodist
recipes/r-empiricalfdr.deseq2
recipes/r-exomedepth
recipes/r-fmsb
recipes/r-funrar
recipes/r-gam
recipes/r-gbm
recipes/r-geiger
recipes/r-genabel
recipes/r-genabel.data
recipes/r-genenet
recipes/r-genometricorr
recipes/r-geoaxe
recipes/r-george
recipes/r-giant
recipes/r-gkmsvm
recipes/r-gprofiler
recipes/r-gpseq
recipes/r-grimport
recipes/r-gsalib
recipes/r-gsmoothr
recipes/r-gwpcr
recipes/r-haplo.stats
recipes/r-hemdag
recipes/r-histonehmm
recipes/r-ic10
recipes/r-ic10trainingdata
recipes/r-icluster
recipes/r-idr
recipes/r-inlinedocs
recipes/r-kinship2
recipes/r-km.ci
recipes/r-kmsurv
recipes/r-kriging
recipes/r-lme4qtl
recipes/r-lsd
#recipes/r-maldiquant
recipes/r-maldiquantforeign
recipes/r-maldirppa
recipes/r-matrixeqtl
recipes/r-metalonda
recipes/r-metama
recipes/r-metarnaseq
recipes/r-micropan
recipes/r-microseq
recipes/r-mixomics
recipes/r-mlgt
recipes/r-mmgenome
recipes/r-mqtl
recipes/r-msm
recipes/r-mutoss
#recipes/r-nanostringnorm
recipes/r-nastiseq
recipes/r-ncbit
recipes/r-ngsplot
recipes/r-ngsplot-hg19
recipes/r-ngsplot-hg38
recipes/r-ngsplot-mm10
recipes/r-oai
recipes/r-pamr
recipes/r-patpro
recipes/r-peer
recipes/r-pegas
recipes/r-perfmeas
recipes/r-phangorn
recipes/r-phewas
recipes/r-phyext2
recipes/r-phylobase
recipes/r-phytools
recipes/r-pinfsc50
recipes/r-plasmidprofiler
recipes/r-pma
recipes/r-pore
recipes/r-precrec
recipes/r-prestor
recipes/r-probmetab
recipes/r-propcis
recipes/r-pscbs
recipes/r-purbayes
recipes/r-qiimer
recipes/r-qorts
recipes/r-qqman
recipes/r-qtl
recipes/r-quorts
recipes/r-rapidr
recipes/r-rbison
recipes/r-rBLAST
recipes/r-rcircos
recipes/r-readbrukerflexdata
recipes/r-readmzxmldata
recipes/r-rematch2
recipes/r-rentrez
recipes/r-ridigbio
recipes/r-rnexml
recipes/r-robustrankaggreg
recipes/r-rphylip
recipes/r-rubic
recipes/r-rvertnet
recipes/r-samr
recipes/r-sartools
recipes/r-sbpiper
recipes/r-scimpute
recipes/r-scrm
recipes/r-seqinr
recipes/r-seqminer
recipes/r-seurat
recipes/r-shazam
recipes/r-sigQC
recipes/r-sigtree
recipes/r-sleuth
recipes/r-smvar
recipes/r-snpassoc
recipes/r-soap-nmr
recipes/r-solarius
recipes/r-speaq
recipes/r-spieceasi
recipes/r-spp
recipes/r-stampp
recipes/r-structssi
recipes/r-swamp
recipes/r-taxa
recipes/r-tcga2stat
recipes/r-tfmpvalue
recipes/r-tidygenomics
recipes/r-traminer
recipes/r-treesim
recipes/r-vcfr
recipes/r-wasabi
recipes/r-wgcna
recipes/r-wicket
recipes/r-xmlrpc
recipes/r-xnomial
recipes/r-zerone

recipes/bioconductor-a4base
recipes/bioconductor-a4core
recipes/bioconductor-a4preproc
recipes/bioconductor-a4reporting
recipes/bioconductor-abadata
recipes/bioconductor-abaenrichment
recipes/bioconductor-absseq
recipes/bioconductor-acde
recipes/bioconductor-acgh
recipes/bioconductor-acme
recipes/bioconductor-adsplit
recipes/bioconductor-affxparser
recipes/bioconductor-affy
recipes/bioconductor-affycomp
recipes/bioconductor-affycompatible
recipes/bioconductor-affycontam
recipes/bioconductor-affycoretools
recipes/bioconductor-affydata
recipes/bioconductor-affyexpress
recipes/bioconductor-affyilm
recipes/bioconductor-affyio
recipes/bioconductor-affypdnn
recipes/bioconductor-affyplm
recipes/bioconductor-affyrnadegradation
recipes/bioconductor-agdex
recipes/bioconductor-agilp
recipes/bioconductor-aims
recipes/bioconductor-aldex2
recipes/bioconductor-all
recipes/bioconductor-alpine
recipes/bioconductor-altcdfenvs
recipes/bioconductor-amountain
recipes/bioconductor-annaffy
recipes/bioconductor-annmap
recipes/bioconductor-annotate
recipes/bioconductor-annotationdbi
recipes/bioconductor-annotationfilter
recipes/bioconductor-annotationforge
recipes/bioconductor-annotationfuncs
recipes/bioconductor-annotationhub
recipes/bioconductor-annotationhubdata
recipes/bioconductor-annotationtools
recipes/bioconductor-anota
recipes/bioconductor-antiprofiles
recipes/bioconductor-apcomplex
recipes/bioconductor-apeglm
recipes/bioconductor-aroma.light
recipes/bioconductor-arrayexpress
recipes/bioconductor-arrayquality
recipes/bioconductor-arrayqualitymetrics
recipes/bioconductor-arraytools
recipes/bioconductor-arrmdata
recipes/bioconductor-arrmnormalization
recipes/bioconductor-asafe
recipes/bioconductor-aseb
recipes/bioconductor-asgsca
recipes/bioconductor-aspli
recipes/bioconductor-atacseqqc
recipes/bioconductor-atlasrdf
recipes/bioconductor-baalchip
recipes/bioconductor-bac
recipes/bioconductor-bacon
recipes/bioconductor-bader
recipes/bioconductor-badregionfinder
recipes/bioconductor-ballgown
recipes/bioconductor-bamsignals
recipes/bioconductor-banocc
recipes/bioconductor-basecallqc
recipes/bioconductor-basespacer
recipes/bioconductor-basic4cseq
recipes/bioconductor-batchqc
recipes/bioconductor-bayespeak
recipes/bioconductor-bayseq
recipes/bioconductor-bbcanalyzer
recipes/bioconductor-bcrank
recipes/bioconductor-beachmat
recipes/bioconductor-beadarray
recipes/bioconductor-beadarraysnp
recipes/bioconductor-beaddatapackr
recipes/bioconductor-beat
recipes/bioconductor-beclear
recipes/bioconductor-bgafun
recipes/bioconductor-bgeedb
recipes/bioconductor-bgmix
recipes/bioconductor-bhc
recipes/bioconductor-bicare
recipes/bioconductor-biobase
recipes/bioconductor-biocfilecache
recipes/bioconductor-biocgenerics
recipes/bioconductor-biocgraph
recipes/bioconductor-biocinstaller
recipes/bioconductor-biocparallel
recipes/bioconductor-biocstyle
recipes/bioconductor-biocviews
recipes/bioconductor-biocworkflowtools
recipes/bioconductor-biodist
recipes/bioconductor-biomart
recipes/bioconductor-biomformat
recipes/bioconductor-biomvcclass
recipes/bioconductor-bionet
recipes/bioconductor-bioqc
recipes/bioconductor-biosigner
recipes/bioconductor-biostrings
recipes/bioconductor-biosvd
recipes/bioconductor-biovizbase
recipes/bioconductor-birewire
recipes/bioconductor-birta
recipes/bioconductor-birte
recipes/bioconductor-biseq
recipes/bioconductor-bitseq
recipes/bioconductor-bladderbatch
recipes/bioconductor-blima
recipes/bioconductor-brain
recipes/bioconductor-brainstars
recipes/bioconductor-bridge
recipes/bioconductor-browserviz
recipes/bioconductor-browservizdemo
recipes/bioconductor-bsgenome
recipes/bioconductor-bsgenome.celegans.ucsc.ce10
recipes/bioconductor-bsgenome.celegans.ucsc.ce6
recipes/bioconductor-bsgenome.dmelanogaster.ucsc.dm3
recipes/bioconductor-bsgenome.drerio.ucsc.danrer7
recipes/bioconductor-bsgenome.ecoli.ncbi.20080805
recipes/bioconductor-bsgenome.hsapiens.ucsc.hg18
recipes/bioconductor-bsgenome.hsapiens.ucsc.hg19
recipes/bioconductor-bsgenome.hsapiens.ucsc.hg38
recipes/bioconductor-bsgenome.mmusculus.ucsc.mm10
recipes/bioconductor-bsgenome.mmusculus.ucsc.mm9
recipes/bioconductor-bsseq
recipes/bioconductor-bubbletree
recipes/bioconductor-bufferedmatrix
recipes/bioconductor-bufferedmatrixmethods
recipes/bioconductor-bumphunter
recipes/bioconductor-bus
recipes/bioconductor-cager
recipes/bioconductor-calib
recipes/bioconductor-cancerinsilico
recipes/bioconductor-cancermutationanalysis
recipes/bioconductor-cancersubtypes
recipes/bioconductor-cand
recipes/bioconductor-cardinal
recipes/bioconductor-casper
recipes/bioconductor-category
recipes/bioconductor-causalr
recipes/bioconductor-cellgrowth
recipes/bioconductor-cellhts2
recipes/bioconductor-cellmapper
recipes/bioconductor-cellnoptr
recipes/bioconductor-cexor
recipes/bioconductor-cfassay
recipes/bioconductor-cghbase
recipes/bioconductor-cghcall
recipes/bioconductor-cghmcr
recipes/bioconductor-cghnormaliter
recipes/bioconductor-cghregions
recipes/bioconductor-chemminer
recipes/bioconductor-chicago
recipes/bioconductor-chimera
recipes/bioconductor-chimeraviz
recipes/bioconductor-chipcomp
recipes/bioconductor-chippeakanno
recipes/bioconductor-chipqc
recipes/bioconductor-chipseeker
recipes/bioconductor-chipseq
recipes/bioconductor-chipsim
recipes/bioconductor-chipxpress
recipes/bioconductor-chipxpressdata
recipes/bioconductor-chopsticks
recipes/bioconductor-chromdraw
recipes/bioconductor-chromheatmap
recipes/bioconductor-chromplot
recipes/bioconductor-chromstar
recipes/bioconductor-chromstardata
recipes/bioconductor-chronos
recipes/bioconductor-cindex
recipes/bioconductor-cispath
recipes/bioconductor-classifyr
recipes/bioconductor-cleanupdtseq
recipes/bioconductor-cleaver
recipes/bioconductor-clomial
recipes/bioconductor-clonality
recipes/bioconductor-clonotyper
recipes/bioconductor-clst
recipes/bioconductor-clstutils
recipes/bioconductor-clustcomp
recipes/bioconductor-clusterprofiler
recipes/bioconductor-clustersignificance
recipes/bioconductor-clusterstab
recipes/bioconductor-cma
recipes/bioconductor-cmap
recipes/bioconductor-cmap2data
recipes/bioconductor-cnanorm
recipes/bioconductor-cner
recipes/bioconductor-cn.farms
recipes/bioconductor-cn.mops
recipes/bioconductor-cnorfuzzy
recipes/bioconductor-cnorode
recipes/bioconductor-cntools
recipes/bioconductor-cnvgsa
recipes/bioconductor-cnvpanelizer
recipes/bioconductor-cnvtools
recipes/bioconductor-codelink
recipes/bioconductor-codex
recipes/bioconductor-cogena
recipes/bioconductor-cogps
recipes/bioconductor-cohcap
recipes/bioconductor-cohcapanno
recipes/bioconductor-compass
recipes/bioconductor-compepitools
recipes/bioconductor-complexheatmap
recipes/bioconductor-consensusclusterplus
recipes/bioconductor-consensusov
recipes/bioconductor-consensusseeker
recipes/bioconductor-contibait
recipes/bioconductor-convert
recipes/bioconductor-copyhelper
recipes/bioconductor-copynumber
recipes/bioconductor-copywriter
recipes/bioconductor-cormotif
recipes/bioconductor-correp
recipes/bioconductor-cosmiq
recipes/bioconductor-covrna
recipes/bioconductor-cpvsnp
recipes/bioconductor-cqn
recipes/bioconductor-crimage
recipes/bioconductor-crisprseek
recipes/bioconductor-crisprseekplus
recipes/bioconductor-crisprvariants
recipes/bioconductor-crlmm
recipes/bioconductor-csaw
recipes/bioconductor-ctc
recipes/bioconductor-ctsge
recipes/bioconductor-cummerbund
recipes/bioconductor-curatedmetagenomicdata
recipes/bioconductor-curatedovariandata
recipes/bioconductor-cve
recipes/bioconductor-cytolib
recipes/bioconductor-dada2
recipes/bioconductor-dama
recipes/bioconductor-dbchip
recipes/bioconductor-dcgsa
recipes/bioconductor-dchiprep
recipes/bioconductor-ddct
recipes/bioconductor-deds
recipes/bioconductor-deepbluer
recipes/bioconductor-deepsnv
recipes/bioconductor-deformats
recipes/bioconductor-degraph
recipes/bioconductor-degreport
recipes/bioconductor-degseq
recipes/bioconductor-delayedarray
recipes/bioconductor-demand
recipes/bioconductor-derfinder
recipes/bioconductor-derfinderhelper
recipes/bioconductor-derfinderplot
recipes/bioconductor-deseq
recipes/bioconductor-deseq2
#recipes/bioconductor-dexseq
recipes/bioconductor-dexus
recipes/bioconductor-dfp
recipes/bioconductor-diffbind
recipes/bioconductor-diffgeneanalysis
recipes/bioconductor-diffloop
recipes/bioconductor-diffustats
recipes/bioconductor-director
recipes/bioconductor-dirichletmultinomial
recipes/bioconductor-dmrcate
recipes/bioconductor-dmrcatedata
recipes/bioconductor-dnabarcodes
recipes/bioconductor-dnacopy
recipes/bioconductor-dnashaper
recipes/bioconductor-do.db
recipes/bioconductor-doppelgangr
recipes/bioconductor-doqtl
recipes/bioconductor-dose
recipes/bioconductor-drimseq
recipes/bioconductor-drivernet
recipes/bioconductor-drugvsdisease
recipes/bioconductor-drugvsdiseasedata
recipes/bioconductor-dsimer
recipes/bioconductor-dss
recipes/bioconductor-dta
recipes/bioconductor-dupchecker
recipes/bioconductor-dupradar
recipes/bioconductor-dyebias
recipes/bioconductor-dyndoc
recipes/bioconductor-easyrnaseq
recipes/bioconductor-ebarrays
recipes/bioconductor-ebimage
recipes/bioconductor-ebsea
recipes/bioconductor-ebseq
recipes/bioconductor-edaseq
recipes/bioconductor-edda
recipes/bioconductor-edger
recipes/bioconductor-egsea
recipes/bioconductor-egseadata
recipes/bioconductor-empiricalbrownsmethod
recipes/bioconductor-encodexplorer
recipes/bioconductor-enrichmentbrowser
recipes/bioconductor-ensdb.hsapiens.v75
recipes/bioconductor-ensembldb
recipes/bioconductor-ensemblvep
recipes/bioconductor-epigenomix
recipes/bioconductor-epivizr
recipes/bioconductor-epivizrdata
recipes/bioconductor-epivizrserver
recipes/bioconductor-epivizrstandalone
recipes/bioconductor-esetvis
recipes/bioconductor-eudysbiome
recipes/bioconductor-eximir
recipes/bioconductor-exomecopy
recipes/bioconductor-exomepeak
recipes/bioconductor-experimenthub
recipes/bioconductor-faahko
recipes/bioconductor-fabia
recipes/bioconductor-farms
recipes/bioconductor-fastseg
recipes/bioconductor-fccac
recipes/bioconductor-fdb.infiniummethylation.hg19
recipes/bioconductor-ffpe
recipes/bioconductor-fgsea
recipes/bioconductor-findmyfriends
recipes/bioconductor-fis
recipes/bioconductor-fishalyser
recipes/bioconductor-fithic
recipes/bioconductor-flagme
recipes/bioconductor-flipflop
recipes/bioconductor-flowai
recipes/bioconductor-flowbeads
recipes/bioconductor-flowcl
recipes/bioconductor-flowclean
recipes/bioconductor-flowcore
recipes/bioconductor-flowdensity
recipes/bioconductor-flowfp
recipes/bioconductor-flowmap
recipes/bioconductor-flowmatch
recipes/bioconductor-flowpeaks
recipes/bioconductor-flowploidy
recipes/bioconductor-flowq
recipes/bioconductor-flowrepositoryr
recipes/bioconductor-flowsom
recipes/bioconductor-flowsorted.blood.450k
recipes/bioconductor-flowutils
recipes/bioconductor-flowviz
recipes/bioconductor-flowworkspace
recipes/bioconductor-focalcall
recipes/bioconductor-fourcseq
recipes/bioconductor-frma
recipes/bioconductor-frmatools
recipes/bioconductor-funchip
recipes/bioconductor-gaga
recipes/bioconductor-gage
recipes/bioconductor-gagedata
recipes/bioconductor-gaprediction
recipes/bioconductor-gcatest
recipes/bioconductor-gcrisprtools
recipes/bioconductor-gcrma
recipes/bioconductor-gcspikelite
recipes/bioconductor-gdsfmt
recipes/bioconductor-genbankr
recipes/bioconductor-geneattribution
recipes/bioconductor-genebreak
recipes/bioconductor-genefilter
recipes/bioconductor-genefu
recipes/bioconductor-genega
recipes/bioconductor-genelendatabase
recipes/bioconductor-genemeta
recipes/bioconductor-geneoverlap
recipes/bioconductor-geneplast
recipes/bioconductor-geneplotter
recipes/bioconductor-generecommender
recipes/bioconductor-generegionscan
recipes/bioconductor-generxcluster
recipes/bioconductor-geneselector
recipes/bioconductor-genetclassifier
recipes/bioconductor-geneticsdesign
recipes/bioconductor-genogam
recipes/bioconductor-genomation
recipes/bioconductor-genomegraphs
recipes/bioconductor-genomeinfodb
recipes/bioconductor-genomeinfodbdata
recipes/bioconductor-genomeintervals
recipes/bioconductor-genomicalignments
recipes/bioconductor-genomicdatacommons
recipes/bioconductor-genomicfeatures
recipes/bioconductor-genomicfiles
recipes/bioconductor-genomicinteractions
recipes/bioconductor-genomicranges
recipes/bioconductor-genomicscores
recipes/bioconductor-genomictuples
recipes/bioconductor-genominator
recipes/bioconductor-genoset
recipes/bioconductor-genrank
recipes/bioconductor-genvisr
recipes/bioconductor-geometadb
recipes/bioconductor-geoquery
recipes/bioconductor-geosubmission
recipes/bioconductor-gewist
recipes/bioconductor-ggbase
recipes/bioconductor-ggbio
recipes/bioconductor-ggcyto
recipes/bioconductor-ggtools
recipes/bioconductor-ggtree
recipes/bioconductor-girafe
recipes/bioconductor-glimma
recipes/bioconductor-globalancova
recipes/bioconductor-globalseq
recipes/bioconductor-globaltest
recipes/bioconductor-gmrp
recipes/bioconductor-go.db
recipes/bioconductor-gofunction
recipes/bioconductor-golubesets
recipes/bioconductor-gosemsim
recipes/bioconductor-goseq
recipes/bioconductor-gostats
recipes/bioconductor-gothic
recipes/bioconductor-gotools
recipes/bioconductor-gpls
recipes/bioconductor-graph
recipes/bioconductor-graphat
recipes/bioconductor-graphite
recipes/bioconductor-graphpac
recipes/bioconductor-grmetrics
recipes/bioconductor-gsalightning
recipes/bioconductor-gsca
recipes/bioconductor-gseabase
recipes/bioconductor-gsealm
recipes/bioconductor-gsreg
recipes/bioconductor-gsri
recipes/bioconductor-gsva
recipes/bioconductor-gtrellis
recipes/bioconductor-guideseq
recipes/bioconductor-gviz
recipes/bioconductor-hapfabia
recipes/bioconductor-harman
recipes/bioconductor-harshlight
recipes/bioconductor-hdf5array
recipes/bioconductor-heatmaps
recipes/bioconductor-heatplus
recipes/bioconductor-helloranges
recipes/bioconductor-help
recipes/bioconductor-hem
recipes/bioconductor-hgu133a2.db
recipes/bioconductor-hgu133a.db
recipes/bioconductor-hgu133plus2.db
recipes/bioconductor-hgu95av2.db
recipes/bioconductor-hiannotator
recipes/bioconductor-hibag
recipes/bioconductor-hicrep
recipes/bioconductor-hilbertvis
recipes/bioconductor-hitc
recipes/bioconductor-hmmcopy
recipes/bioconductor-hom.hs.inp.db
recipes/bioconductor-homo.sapiens
recipes/bioconductor-hopach
recipes/bioconductor-hpar
recipes/bioconductor-hsmmsinglecell
recipes/bioconductor-htqpcr
recipes/bioconductor-htseqtools
recipes/bioconductor-htsfilter
recipes/bioconductor-hybridmtest
recipes/bioconductor-hyperdraw
recipes/bioconductor-hypergraph
recipes/bioconductor-iaseq
recipes/bioconductor-ibh
recipes/bioconductor-icens
recipes/bioconductor-ichip
recipes/bioconductor-icobra
recipes/bioconductor-ideal
recipes/bioconductor-ideoviz
recipes/bioconductor-idiogram
recipes/bioconductor-ihw
recipes/bioconductor-illuminahumanmethylation450kanno.ilmn12.hg19
recipes/bioconductor-illuminahumanmethylation450kmanifest
recipes/bioconductor-illuminahumanmethylationepicanno.ilm10b2.hg19
recipes/bioconductor-illuminahumanmethylationepicanno.ilm10b3.hg19
recipes/bioconductor-illuminahumanmethylationepicanno.ilm10b4.hg19
recipes/bioconductor-illuminahumanmethylationepicmanifest
recipes/bioconductor-illuminaio
recipes/bioconductor-illuminamousev2.db
recipes/bioconductor-imagehts
recipes/bioconductor-imas
recipes/bioconductor-impulsede
recipes/bioconductor-impute
recipes/bioconductor-inpower
recipes/bioconductor-inspect
recipes/bioconductor-interactionset
recipes/bioconductor-interactivedisplay
recipes/bioconductor-interactivedisplaybase
recipes/bioconductor-interest
recipes/bioconductor-interminer
recipes/bioconductor-inversion
recipes/bioconductor-ioniser
recipes/bioconductor-ipac
recipes/bioconductor-ipo
recipes/bioconductor-ippd
recipes/bioconductor-iranges
recipes/bioconductor-iseq
recipes/bioconductor-isoformswitchanalyzer
recipes/bioconductor-isolde
recipes/bioconductor-isomirs
recipes/bioconductor-iterativebma
recipes/bioconductor-iterativebmasurv
recipes/bioconductor-ivas
recipes/bioconductor-iwtomics
recipes/bioconductor-jaspar2014
recipes/bioconductor-jaspar2016
recipes/bioconductor-jaspar2018
recipes/bioconductor-jmosaics
recipes/bioconductor-junctionseq
recipes/bioconductor-kcsmart
recipes/bioconductor-kebabs
recipes/bioconductor-kegg.db
recipes/bioconductor-keggdzpathwaysgeo
recipes/bioconductor-kegggraph
recipes/bioconductor-kegglincs
recipes/bioconductor-keggorthology
recipes/bioconductor-keggrest
recipes/bioconductor-kimod
recipes/bioconductor-kodata
recipes/bioconductor-lapmix
recipes/bioconductor-lbe
recipes/bioconductor-les
recipes/bioconductor-lfa
recipes/bioconductor-limma
recipes/bioconductor-linc
recipes/bioconductor-liquidassociation
recipes/bioconductor-lmdme
recipes/bioconductor-lmgene
recipes/bioconductor-lobstahs
recipes/bioconductor-logitt
recipes/bioconductor-lol
recipes/bioconductor-lola
recipes/bioconductor-lpe
recipes/bioconductor-lpeadj
recipes/bioconductor-lpnet
recipes/bioconductor-lpsymphony
recipes/bioconductor-lumi
recipes/bioconductor-lumihumanall.db
recipes/bioconductor-lungcanceracvssccgeo
recipes/bioconductor-lvsmirna
recipes/bioconductor-m3d
recipes/bioconductor-m3drop
recipes/bioconductor-maanova
recipes/bioconductor-macat
recipes/bioconductor-macorrplot
recipes/bioconductor-made4
recipes/bioconductor-madseq
recipes/bioconductor-maftools
recipes/bioconductor-maigespack
recipes/bioconductor-makecdfenv
recipes/bioconductor-manta
recipes/bioconductor-mantelcorr
recipes/bioconductor-mapredictdsc
recipes/bioconductor-marray
recipes/bioconductor-masigpro
recipes/bioconductor-maskbad
recipes/bioconductor-massarray
recipes/bioconductor-massir
recipes/bioconductor-massspecwavelet
recipes/bioconductor-mast
recipes/bioconductor-matter
recipes/bioconductor-mbamethyl
recipes/bioconductor-mbased
recipes/bioconductor-mbttest
recipes/bioconductor-mcrestimate
recipes/bioconductor-mdgsa
recipes/bioconductor-mdqc
recipes/bioconductor-measurementerror.cor
recipes/bioconductor-medips
recipes/bioconductor-medme
recipes/bioconductor-meigor
recipes/bioconductor-mergemaid
recipes/bioconductor-mergeomics
recipes/bioconductor-mesh.db
recipes/bioconductor-meshdbi
recipes/bioconductor-meshes
recipes/bioconductor-meshsim
recipes/bioconductor-messina
recipes/bioconductor-metaarray
recipes/bioconductor-metab
recipes/bioconductor-metabosignal
recipes/bioconductor-metacca
recipes/bioconductor-metagenomeseq
recipes/bioconductor-metahdep
recipes/bioconductor-metams
recipes/bioconductor-metaseq
recipes/bioconductor-metcirc
recipes/bioconductor-methped
recipes/bioconductor-methtargetedngs
recipes/bioconductor-methyanalysis
recipes/bioconductor-methylkit
recipes/bioconductor-methylmnm
recipes/bioconductor-methylpipe
recipes/bioconductor-methylseekr
recipes/bioconductor-methylumi
recipes/bioconductor-mgfm
recipes/bioconductor-mgfr
recipes/bioconductor-mgsa
recipes/bioconductor-mgug4122a.db
recipes/bioconductor-michip
recipes/bioconductor-microbiome
recipes/bioconductor-microrna
recipes/bioconductor-mineica
recipes/bioconductor-minet
recipes/bioconductor-minfi
recipes/bioconductor-minimumdistance
recipes/bioconductor-mipp
recipes/bioconductor-mirage
recipes/bioconductor-mirbaseversions.db
recipes/bioconductor-mirintegrator
recipes/bioconductor-mirnameconverter
recipes/bioconductor-mirnapath
recipes/bioconductor-mirnatap
recipes/bioconductor-mirnatap.db
recipes/bioconductor-mirsynergy
recipes/bioconductor-missmethyl
recipes/bioconductor-mlinterfaces
recipes/bioconductor-mlp
recipes/bioconductor-mlseq
recipes/bioconductor-mmdiff
recipes/bioconductor-mmdiff2
recipes/bioconductor-mmnet
recipes/bioconductor-monocle
recipes/bioconductor-mops
recipes/bioconductor-mosaics
recipes/bioconductor-motifbreakr
recipes/bioconductor-motifcounter
recipes/bioconductor-motifdb
recipes/bioconductor-motifrg
recipes/bioconductor-motifstack
recipes/bioconductor-motiv
recipes/bioconductor-mpfe
recipes/bioconductor-mqtl.nmr
recipes/bioconductor-msmseda
recipes/bioconductor-msnid
recipes/bioconductor-mspurity
recipes/bioconductor-mspuritydata
recipes/bioconductor-mulcom
recipes/bioconductor-multiassayexperiment
recipes/bioconductor-multiclust
recipes/bioconductor-multidataset
recipes/bioconductor-multimed
recipes/bioconductor-multiomicsviz
recipes/bioconductor-multiscan
recipes/bioconductor-multtest
recipes/bioconductor-mutationalpatterns
recipes/bioconductor-mvcclass
recipes/bioconductor-mvgst
recipes/bioconductor-mwastools
recipes/bioconductor-mygene
recipes/bioconductor-myvariant
recipes/bioconductor-mzid
recipes/bioconductor-mzr
recipes/bioconductor-nadfinder
recipes/bioconductor-ncdfflow
recipes/bioconductor-ncigraph
recipes/bioconductor-ndexr
recipes/bioconductor-nem
recipes/bioconductor-netbiov
recipes/bioconductor-netpathminer
recipes/bioconductor-netreg
recipes/bioconductor-networkbma
recipes/bioconductor-nnnorm
recipes/bioconductor-noiseq
recipes/bioconductor-nondetects
recipes/bioconductor-npgsea
recipes/bioconductor-ntw
recipes/bioconductor-nucleosim
recipes/bioconductor-nucler
recipes/bioconductor-nudge
recipes/bioconductor-occugene
recipes/bioconductor-ogsa
recipes/bioconductor-oligo
recipes/bioconductor-oligoclasses
recipes/bioconductor-olin
recipes/bioconductor-omicade4
recipes/bioconductor-omiccircos
recipes/bioconductor-oncosimulr
recipes/bioconductor-oppar
recipes/bioconductor-orderedlist
recipes/bioconductor-organismdbi
recipes/bioconductor-org.bt.eg.db
recipes/bioconductor-org.ce.eg.db
recipes/bioconductor-org.cf.eg.db
recipes/bioconductor-org.dm.eg.db
recipes/bioconductor-org.dr.eg.db
recipes/bioconductor-org.gg.eg.db
recipes/bioconductor-org.hs.eg.db
recipes/bioconductor-org.mm.eg.db
recipes/bioconductor-org.rn.eg.db
recipes/bioconductor-org.sc.sgd.db
recipes/bioconductor-org.ss.eg.db
recipes/bioconductor-osat
recipes/bioconductor-oscope
recipes/bioconductor-otubase
recipes/bioconductor-outlierd
recipes/bioconductor-padog
recipes/bioconductor-paircompviz
recipes/bioconductor-pandar
recipes/bioconductor-pannbuilder
recipes/bioconductor-panp
recipes/bioconductor-panr
recipes/bioconductor-panther.db
recipes/bioconductor-papi
recipes/bioconductor-parody
recipes/bioconductor-path2ppi
recipes/bioconductor-pathifier
recipes/bioconductor-pathnet
recipes/bioconductor-pathostat
recipes/bioconductor-pathprint
recipes/bioconductor-pathrender
recipes/bioconductor-pathvar
recipes/bioconductor-pathview
recipes/bioconductor-pbase
recipes/bioconductor-pbcmc
recipes/bioconductor-pcaexplorer
recipes/bioconductor-pcagopromoter
recipes/bioconductor-pcamethods
recipes/bioconductor-pcan
recipes/bioconductor-pchicdata
recipes/bioconductor-pcot2
recipes/bioconductor-pcpheno
recipes/bioconductor-pdinfobuilder
recipes/bioconductor-peca
recipes/bioconductor-pepstat
recipes/bioconductor-pepxmltab
recipes/bioconductor-pfam.db
recipes/bioconductor-pgsea
recipes/bioconductor-phastcons100way.ucsc.hg19
recipes/bioconductor-phenodist
recipes/bioconductor-philr
recipes/bioconductor-phosphonormalizer
recipes/bioconductor-phyloseq
recipes/bioconductor-piano
recipes/bioconductor-pickgene
recipes/bioconductor-pics
recipes/bioconductor-ping
recipes/bioconductor-pint
recipes/bioconductor-pkgdeptools
recipes/bioconductor-plethy
recipes/bioconductor-plgem
recipes/bioconductor-plier
recipes/bioconductor-plpe
recipes/bioconductor-plw
recipes/bioconductor-pmm
recipes/bioconductor-podkat
recipes/bioconductor-polyfit
recipes/bioconductor-ppidata
recipes/bioconductor-ppinfer
recipes/bioconductor-ppistats
recipes/bioconductor-pqsfinder
recipes/bioconductor-prada
recipes/bioconductor-prebs
recipes/bioconductor-preda
recipes/bioconductor-preprocesscore
recipes/bioconductor-prize
recipes/bioconductor-probamr
recipes/bioconductor-process
recipes/bioconductor-procoil
recipes/bioconductor-profia
recipes/bioconductor-proloc
recipes/bioconductor-prolocgui
recipes/bioconductor-promise
recipes/bioconductor-proper
recipes/bioconductor-prot2d
recipes/bioconductor-proteomicsannotationhubdata
recipes/bioconductor-protgenerics
recipes/bioconductor-psea
recipes/bioconductor-psicquic
recipes/bioconductor-psygenet2r
recipes/bioconductor-puma
recipes/bioconductor-purecn
recipes/bioconductor-pvac
recipes/bioconductor-pvca
recipes/bioconductor-pviz
recipes/bioconductor-pwmenrich
recipes/bioconductor-pwomics
recipes/bioconductor-qcmetrics
recipes/bioconductor-qdnaseq
recipes/bioconductor-qdnaseq.mm10
recipes/bioconductor-qpcrnorm
recipes/bioconductor-qpgraph
recipes/bioconductor-qrqc
recipes/bioconductor-qsea
recipes/bioconductor-qualifier
recipes/bioconductor-quantro
recipes/bioconductor-quantsmooth
recipes/bioconductor-quartpac
recipes/bioconductor-quasr
recipes/bioconductor-quaternaryprod
recipes/bioconductor-qusage
recipes/bioconductor-qvalue
recipes/bioconductor-r3cseq
recipes/bioconductor-r4rna
recipes/bioconductor-raggedexperiment
recipes/bioconductor-rain
recipes/bioconductor-rama
recipes/bioconductor-ramigo
recipes/bioconductor-randpack
recipes/bioconductor-rankprod
recipes/bioconductor-rarevariantvis
recipes/bioconductor-rariant
recipes/bioconductor-rbcbook1
recipes/bioconductor-rbgl
recipes/bioconductor-rbioinf
recipes/bioconductor-rbiopaxparser
recipes/bioconductor-rbm
recipes/bioconductor-rbowtie
recipes/bioconductor-rbsurv
recipes/bioconductor-rcas
recipes/bioconductor-rcaspar
recipes/bioconductor-rcgh
recipes/bioconductor-rchemcpp
recipes/bioconductor-rcy3
recipes/bioconductor-rcytoscape
recipes/bioconductor-rdgidb
recipes/bioconductor-reactome.db
recipes/bioconductor-reactomepa
recipes/bioconductor-readqpcr
recipes/bioconductor-recount
recipes/bioconductor-recoup
recipes/bioconductor-reder
recipes/bioconductor-refnet
recipes/bioconductor-refplus
recipes/bioconductor-regioner
recipes/bioconductor-regsplice
recipes/bioconductor-repitools
recipes/bioconductor-reportingtools
recipes/bioconductor-rfpred
recipes/bioconductor-rgadem
recipes/bioconductor-rgalaxy
recipes/bioconductor-rgraph2js
recipes/bioconductor-rgraphviz
recipes/bioconductor-rgreat
recipes/bioconductor-rgsea
recipes/bioconductor-rgsepd
recipes/bioconductor-rhdf5
recipes/bioconductor-rhdf5lib
recipes/bioconductor-rhtslib
recipes/bioconductor-riboprofiling
recipes/bioconductor-riboseqr
recipes/bioconductor-rimmport
recipes/bioconductor-ringo
recipes/bioconductor-ripseeker
recipes/bioconductor-risa
recipes/bioconductor-rlmm
recipes/bioconductor-rmat
recipes/bioconductor-rmir
recipes/bioconductor-rmir.hs.mirna
recipes/bioconductor-rnainteract
recipes/bioconductor-rnaither
recipes/bioconductor-rnaprobr
recipes/bioconductor-rnaseqcomp
recipes/bioconductor-rnaseqmap
recipes/bioconductor-rnaseqpower
recipes/bioconductor-rnbeads
recipes/bioconductor-rnbeads.hg19
recipes/bioconductor-rnbeads.mm10
recipes/bioconductor-rnbeads.mm9
recipes/bioconductor-rnbeads.rn5
recipes/bioconductor-rnits
recipes/bioconductor-roar
recipes/bioconductor-roc
recipes/bioconductor-roleswitch
recipes/bioconductor-rols
recipes/bioconductor-rontotools
recipes/bioconductor-ropls
recipes/bioconductor-rots
recipes/bioconductor-rpa
recipes/bioconductor-rprotobuflib
recipes/bioconductor-rpsixml
recipes/bioconductor-rpx
recipes/bioconductor-rrdp
recipes/bioconductor-rrho
recipes/bioconductor-rsamtools
recipes/bioconductor-rsubread
recipes/bioconductor-rsvsim
recipes/bioconductor-rtca
recipes/bioconductor-rtcga
recipes/bioconductor-rtcga.mrna
recipes/bioconductor-rtcgatoolbox
recipes/bioconductor-rtopper
recipes/bioconductor-rtracklayer
recipes/bioconductor-rtreemix
recipes/bioconductor-rtrm
recipes/bioconductor-rtrmui
recipes/bioconductor-ruvnormalize
recipes/bioconductor-ruvnormalizedata
recipes/bioconductor-ruvseq
recipes/bioconductor-s4vectors
recipes/bioconductor-safe
recipes/bioconductor-sagenhaft
recipes/bioconductor-sagx
recipes/bioconductor-sangerseqr
recipes/bioconductor-santa
recipes/bioconductor-savr
recipes/bioconductor-sc3
recipes/bioconductor-scan.upc
recipes/bioconductor-scater
recipes/bioconductor-scde
recipes/bioconductor-scisi
recipes/bioconductor-scnorm
recipes/bioconductor-scpipe
recipes/bioconductor-scran
recipes/bioconductor-segmentseq
recipes/bioconductor-semdist
recipes/bioconductor-semisup
recipes/bioconductor-sepa
recipes/bioconductor-seq2pathway
recipes/bioconductor-seq2pathway.data
recipes/bioconductor-seqgsea
recipes/bioconductor-seqlogo
recipes/bioconductor-seqpattern
recipes/bioconductor-seqtools
recipes/bioconductor-sgseq
recipes/bioconductor-shinymethyl
recipes/bioconductor-shortread
recipes/bioconductor-sigar
recipes/bioconductor-sigfuge
recipes/bioconductor-siggenes
recipes/bioconductor-sights
recipes/bioconductor-signer
recipes/bioconductor-sigpathway
recipes/bioconductor-sim
recipes/bioconductor-simat
recipes/bioconductor-simbindprofiles
recipes/bioconductor-similarpeak
recipes/bioconductor-simlr
recipes/bioconductor-simpintlists
recipes/bioconductor-simpleaffy
recipes/bioconductor-sincell
recipes/bioconductor-singlecellexperiment
recipes/bioconductor-sispa
recipes/bioconductor-sizepower
recipes/bioconductor-slgi
recipes/bioconductor-slqpcr
recipes/bioconductor-smap
recipes/bioconductor-smite
recipes/bioconductor-snagee
recipes/bioconductor-snageedata
recipes/bioconductor-snm
recipes/bioconductor-snpchip
recipes/bioconductor-snpediar
recipes/bioconductor-snphood
recipes/bioconductor-snplocs.hsapiens.dbsnp144.grch38
recipes/bioconductor-snprelate
recipes/bioconductor-snpstats
recipes/bioconductor-soggi
recipes/bioconductor-somaticsignatures
recipes/bioconductor-spacepac
recipes/bioconductor-specl
recipes/bioconductor-specond
recipes/bioconductor-spem
recipes/bioconductor-spia
recipes/bioconductor-spidermir
recipes/bioconductor-spikeli
recipes/bioconductor-spktools
recipes/bioconductor-splatter
recipes/bioconductor-splicegear
recipes/bioconductor-splicer
recipes/bioconductor-splicinggraphs
recipes/bioconductor-splinetimer
recipes/bioconductor-splinter
recipes/bioconductor-splots
recipes/bioconductor-spotsegmentation
recipes/bioconductor-squadd
recipes/bioconductor-sradb
recipes/bioconductor-srap
recipes/bioconductor-sscore
recipes/bioconductor-sscu
recipes/bioconductor-sseq
recipes/bioconductor-ssize
recipes/bioconductor-sspa
recipes/bioconductor-ssviz
recipes/bioconductor-stan
recipes/bioconductor-starank
recipes/bioconductor-starbiotrek
recipes/bioconductor-starr
recipes/bioconductor-stategra
recipes/bioconductor-stemhypoxia
recipes/bioconductor-stepnorm
recipes/bioconductor-streamer
recipes/bioconductor-stringdb
recipes/bioconductor-subseq
recipes/bioconductor-summarizedexperiment
recipes/bioconductor-suprahex
recipes/bioconductor-survcomp
recipes/bioconductor-sushi
recipes/bioconductor-sva
recipes/bioconductor-svaplsseq
recipes/bioconductor-swath2stats
recipes/bioconductor-swathxtend
recipes/bioconductor-swimr
recipes/bioconductor-switchbox
recipes/bioconductor-switchde
recipes/bioconductor-synapter
recipes/bioconductor-synergyfinder
recipes/bioconductor-synlet
recipes/bioconductor-systempiper
recipes/bioconductor-targetscore
recipes/bioconductor-tarseqqc
recipes/bioconductor-tcc
recipes/bioconductor-tcgabiolinks
recipes/bioconductor-tdaracne
recipes/bioconductor-teqc
recipes/bioconductor-ternarynet
recipes/bioconductor-tfbstools
recipes/bioconductor-tigre
recipes/bioconductor-timecourse
recipes/bioconductor-tin
recipes/bioconductor-topgo
recipes/bioconductor-tracktables
recipes/bioconductor-trackviewer
recipes/bioconductor-transcriptr
recipes/bioconductor-translatome
recipes/bioconductor-transview
recipes/bioconductor-traser
recipes/bioconductor-treeio
recipes/bioconductor-triform
recipes/bioconductor-trigger
recipes/bioconductor-trio
recipes/bioconductor-triplex
recipes/bioconductor-tscan
recipes/bioconductor-tspair
recipes/bioconductor-tssi
recipes/bioconductor-turbonorm
recipes/bioconductor-tvtb
recipes/bioconductor-tweedeseq
recipes/bioconductor-twilight
recipes/bioconductor-txdb.celegans.ucsc.ce11.refgene
recipes/bioconductor-txdb.celegans.ucsc.ce6.ensgene
recipes/bioconductor-txdb.dmelanogaster.ucsc.dm3.ensgene
recipes/bioconductor-txdb.dmelanogaster.ucsc.dm6.ensgene
recipes/bioconductor-txdb.drerio.ucsc.danrer10.refgene
recipes/bioconductor-txdb.hsapiens.ucsc.hg18.knowngene
recipes/bioconductor-txdb.hsapiens.ucsc.hg19.knowngene
recipes/bioconductor-txdb.hsapiens.ucsc.hg19.lincrnastranscripts
recipes/bioconductor-txdb.hsapiens.ucsc.hg38.knowngene
recipes/bioconductor-txdb.mmusculus.ucsc.mm10.ensgene
recipes/bioconductor-txdb.mmusculus.ucsc.mm10.knowngene
recipes/bioconductor-txdb.mmusculus.ucsc.mm9.knowngene
recipes/bioconductor-txdb.rnorvegicus.ucsc.rn4.ensgene
recipes/bioconductor-txdb.rnorvegicus.ucsc.rn5.refgene
recipes/bioconductor-txdb.rnorvegicus.ucsc.rn6.refgene
recipes/bioconductor-txdb.scerevisiae.ucsc.saccer2.sgdgene
recipes/bioconductor-txdb.scerevisiae.ucsc.saccer3.sgdgene
recipes/bioconductor-tximport
recipes/bioconductor-undo
recipes/bioconductor-unifiedwmwqpcr
recipes/bioconductor-uniprot.ws
recipes/bioconductor-uniquorn
recipes/bioconductor-vanillaice
recipes/bioconductor-variancepartition
recipes/bioconductor-variantannotation
recipes/bioconductor-variantfiltering
recipes/bioconductor-varianttools
recipes/bioconductor-vbmp
recipes/bioconductor-vega
recipes/bioconductor-vegamc
recipes/bioconductor-viper
recipes/bioconductor-vsn
recipes/bioconductor-watermelon
recipes/bioconductor-wavcluster
recipes/bioconductor-wavetiling
recipes/bioconductor-weaver
recipes/bioconductor-webbioc
recipes/bioconductor-wiggleplotr
recipes/bioconductor-xbseq
recipes/bioconductor-xde
recipes/bioconductor-xmapbridge
recipes/bioconductor-xvector
recipes/bioconductor-yamss
recipes/bioconductor-yapsa
recipes/bioconductor-yaqcaffy
recipes/bioconductor-yarn
recipes/bioconductor-yeastcc
recipes/bioconductor-yeastexpdata
recipes/bioconductor-zfpkm
recipes/bioconductor-zlibbioc


# unknown
recipes/smina
# missing tarball
recipes/metagene_annotator
recipes/sloika
recipes/pycoqc

# missing dep
recipes/sistr_cmd
recipes/oligotyping
recipes/oligotyping/2.0

# missing file
recipes/shiver

# sqt2pin missing
recipes/percolator

recipes/sequana
# missing binary
recipes/semeta

# Various C++ errors
recipes/rdock
# WARNING (talloc,lib/libpytalloc-util.so.2.1.9): did not find - or even know where to look for: /lib64/libm.so.6
recipes/talloc
# Warning: Unrecognized source format. Source file will be copied to the SRC_DIR
recipes/smoove
# Skipped: vnl from /opt/recipe defines build/skip for this configuration ({'c_compiler': 'toolchain_c'}).
recipes/vnl
# old libc++ missing
recipes/searchgui/3.2.20
# something wrong with the test
recipes/remurna
# Can't locate Text/Soundex.pm in @INC
recipes/repeatmasker

# ./Histogram.h:315:14: error: 'swap<Histogram>' is missing exception specification 'noexcept(is_nothrow_move_constructible<Histogram>::value && is_nothrow_move_assignable<Histogram>::value)'
recipes/abyss/1.9.0
recipes/abyss/1.5.2

# missing URL
recipes/augustus

recipes/amos

# aclocal error, but also downloads mauve tarballs, but there is now a mauve pkgs, is it still needed?
recipes/libmuscle

# compilation error
recipes/osra/2.0.1

# unable to access jarfile
recipes/effectivet3

# url broken
recipes/e-pcr

# linker error
recipes/discovar-denovo

recipes/blast/2.2.21
recipes/blast-legacy/2.2.22

# seqan errors
recipes/bowtie/1.0.0

# Depends on antiquated R versions that aren't compatible with conda-build 3
recipes/cnvkit

# missing module
recipes/perl-test-prereq/2.002

recipes/cmv

# tarball missing
recipes/phyml/3.2.0
recipes/phyml
recipes/mrbayes

# error in BucketCache setup command: 'install_requires' must be a string or list of strings containing valid project/version requirement specifiers; Unordered types are not allowed
recipes/bucketcache

# depends on perl-pcap
recipes/brass

recipes/fwdpp
recipes/fwdpp/0.5.3
recipes/fwdpp/0.5.4
# libgl missing
recipes/estmapper

# test segfaults
recipes/kat/2.3.1

# oh no TPP is failing, it was a nightmare to get it to compile in the first place :(
recipes/tpp

# compilation error
recipes/hts-nim-tools

# Bio:Seq missing
recipes/perl-bioperl-run

# perl dependency estmapper not available for 5.26
recipes/wgs-assembler

# python dep click missing
recipes/qiime/1.9.1

# requires wgs-assembler, which has a build fail
recipes/sprai

# missing perl dep
recipes/perl-bio-phylo
recipes/perl-text-ansitable/0.48

# missing tarballs
recipes/genometools
recipes/nanonet

#missing dependency
recipes/genomebaser
recipes/garnet
recipes/tablet
recipes/sina

# RuntimeError: Setuptools downloading is disabled in conda build. Be sure to add all dependencies in the meta.yaml  url=https://pypi.org/simple/funcsigs/
recipes/pytest-marks

# git checkout problem
recipes/pbdagcon
recipes/icqsol
recipes/pout2mzid

# checksum always fails
recipes/ms

# GL missing, needs the extended base image
recipes/emperor

# RuntimeError: Setuptools downloading is disabled in conda build. Be sure to add all dependencies in the meta.yaml  url=https://pypi.org/simple/HyPhy/
recipes/hivtrace

# sed: can't read /opt/conda/conda-bld/idba_1530055808563/_h_env_placehold_placehold_placehold_placehold_placehold_placehold_placehold_placehold_placehold_placehold_placehold_placehold_placehold_placehold_placehold_placehold_placehold_placehold_placehold_placehold_placehol/bin/aclocal: No such file or directory
recipes/idba
# socket.timeout: timed out
recipes/infernal/1.0.2


# PREFIX/lib is a directory
recipes/proot

recipes/java-jdk/7.0.91
# /opt/conda/conda-bld/kat_1530056226354/test_tmp/run_test.sh: line 7:  8288 Aborted                 (core dumped) kat --version
recipes/kat/2.3.4

# bin/g++: Command not found
recipes/metavelvet/1.1.01
recipes/metavelvet-sl
recipes/metavelvet
# cp: target `/opt/conda/conda-bld/meryl_1530057980094/_h_env_placehold_placehold_placehold_placehold_placehold_placehold_placehold_placehold_placehold_placehold_placehold_placehold_placehold_placehold_placehold_placehold_placehold_placehold_placehold_placehold_placeho/include/' is not a directory
recipes/meryl
recipes/metavelvet-sl-pipeline
# RuntimeError: Setuptools downloading is disabled in conda build. Be sure to add all dependencies in the meta.yaml  url=https://pypi.org/simple/click/
recipes/onto2nx

# CMake Error: CMAKE_C_COMPILER not set, after EnableLanguage
recipes/openbabel/2.3.2

recipes/parafly

recipes/agg

# RuntimeError: Setuptools downloading is disabled in conda build. Be sure to add all dependencies in the meta.yaml  url=https://files.pythonhosted.org/packages/source/c/certifi/certifi-2016.9.26.tar.gz#md5=baa81e951a29958563689d868ef1064d
recipes/imfusion/0.3.0
recipes/imfusion/0.3.2
recipes/poretools/0.5.1

# conda.exceptions.PaddingError: Placeholder of length '80' too short in package /opt/conda/conda-bld/igdiscover_1530078817859/_h_env_placehold_placehold_placehold_placehold_placehold_placehold_placehold_placehold_placehold_placehold_placehold_placehold_placehold_placehold_placehold_placehold_placehold_placehold_placehold_placehold_pl/lib/python3.5/site-packages/sqt/_helpers.cpython-35m-x86_64-linux-gnu.so.
recipes/igdiscover
# RuntimeError: Setuptools downloading is disabled in conda build. Be sure to add all dependencies in the meta.yaml  url=https://pypi.org/simple/pyaml/#
recipes/hubward

#Building and testing HTML-Parser-3.72 ... ! Installing HTML::PullParser failed. See /root/.cpanm/work/1530112459.1056/build.log for details. Retry with --force to force install it.
recipes/meme/4.11.1

#! Installing the dependencies failed: Module 'CGI' is not installed, Module 'HTML::Template' is not installed
recipes/meme

# RuntimeError: Setuptools downloading is disabled in conda build. Be sure to add all dependencies in the meta.yaml  url=https://files.pythonhosted.org/packages/source/c/certifi/certifi-2016.9.26.tar.gz#md5=baa81e951a29958563689d868ef1064d
recipes/pasta/1.7.8
recipes/pasta/0.2

#failed to get install actions, retrying.  exception was: The following specifications were found to be in conflict:
#  - numpy=1.9
#  - qiime -> numpy=1.12
recipes/koeken

#conda_build.exceptions.CondaBuildException: Found a build.sh script and a build/script sectioninside meta.yaml. Either remove the build.sh script or remove the build/script section in meta.yaml.
recipes/metaseq


# RuntimeError: Setuptools downloading is disabled in conda build. Be sure to add all dependencies in the meta.yaml  url=https://files.pythonhosted.org/packages/source/c/certifi/certifi-2016.9.26.tar.gz#md5=baa81e951a29958563689d868ef1064d
recipes/nucleoatac/0.3.1



# temporary perl, should build once #10275 is merged
recipes/perl-mime-tools
recipes/perl-heap-simple
recipes/perl-xml-dom
recipes/perl-xml-dom-xpath
recipes/perl-xml-libxslt
recipes/perl-data-stag
recipes/perl-image-info
recipes/perl-html-formatter
recipes/perl-svg-graph
recipes/perl-spreadsheet-parseexcel


# no clue currently
recipes/hap.py
# RuntimeError: Setuptools downloading is disabled in conda build. Be sure to add all dependencies in the meta.yaml  url=https://pypi.org/simple/click/
recipes/phylotoast

# takes hours to build
recipes/plastid

# python: can't open file 'setup.py': [Errno 2] No such file or directory
recipes/pybedtools


# cp: cannot stat `./mapsembler2_extremities/build/mapsembler2_extremities': No such file or directory
recipes/mapsembler2

# Local abort before MPI_INIT completed completed successfully, but am not able to aggregate error messages, and not able to guarantee that all other processes were killed!
recipes/primerprospector

# missing URL
recipes/intemap

# compilation error
recipes/lightning

# zlib missing
recipes/graphprot
recipes/libbigwig
recipes/polymutt
recipes/prophyle/0.2.1

# /opt/rh/devtoolset-2/root/usr/libexec/gcc/x86_64-redhat-linux/4.8.2/ld: cannot find -lc
recipes/piler

# no clue
recipes/portcullis/1.1.1
recipes/portcullis/1.1.0

# /opt/conda/conda-bld/pbbam_1530263256277/test_tmp/run_test.sh: line 7: bam2sam: command not found
recipes/pbbam
# Skipped: guidescan from /opt/recipe defines build/skip for this configuration ({'numpy': '1.9', 'c_compiler': 'toolchain_c', 'openblas': '0.2.20'}).
recipes/guidescan

# installation error inside the container?
recipes/relocate2/2.0.1
recipes/relocate2

# ModuleNotFoundError: No module named 'model'
recipes/pyvcf/0.6.7
recipes/pyvcf

# /usr/bin/env: python -Es: No such file or directory
recipes/pizzly

# compiles its own zlib
recipes/plink2

recipes/rdflib-jsonld
recipes/smashbenchmarking

#failed to get install actions, retrying.  exception was: The following specifications were found to be in conflict:
#  - natsort[version='<4.0.0'] -> python=2.6
#  - python=3.5
recipes/qcumber

recipes/saffrontree
recipes/slclust
recipes/schema-salad

# /opt/rh/devtoolset-2/root/usr/libexec/gcc/x86_64-redhat-linux/4.8.2/ld: cannot find -lz
recipes/samtools/0.1.19
# ModuleNotFoundError: No module named 'fasta'
recipes/pyfasta

<<<<<<< HEAD
# RuntimeError: Setuptools downloading is disabled in conda build. Be sure to add all dependencies in the meta.yaml  url=https://files.pythonhosted.org/packages/source/c/certifi/certifi-2016.9.26.tar.gz#md5=baa81e951a29958563689d868ef1064d
recipes/svtools

# no module named mummer
recipes/strainest

# ../bin/python: can't open file 'setup.py': [Errno 2] No such file or directory
recipes/starseqr
=======
# Tests failed for spanki-0.5.1-py27h24bf2e0_1.tar.bz2 - moving package to /opt/conda/conda-bld/broken
recipes/spanki
>>>>>>> 7e104b09

# perl issues
recipes/vcftools/0.1.11

# zlib
recipes/trimmomatic/0.35



# https://github.com/conda-forge/cairo-feedstock/issues/31
recipes/rdkit/2015.09.2
recipes/rdkit/2016.03.3

# patching fails
recipes/allegro

# broken pipe
recipes/antarna

#gff.h missing
recipes/gffcompare

# perl errors
recipes/snvphyl-tools

# missing perl module
recipes/snippy/3.0

# configure: error: C++ compiler cannot create executables
recipes/trinity/2.2.0
recipes/trinity
recipes/trinity/2.3.2

# is running forever?
recipes/amptk

# hashFunction.c:94: Error: invalid instruction suffix for `push'
# Uses 32 bit assembly instructions
recipes/soapdenovo2

# tarball missing and should be migrated I guess
recipes/ant
recipes/ngseqbasic
recipes/footprint
recipes/mirdeep2/2.0.0.8

# no such file or directory (bin/classifier.jar')
recipes/frogs

# post-link error
recipes/antismash

# libgfortran
recipes/apoc
recipes/maaslin

# zlib
recipes/megahit

recipes/dreamtools

# missing bioc package
recipes/customprodb

# runtime dep missing in Docker?
recipes/bio-vcf

# boost missing
recipes/bellmans-gapc
recipes/gap2seq

# needs bellmans-gapc rebuild
recipes/pkiss

# fail in Docker test
recipes/fiji/20151222

# flexbar not found
recipes/flexbar/3.3.0

# error: file '/opt/conda/conda-bld/flye_1531435054555/work/bin/flye-assemble' does not exist
recipes/flye

# Error: Could not find or load main class edu.duke.igsp.gkde.Main
recipes/fseq

# compiler error
recipes/fwdpy11

#  /usr/bin/python3.5: bad interpreter: No such file or directory
recipes/behst

recipes/bax2bam/0.0.9
# python errors
recipes/barrnap/0.2
recipes/barrnap/0.3
# node error
recipes/azure-cli
recipes/arvados-cli

# takes to long to install
recipes/bcbio-rnaseq

# zlib missing
recipes/bgt
recipes/bfc

# cannot open file
recipes/arb-bio

recipes/expansionhunter

recipes/biomaj
# missing python requirements?
recipes/illuminate

# wired Docker permission error
recipes/bpipe

# perl bad interpreter
recipes/cmfinder/0.2

# conda_build.exceptions.DependencyNeedsBuildingError: Unsatisfiable dependencies for platform linux-64: {'perl-graphics-colorobject'}
recipes/circos-tools


recipes/cas-offinder

# dotnet not found
recipes/canvas

#ImportError: cannot import name faces
recipes/cansnper

# URL not found
recipes/bumbershoot

# /opt/conda/conda-bld/phipack_1530829563675/work/conda_build.sh: line 139: cd: src/: No such file or directory
recipes/phipack

# zlib
recipes/dsk

# perl
recipes/vcftools/0.1.10
recipes/snoscan

# perl wrong interpreter
recipes/prinseq


recipes/locarna/1.8.7
recipes/locarna/1.9.1
recipes/locarna/1.8.11
recipes/locarna/1.8.12
recipes/locarna/1.8.10
recipes/locarna/1.9.0
recipes/locarna/1.8.9
recipes/intarna/2.1.0

# basics.h:28:31: fatal error: fold.h: No such file or directory
#recipes/inforna


# checking whether the C compiler works... no
recipes/fastme

# but ['zlib'] not in reqs/run, i.e. it is overlinked (likely) or a missing dependency (less likely)
recipes/lofreq
# Can't locate Module/Build.pm in @INC (you may need to install the Module::Build module) 
recipes/mashtree

# perl script could not be found
recipes/rnaclust

# tarball missing
recipes/phylip
recipes/r2r

# [javac] Caused by: java.lang.ClassNotFoundException: com.sun.tools.javac.main.OptionName
recipes/picard/1.97

#conda.exceptions.UnsatisfiableError: The following specifications were found to be in conflict:
#  - bellmans-gapc -> boost=1.61 -> icu=56
#  - boost=1.66.0 -> boost-cpp==1.66.0
recipes/rnashapes/3.3.0


recipes/export2graphlan
recipes/lorma
recipes/microbecensus
recipes/minialign
recipes/nspdk
recipes/visceral-evaluatesegmentation


# bad perl interpreter, needs patching a perl script
recipes/krona/2.6
recipes/krona/2.5

# error with zlib (which is in the requirements)
recipes/rsem/1.2.21

# tarball missing
recipes/igvtools

recipes/odose

# missing module
recipes/perl-vcftools-vcf/0.797
recipes/perl-vcftools-vcf/0.840
recipes/perl-statistics-ttest
recipes/perl-module-fromperlver/0.008002
recipes/perl-module-extract-use/1.043

recipes/perl-parse-yapp
# recipes/perl-class-load
# recipes/perl-namespace-clean/0.27

# regex error
recipes/perl-xml-twig

# test failed:
recipes/perl-graph-readwrite
recipes/perl-locale-maketext-simple/0.21
recipes/perl-list-someutils/0.53
recipes/perl-go-perl
#recipes/perl-package-stash
#recipes/perl-b-hooks-endofscope/0.21
recipes/perl-soap-lite
recipes/perl-cpan-meta-check
recipes/perl-inline
recipes/perl-mldbm-sync
recipes/perl-pod-checker/1.60
recipes/perl-unicode-normalize/1.17

# /opt/conda/conda-bld/pash_1531691261758/_test_env_placehold_placehold_placehold_placehold_placehold_placehold_placehold_placehold_placehold_placehold_placehold_placehold_placehold_placehold_placehold_placehold_placehold_placehold_placehold_placehold_place/lib/ruby/2.4.0/rubygems/core_ext/kernel_require.rb:55:in `require': cannot load such file -- brl/util/textFileUtil (LoadError)
recipes/pash

# chmod: cannot access `/opt/conda/conda-bld/pantools_1531691214490/_h_env_placehold_placehold_placehold_placehold_placehold_placehold_placehold_placehold_placehold_placehold_placehold_placehold_placehold_placehold_placehold_placehold_placehold_placehold_placehold_placehold_plac/bin/pantools': No such file or directory
recipes/pantools

# can't open file setup.py
recipes/meneco/1.5.2

# Permission denied ESTscan
recipes/perl-estscan2/2.1

#07:12:28 BIOCONDA ERROR BUILD ERROR: dependency cycle found: ['perl-extutils-makemaker', 'perl-data-dumper']
#07:12:28 BIOCONDA ERROR BUILD ERROR: dependency cycle found: ['perl-bioperl-core', 'perl-bio-samtools']
#07:12:28 BIOCONDA ERROR BUILD ERROR: dependency cycle found: ['perl-bioperl-core', 'perl-bio-featureio']
#07:12:28 BIOCONDA ERROR BUILD ERROR: dependency cycle found: ['perl-bioperl-core', 'perl-bio-asn1-entrezgene']
#07:12:28 BIOCONDA ERROR BUILD ERROR: cannot build recipes for perl-bio-asn1-entrezgene since it cyclically depends on other packages in the current build job. Failed recipes: ['recipes/perl-bio-asn1-entrezgene']
#07:12:28 BIOCONDA ERROR BUILD ERROR: cannot build recipes for perl-bio-featureio since it cyclically depends on other packages in the current build job. Failed recipes: ['recipes/perl-bio-featureio']
#07:12:28 BIOCONDA ERROR BUILD ERROR: cannot build recipes for perl-bio-samtools since it cyclically depends on other packages in the current build job. Failed recipes: ['recipes/perl-bio-samtools']
#07:12:28 BIOCONDA ERROR BUILD ERROR: cannot build recipes for perl-bioperl-core since it cyclically depends on other packages in the current build job. Failed recipes: ['recipes/perl-bioperl-core']
#07:12:28 BIOCONDA ERROR BUILD ERROR: cannot build recipes for perl-data-dumper since it cyclically depends on other packages in the current build job. Failed recipes: ['recipes/perl-data-dumper', 'recipes/perl-data-dumper/2.161']
#07:12:28 BIOCONDA ERROR BUILD ERROR: cannot build recipes for perl-extutils-makemaker since it cyclically depends on other packages in the current build job. Failed recipes: ['recipes/perl-extutils-makemaker', 'recipes/perl-extutils-makemaker/7.24']


# Creating new 'Build' script for 'Error' version '0.17024'
# /opt/conda/conda-bld/perl-error_1530981443167/work/conda_build.sh: ./Build: /opt/conda/conda-bld/perl-error_1530981443167/_h_env_placehold_placehold_plac: bad interpreter: No such file or directory
recipes/perl-io-socket-inet6
#recipes/perl-path-class
recipes/perl-html-formatter
recipes/perl-graphviz
recipes/perl-test-xml

recipes/perl-ppi/1.236
recipes/perl-term-app-roles
recipes/perl-sql-statement
recipes/perl-extutils-helpers
recipes/perl-color-theme
recipes/perl-git-wrapper-plus
recipes/perl-border-style

# test failed
recipes/perl-btlib/0.19

# takes a long time and then fails?
recipes/kmerinshort

#chmod: cannot access `genblast_v1.0.4': No such file or directory
recipes/genblasta

# ImportError: cannot import name 'aveQual'
recipes/nanosplit
# ../short_read_connector.sh: line 299: /opt/conda/conda-bld/shortreadconnector_1531045819227/work/build/bin/SRC_linker_ram: No such file or directory
recipes/short-read-connector

# Cpp no such file or dir
recipes/genepop

# Error: Unable to access jarfile
recipes/gfinisher

# gsl missing but specified
recipes/gfold

# build errors
recipes/ghc/6.8.3

# missing python dep
recipes/hurry.filesize

# missing tarball
recipes/knot
recipes/moreutils

# compilation error, missing boost header
recipes/k-slam

# missing tarball
recipes/jali
recipes/intervalstats

# failing
recipes/igblast
recipes/igblast/1.4.0

# missing fortran lib, will fix this upstream
recipes/ig-checkfcs
recipes/kfoots

# I got far with desmon but not it fails inside Docker with a missing perl module
recipes/desman

# fortran missing :(
recipes/fastspar

# build error
recipes/mapsplice

# no target specified and no make file
recipes/mreps

# np-likeness scorer no such file or directory
recipes/np-likeness-scorer

# dependency cycle found
recipes/perl-bioperl-core
recipes/perl-extutils-makemaker
recipes/perl-bio-asn1-entrezgene
recipes/perl-bio-featureio
recipes/perl-bio-samtools


recipes/perl-bio-cigar
recipes/perl-bio-db-sam
recipes/perl-datetime-format-strptime/1.73
recipes/perl-bio-eutilities
recipes/perl-moose/2.2009
recipes/mlst/2.9
recipes/perl-sanger-cgp-vagrent
recipes/ensembl-vep
recipes/feelnc
recipes/perl-bioperl
#recipes/perl-datetime/1.42
recipes/reago
#recipes/r-nanostringnorm
recipes/ra-integrate
recipes/perl-velvetoptimiser
recipes/perl-sanger-cgp-allelecount
recipes/perl-pcap
recipes/perl-hpc-runner-command/3.2.13
recipes/perl-biox-workflow-command


recipes/perl-bio-mlst-check
recipes/perl-hpc-runner-command-plugin-logger-sqlite/0.0.3

# real long build-time
recipes/perl-bio-viennangs
recipes/roary

#   - perl-bio-cigar -> perl=5.22.0
recipes/rad_haplotyper
#   - perl-namespace-autoclean -> perl=5.22.0
recipes/perl-test-class-moose/0.80

# /boost/intrusive/list.hpp:123:22: error: ‘const bool boost::intrusive::list_impl<boost::intrusive::bhtraits<dng::pileup::Node, boost::intrusive::list_node_traits<void*>, (boost::intrusive::link_mode_type)0u, boost::intrusive::dft_tag, 1u>, long unsigned int, true, void>::safemode_or_autounlink’ is private
recipes/denovogear

# /opt/rh/devtoolset-2/root/usr/libexec/gcc/x86_64-redhat-linux/4.8.2/ld: cannot find -lboost_system
recipes/metaprob

# TODO: cap-mirseq has test error. Perhaps just needs a fix on expected exit
# code
recipes/cap-mirseq

############################################
# OSX related errors, Linux should be fine.
# most of the non-perl issues are due to LLVM used as a compiler, GCC should be fine
recipes/snap
recipes/perl-vcftools-vcf
recipes/perl-module-scandeps/1.23
recipes/perl-hash-util-fieldhash-compat/0.11
recipes/perl-file-homedir
recipes/perl-extutils-cppguess
recipes/perl-term-progressbar
recipes/perl-archive-extract
recipes/perl-archive-zip
recipes/perl-bit-vector
recipes/perl-cgi
recipes/perl-data-uuid
recipes/perl-encode-locale
#recipes/perl-eval-closure/0.14
recipes/perl-file-copy-recursive
recipes/perl-file-util
recipes/perl-ipc-system-simple
recipes/perl-json-maybexs
recipes/perl-mixin-linewise
recipes/perl-moose
recipes/perl-perl-osnames
recipes/perl-perl-unsafe-signals
recipes/perl-pod-coverage-trustpod/0.100003
recipes/perl-pod-coverage/0.23
#recipes/perl-specio-exporter/0.36
recipes/perl-symbol-util/0.0203
recipes/perl-test-pod-coverage/1.10
recipes/perl-text-asciitable/0.22
recipes/perl-perlio-utf8_strict
recipes/perl-data-optlist
recipes/perl-algorithm-dependency
recipes/oases
recipes/novoplasty
recipes/metavelvet-sl-feature-extraction
recipes/locarna
recipes/music
recipes/kraken
recipes/kraken-ea
recipes/iqtree
recipes/gnu-getopt
recipes/ghmm
recipes/genomepy
recipes/domclust
recipes/bwa/0.6.2
recipes/metilene
recipes/disco/1.2
recipes/c-ares
recipes/cassiopee
recipes/check-sort-order
recipes/flock
recipes/cmfinder
recipes/cortex_con
recipes/cosi2
recipes/cufflinks
recipes/dialign-tx
recipes/edlib
recipes/esimsa
recipes/fastuniq
recipes/fgap
recipes/gclib
recipes/funcannot
recipes/genepender
recipes/genometester4
recipes/ghostx
recipes/ghostz
recipes/libbambamc/0.5.00
recipes/ls-gkm
recipes/mosaik
recipes/mustang
recipes/ngmerge
recipes/nlstradamus
recipes/ntcard
recipes/ocrad/0.21
recipes/panoct
recipes/perl-mailtools
recipes/perl-env-path
recipes/perl-estscan1/1.3
recipes/perl-html-tidy
recipes/perl-json-parse/0.49
recipes/perl-text-nsp
recipes/pygresql
recipes/real
recipes/rmap
recipes/rnabob
recipes/sam
recipes/secimtools
recipes/sff2fastq
recipes/snpomatic
recipes/soapdenovo2-gapcloser
recipes/spectral_hk
recipes/swiftlink
recipes/tedna
recipes/transtermhp
recipes/perl-mime-lite
recipes/perl-pod-elemental
recipes/perl-term-detect-software
recipes/perl-dbm-deep
recipes/perl-set-intervaltree
recipes/perl-gdgraph-histogram
recipes/perl-date-manip
recipes/perl-dbd-mysql
recipes/perl-log-log4perl
recipes/perl-moosex-getopt
recipes/perl-moosex-types-path-class
#recipes/perl-params-validationcompiler/0.23
recipes/perl-template-toolkit
recipes/perl-test-output
recipes/carna
recipes/perl-excel-writer-xlsx
recipes/perl-json-create
recipes/perl-moosex-app/1.39
recipes/perl-moosex-nonmoose
recipes/perl-moosex-types-path-tiny
recipes/orthomcl
recipes/perl-lwp-protocol-https
recipes/perl-onto-perl

recipes/krakenhll
recipes/entrez-direct
recipes/abricate/0.7
recipes/abricate

# clang
recipes/nanopolish

####################### OSX errors above ###############<|MERGE_RESOLUTION|>--- conflicted
+++ resolved
@@ -1727,27 +1727,11 @@
 # ModuleNotFoundError: No module named 'fasta'
 recipes/pyfasta
 
-<<<<<<< HEAD
-# RuntimeError: Setuptools downloading is disabled in conda build. Be sure to add all dependencies in the meta.yaml  url=https://files.pythonhosted.org/packages/source/c/certifi/certifi-2016.9.26.tar.gz#md5=baa81e951a29958563689d868ef1064d
-recipes/svtools
-
-# no module named mummer
-recipes/strainest
-
-# ../bin/python: can't open file 'setup.py': [Errno 2] No such file or directory
-recipes/starseqr
-=======
-# Tests failed for spanki-0.5.1-py27h24bf2e0_1.tar.bz2 - moving package to /opt/conda/conda-bld/broken
-recipes/spanki
->>>>>>> 7e104b09
-
 # perl issues
 recipes/vcftools/0.1.11
 
 # zlib
 recipes/trimmomatic/0.35
-
-
 
 # https://github.com/conda-forge/cairo-feedstock/issues/31
 recipes/rdkit/2015.09.2
