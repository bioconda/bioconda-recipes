--- conflicted
+++ resolved
@@ -1565,7 +1565,7 @@
 recipes/treemix/1.12
 # old libc++ missing
 recipes/searchgui/3.2.20
-# error while loading shared libraries: libgomp.so.1:
+# error while loading shared libraries: libgomp.so.1: 
 recipes/rapmap
 # zlib
 recipes/reaper
@@ -1573,7 +1573,7 @@
 recipes/ribodiff
 # something wrong with the test
 recipes/remurna
-# Can't locate Text/Soundex.pm in @INC
+# Can't locate Text/Soundex.pm in @INC 
 recipes/repeatmasker
 
 # zlib missing
@@ -1756,7 +1756,6 @@
 # checking whether the C compiler works... no
 recipes/hmmer
 
-<<<<<<< HEAD
 #Building and testing HTML-Parser-3.72 ... ! Installing HTML::PullParser failed. See /root/.cpanm/work/1530112459.1056/build.log for details. Retry with --force to force install it.
 recipes/meme/4.11.1
 
@@ -1769,10 +1768,7 @@
 recipes/pasta/1.7.8
 recipes/pasta/0.2
 
-
-=======
 #failed to get install actions, retrying.  exception was: The following specifications were found to be in conflict:
 #  - numpy=1.9
 #  - qiime -> numpy=1.12
 recipes/koeken
->>>>>>> 866d9366
