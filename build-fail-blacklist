# Allegedly requires ancient gatb
recipes/lordec

# Uses all the RAM/time on github actions
recipes/octopus
recipes/bttcmp
recipes/bttoxin_scanner
recipes/cgat-apps
recipes/mosca
recipes/tobias
recipes/hatchet
recipes/hail
recipes/monocle3-cli
recipes/phenix
recipes/mtsv

# Fills the disk on the CI
recipes/bioconductor-mafdb.gnomad.r2.1.hs37d5
recipes/bioconductor-mafdb.gnomad.r2.1.grch38
recipes/bioconductor-snplocs.hsapiens.dbsnp155.grch37
recipes/bioconductor-snplocs.hsapiens.dbsnp155.grch38

# x86_64-conda-linux-gnu-cc: error: unrecognized command-line option '-R'
recipes/ncbi-util-legacy

# HDF5 compatibility, https://github.com/mateidavid/nanocall/issues/38
recipes/nanocall

# source code no longer available
recipes/bugseq-porechop

# move to conda-forge
recipes/autolog
recipes/avro-python2
recipes/cityhash
recipes/collectl
recipes/elasticluster
recipes/epydoc
recipes/esmre
recipes/forked-path
recipes/gnuplot-py
recipes/justbackoff
recipes/kid
recipes/myriad
recipes/nose-capturestderr
recipes/pdfkit
recipes/perl-mozilla-ca
recipes/perl-pcap
recipes/perl-getopt-argvfile
recipes/perl-data-dump
recipes/perl-text-csv_xs
recipes/perl-probe-perl
recipes/perl-lwp-protocol-https
recipes/perl-libwww-perl
recipes/perl-test-xml
recipes/perl-www-mechanize
recipes/perl-rest-client
recipes/perl-net-http
recipes/perl-lwp-simple
recipes/perl-soap-lite
recipes/perl-xml-twig
recipes/perl-digest-md5-file
recipes/perl-graphviz
recipes/perl-xml-dom-xpath
recipes/perl-xml-dom
recipes/perl-util-properties
recipes/pyasp
recipes/pyexcelerator
recipes/pyhashxx
recipes/pyopt
recipes/pysvg
recipes/pyx
recipes/rdfextras
recipes/scala
recipes/sharedmem
recipes/stacks_summary
recipes/tgt
recipes/workspace
recipes/wtforms-alchemy
recipes/wtforms-components
recipes/xmlbuilder
recipes/yaggo

# the following packages have open PRs labeled with "Move to conda-forge"
recipes/perl-alien-build
recipes/perl-alien-libxml2
recipes/perl-date-manip
recipes/perl-datetime-timezone
recipes/perl-devel-checklib
recipes/perl-ffi-checklib
recipes/perl-file-sharedir-install
recipes/perl-graphviz
recipes/perl-hpc-runner-command-plugin-logger-sqlite
recipes/perl-html-form
recipes/perl-http-message
recipes/perl-image-info
recipes/perl-ipc-run
recipes/perl-module-corelist
recipes/perl-parallel-iterator
recipes/perl-pdf-api2
recipes/perl-perlio-utf8_strict
recipes/perl-sereal-decoder
recipes/perl-sereal-encoder
recipes/perl-term-progressbar
recipes/perl-uri
recipes/perl-xml-libxml
recipes/scoop
recipes/wheezy.template

# perl package with no proper installation method
recipes/feelnc

# incompatible with htslib >1.10 https://github.com/statgen/popscle/issues/57
recipes/popscle

# Maven no longer accepts http connections https://github.com/rdpstaff/ReadSeq/issues/2
recipes/rdp-readseq


# Only specific versions are failing
recipes/emmix/1.3
recipes/hyphy/2.3.11
recipes/skewer/0.1.126
recipes/blast/2.2.31
recipes/bedtools/2.26.0
recipes/opsin/1.4.0
recipes/opsin/2.1.0
recipes/meme/4.11.1
recipes/meme/4.11.2
recipes/meme/4.8.1
recipes/bcftools-gtc2vcf-plugin/1.9
recipes/panx/1.6.0
recipes/panx/1.5.0
recipes/haploclique/1.3.1
recipes/blast/2.5.0
# Unclear that the following old version is still needed, but the main recipe has an older version?!?
recipes/mira/4.9.6
# need to fix the download location, the checksum changes everytime
recipes/osra/2.1.0
recipes/imfusion/0.3.2
# can't open file setup.py
recipes/meneco/1.5.2
# Permission denied ESTscan
recipes/perl-estscan2/2.1
# Source code no longer easily available
recipes/strip_it/1.0.2
recipes/shape_it/1.0.1
recipes/tqdist/1.0.0
recipes/ocrad/0.21
recipes/perl-estscan1/1.3
recipes/bwa/0.6.2

# reprocessed to here
# fails compilation in bulk on Linux
recipes/paragraph
recipes/selectsequencesfrommsa
recipes/rappas
recipes/centrifuge
recipes/nasp
recipes/mmvc
recipes/expansionhunter
recipes/gemma
recipes/roary
recipes/deltabs
recipes/gottcha
recipes/pepnovo
recipes/ea-utils
recipes/nextgenmap
recipes/extract_fullseq
recipes/igor_vdj
recipes/pargenes
recipes/porfast
recipes/agg
recipes/hg-color
recipes/bandage
recipes/prosolo
recipes/ratt
recipes/graphclust-wrappers
recipes/swga
recipes/jvarkit-bam2wig
recipes/jvarkit-bam2svg
recipes/jvarkit-msa2vcf
recipes/rxdock
recipes/cath-tools
recipes/makehub
recipes/phame
recipes/goetia
recipes/consel
recipes/isaac4
recipes/clame
recipes/prosic
recipes/dms
recipes/variant_tools
recipes/translig
recipes/lsc
recipes/rambo-k
recipes/mobster
recipes/visceral-evaluatesegmentation
recipes/chicagotools
recipes/skewer
recipes/trim_isoseq_polya
recipes/ra/ra-assembler
recipes/pureclip
recipes/hulk
recipes/bolt-lmm
recipes/bmfilter
recipes/unitig-counter
recipes/probcons
recipes/spydrpick
recipes/bctools
recipes/bayestyper
recipes/group_humann2_uniref_abundances_to_go
recipes/isonclust2
recipes/bmtool
recipes/sibelia
recipes/var-agg
recipes/wham
recipes/percolator

# Segfaults in bulk on Linux 24.3.2021
recipes/dbgraph
recipes/mira

# Source code moved
recipes/astalavista
recipes/kggseq
recipes/hts-nim-tools
recipes/oligoarrayaux
recipes/coral
recipes/ngsep
recipes/rnabridge-denovo
recipes/eval
recipes/minorseq
recipes/prosampler
recipes/methylextract
recipes/blasr
recipes/asn2gb
recipes/skesa
recipes/orfm
recipes/maaslin
recipes/seqmap
recipes/micropita
recipes/assemblytics
recipes/nemo
recipes/pblaa
recipes/translatorx
<<<<<<< HEAD
=======
recipes/meme/4.11.1
recipes/meme/4.8.1
>>>>>>> 78b15d6e
recipes/bax2bam
recipes/break-point-inspector
recipes/embl-api-validator
recipes/readseq
recipes/smcounter2
recipes/compalignp
recipes/reaper
recipes/genie
recipes/admixture
recipes/mace
recipes/riboseq-rust

# vendors bzip2, samtools, etc.
recipes/rvtests

# Source URL no longer exists
recipes/python-mailund-newick
recipes/piret

# Requires obsolete matplotlib versions incompatible with our gfortran pinnings
recipes/riboplot

# Requires libXext.so.6 in the container
recipes/samsifter

# C++ syntax error: ../../lib/srprism/query_acct.hpp:118:51: error: expected primary-expression before ')' token { return query_info_[qn].MaxErr< paired >(); }
recipes/srprism

# Mulled test never completes
recipes/comparative-annotation-toolkit

# compilation or other errors in bulk
recipes/transcomb
recipes/detonate
recipes/bmtagger

# Killing bulk
recipes/rsat-core

# Packages failing in bulk that haven't yet received more attention
recipes/ig-checkflowtypes
recipes/bufet
recipes/mapsplice
recipes/pasta
recipes/halla
recipes/qtip
recipes/tagger
recipes/compare-reads
recipes/strainest
recipes/methylpy
recipes/t_coffee
recipes/shannon_cpp
recipes/ecopy
recipes/qiimetomaaslin
recipes/groopm
recipes/biolite
recipes/pauda
recipes/hicbrowser
recipes/vqsr_cnn
recipes/bam-readcount
recipes/mqc
recipes/roprofile
recipes/chanjo
recipes/xxmotif
recipes/phylip
recipes/gqt
recipes/diamond_add_taxonomy
recipes/shapemapper
recipes/rnftools
recipes/embassy-phylip
recipes/triform2
recipes/lcfit
recipes/tadarida-c
recipes/w4mclstrpeakpics

# KeyError: '>=1.0.6'
# (apparently due to bzip2 constraint)
recipes/sgcocaller
recipes/sscocaller

# tries to install a lot of other R packages; they need to be specified as dependencies
recipes/rgccacmd

# numba import fails with no exception
recipes/sparse-neighbors-search

# needs specific clusterprofiler and enrichplot versions that are not currently available
recipes/vsclust

# having issues compiling on macOS
recipes/circle-map-cpp

# make: common": No such file or directory
recipes/conduit-assembler

# configure: error: cannot find required auxiliary files: config.guess config.sub
recipes/metabat2
recipes/bcftools-snvphyl-plugin

# Could NOT find Boost (missing: thread iostreams regex unit_test_framework filesystem system program_options) (found suitable version "1.74.0", minimum required is "1.55.0")
recipes/hap.py

# error: no matching package named `bird_tool_utils` found location searched: https://github.com/wwood/galah#8440eeb8 required by package `galah v0.3.1 (https://github.com/wwood/galah#8440eeb8)` ... which satisfies git dependency `galah` of package `lorikeet-genome v0.7.3 
recipes/lorikeet-genome

# error in medaka setup command: 'python_requires' must be a string containing valid version specifiers; Invalid specifier: '>3.5.*'
recipes/medaka

# rnamoves.c:(.text.RNA2_move_noLP_bpshift+0x1f): undefined reference to `close_bp'
recipes/kinsimriboswitch

# Package seems to build fine, but then can't be found when uploading for some reason.
# the built package /home/runner/miniconda/envs/bioconda/conda-bld/noarch/ngscheckmate-1.0.0-py27r42hdfd78af_4.tar.bz2 cannot be found
recipes/ngscheckmate

# configure: error: R package gtools not found.
# (even though r-gtools is in host: and run:
recipes/footprint

# Requests python3, but is written for python2
recipes/ctat-mutations


# Seems to download maven and then have java issues
recipes/megagta

# Unknown issues
recipes/cmv
recipes/fwdpp
recipes/parafly
recipes/smashbenchmarking
recipes/saffrontree
recipes/slclust

# tracking master branch
recipes/frc

# CMake Error at build-common/cmake/VersionHelper.cmake:11 (list):
recipes/somatic-sniper


# can't find file to patch at input line 3
recipes/erds

# non-standard test
recipes/fermikit

# build-error
recipes/mimodd

# error: possibly undefined macro: AM_GNU_GETTEXT
recipes/xcftools

# See https://github.com/bioconda/bioconda-recipes/pull/9458
recipes/spingo

# CMake Error: The source directory "/opt/conda/conda-bld/sqlitebrowser_1529759350498/work" does not appear to contain CMakeLists.txt.
recipes/sqlitebrowser

# no test, website down
recipes/sprinkles

# link not founds
recipes/soapcoverage

# download error
recipes/soapaligner

# missing tarball
recipes/sloika
recipes/genometools
recipes/nanonet
recipes/knot
recipes/jali
recipes/intervalstats

# missing dep
recipes/oligotyping
recipes/oligotyping/2.0

# missing file
recipes/shiver

# missing binary
recipes/semeta

# Various C++ errors
recipes/rdock

# WARNING (talloc,lib/libpytalloc-util.so.2.1.9): did not find - or even know where to look for: /lib64/libm.so.6
recipes/talloc

# Skipped: vnl from /opt/recipe defines build/skip for this configuration ({'c_compiler': 'toolchain_c'}).
recipes/vnl

# something wrong with the test
recipes/remurna

# Test uses a program that makes incorrect assumptions about shebangs (you can't reliably use "#!/usr/bin/env program --arguments")
recipes/amos

# aclocal error, but also downloads mauve tarballs, but there is now a mauve pkgs, is it still needed?
recipes/libmuscle

# compilation error
recipes/lightning

# unable to access jarfile
recipes/effectivet3

# url broken
recipes/e-pcr

# linker error
recipes/discovar-denovo

# depends on perl-pcap
recipes/brass

# oh no TPP is failing, it was a nightmare to get it to compile in the first place :(
recipes/tpp

# perl dependency estmapper not available for 5.26
recipes/wgs-assembler

# requires wgs-assembler, which has a build fail
recipes/sprai

# missing dependency
recipes/genomebaser
recipes/garnet
recipes/tablet

# RuntimeError: Setuptools downloading is disabled in conda build. Be sure to add all dependencies in the meta.yaml  url=https://pypi.org/simple/funcsigs/
recipes/pytest-marks
recipes/hubward
recipes/phylotoast

# git checkout problem
recipes/icqsol
recipes/pout2mzid

# checksum always fails
recipes/ms

# sed: can't read /opt/conda/conda-bld/idba_1530055808563/_h_env_placehold_placehold_placehold_placehold_placehold_placehold_placehold_placehold_placehold_placehold_placehold_placehold_placehold_placehold_placehold_placehold_placehold_placehold_placehold_placehold_placehol/bin/aclocal: No such file or directory
recipes/idba

# PREFIX/lib is a directory
recipes/proot

# bin/g++: Command not found
recipes/metavelvet-sl
recipes/metavelvet

# cp: target `/opt/conda/conda-bld/meryl_1530057980094/_h_env_placehold_placehold_placehold_placehold_placehold_placehold_placehold_placehold_placehold_placehold_placehold_placehold_placehold_placehold_placehold_placehold_placehold_placehold_placehold_placehold_placeho/include/' is not a directory
recipes/metavelvet-sl-pipeline

# Conflicting numpy and qiime
recipes/koeken

# cp: cannot stat `./mapsembler2_extremities/build/mapsembler2_extremities': No such file or directory
recipes/mapsembler2

# Local abort before MPI_INIT completed completed successfully, but am not able to aggregate error messages, and not able to guarantee that all other processes were killed!
recipes/primerprospector

# missing URL
recipes/intemap

# zlib missing
recipes/polymutt

# /opt/rh/devtoolset-2/root/usr/libexec/gcc/x86_64-redhat-linux/4.8.2/ld: cannot find -lc
recipes/piler

# /usr/bin/env: python -Es: No such file or directory
recipes/pizzly

# natsort conflicts with python
recipes/qcumber

# Tests failed for spanki-0.5.1-py27h24bf2e0_1.tar.bz2 - moving package to /opt/conda/conda-bld/broken
recipes/spanki

# broken pipe
recipes/antarna

# hashFunction.c:94: Error: invalid instruction suffix for `push'
recipes/soapdenovo2

# tarball missing and should be migrated I guess
recipes/ngseqbasic

# missing bioc package
recipes/customprodb

# Error: Could not find or load main class edu.duke.igsp.gkde.Main
recipes/fseq

# node error
recipes/azure-cli
recipes/arvados-cli

# takes to long to install
recipes/bcbio-rnaseq

# missing python requirements?
recipes/illuminate

# dotnet not found
recipes/canvas

# perl script could not be found
recipes/rnaclust

# Unknown issues
recipes/lorma
recipes/microbecensus
recipes/minialign
recipes/nspdk
recipes/dreamtools
recipes/biomaj
recipes/cas-offinder
recipes/odose

# /opt/conda/conda-bld/pash_1531691261758/_test_env_placehold_placehold_placehold_placehold_placehold_placehold_placehold_placehold_placehold_placehold_placehold_placehold_placehold_placehold_placehold_placehold_placehold_placehold_placehold_placehold_place/lib/ruby/2.4.0/rubygems/core_ext/kernel_require.rb:55:in `require': cannot load such file -- brl/util/textFileUtil (LoadError)
recipes/pash



# Uses deprecated POSIX::tmpnam() function, not maintained, partially replaced by estscan 3.0
recipes/perl-btlib/0.19

# takes a long time and then fails?
recipes/kmerinshort

# chmod: cannot access `genblast_v1.0.4': No such file or directory
recipes/genblasta

# ImportError: cannot import name 'aveQual'
recipes/nanosplit

# ../short_read_connector.sh: line 299: /opt/conda/conda-bld/shortreadconnector_1531045819227/work/build/bin/SRC_linker_ram: No such file or directory
recipes/short-read-connector

# Cpp no such file or dir
recipes/genepop

# Error: Unable to access jarfile
recipes/gfinisher

# gsl missing but specified
recipes/gfold

# compilation error, missing boost header
recipes/k-slam

# missing fortran lib, will fix this upstream
recipes/ig-checkfcs

# np-likeness scorer no such file or directory
recipes/np-likeness-scorer

# Throws an error during testing
recipes/reago

# Error during mulled testing on circleci
recipes/ra-integrate

# /boost/intrusive/list.hpp:123:22: error: ‘const bool boost::intrusive::list_impl<boost::intrusive::bhtraits<dng::pileup::Node, boost::intrusive::list_node_traits<void*>, (boost::intrusive::link_mode_type)0u, boost::intrusive::dft_tag, 1u>, long unsigned int, true, void>::safemode_or_autounlink’ is private
recipes/denovogear

# /opt/rh/devtoolset-2/root/usr/libexec/gcc/x86_64-redhat-linux/4.8.2/ld: cannot find -lboost_system
recipes/metaprob

# Fails testing
recipes/cap-mirseq
recipes/graphprot

# OSX related errors, Linux should be fine. Most of the non-perl issues are due to LLVM used as a compiler, GCC should be fine
recipes/cgat-scripts
recipes/smalt
recipes/oases
recipes/metavelvet-sl-feature-extraction
recipes/music
recipes/kraken-ea
recipes/gnu-getopt
recipes/domclust
recipes/flock
recipes/cmfinder
recipes/cortex_con
recipes/cosi2
recipes/cufflinks
recipes/esimsa
recipes/fastuniq
recipes/fgap
recipes/funcannot
recipes/genepender
recipes/ghostx
recipes/ls-gkm
recipes/mosaik
recipes/mustang
recipes/ngmerge
recipes/nlstradamus
recipes/panoct
recipes/pygresql
recipes/real
recipes/rmap
recipes/rnabob
recipes/sam
recipes/sff2fastq
recipes/snpomatic
recipes/soapdenovo2-gapcloser
recipes/spectral_hk
recipes/swiftlink
recipes/tedna
recipes/transtermhp
recipes/carna

# stringify can't find libmysqlclient.18
recipes/ucsc-overlapselect
recipes/ucsc-pslmap
recipes/ucsc-pslcdnafilter

# Source seems to have moved
recipes/discovar

# source code no longer available at URL
recipes/r-genometricorr
recipes/wade

# Requirements pinned down so much that rebuilds are prevented. (Some old deps may only be available on the old pks/free defaults channel.)
recipes/oncotator

# Depends on rdfextras with depends old pyparsing not available on conda-forge and pkgs/main (only on pkgs/free)
recipes/pacbio_falcon

# Depends on old matplotlib <1.5.0 not available on conda-forge and pkgs/main (only on pkgs/free)
recipes/pymix

# Depends on pymix, see above
recipes/ale

# Pinned to biopython=1.65 which is only availble through pkgs/free. If it doesn't break the package, the requirement should be set to biopython=1.70 or higher.
recipes/breakseq2

# R package build segfaults: [2020-07-28 05:38:00] Plotting genome...\n\n*** caught segfault ***\naddress (nil), cause 'memory not mapped'\n\nTraceback:\n 1: cairoVersion()\n 2: grSoftVersion()\n 3: symbolType1support()\n 4: optionSymbolFont(d$symbolfamily)\n 5: png(paste0(xargs$out, ".cnv.png"), units = "px", width = 1600,     height = 1600, res = 300)
recipes/cnv_facets

# Depends on r-base and mentalist. The latter has has pinned down dependencies preventing the installation alongside other packages like r-base. Need to fix mentalist!
recipes/pathogist

# Uses binary wheel that have been deleted upstream (and are not available from depot.galaxyproject.org). To fix it, build from source
recipes/python-consensuscore2

# Pinned to older Bioconductor package version that is not build for current R
recipes/scater-scripts
recipes/sc3-scripts

# Warning: replacing previous import ‘BiocGenerics::combine’ by ‘gridExtra::combine’ when loading ‘RiboseQC’\nWarning: replacing previous import ‘BiocGenerics::Position’ by ‘ggplot2::Position’ when loading ‘RiboseQC’\nERROR: lazy loading failed for package ‘RiboseQC’\n* removing ‘$PREFIX/lib/R/library/RiboseQC’\nError: object ‘DEFAULT_CIRC_SEQS’ is not exported by 'namespace:GenomicFeatures'
recipes/riboseqc

# Some UnsatisfiableError
recipes/maaslin2
recipes/music-deconvolution

# Bulk times out while solving environment
recipes/mercat
recipes/panpasco

# Needs a bunch of fixes (remove outdated conda-forge::perl workaround, not symlinking compiler/linker, linker fixes, etc.).
recipes/arb-bio

# Source needs patching ("degree()" definition is ambiguous):
# BWTIL/data_structures/../common/../extern/bitvector/include/internal/bitvector.hpp:815:43: error: expression cannot be used as a function
#                     t.ranks(child, degree()) -= 1;
recipes/erne

# Vendors gsl but fails to compile it.
recipes/rseg

# Uses pyinstaller (why??) but doesn't run: "Cannot open self $PREFIX/bin/taco_run or archive $PREFIX/bin/taco_run.pkg"
recipes/taco

# Unknown issues
recipes/cnvetti
recipes/proteowizard
recipes/bibliospec

# OCaml/opam build fails
recipes/phylocsf

# Ruby build failes
recipes/protk

# Does not link include -lGL -lGLU when linking, might require libOSMesa.
recipes/connectome-workbench

# GSL linking problem (-lgsl not used?): "undefined reference to `gsl_ran_multinomial_pdf'"
recipes/merfishtools

# Build fails during boostrap of vendored Boost.
recipes/gvcftools
recipes/seer

# Can't compile
recipes/r-boutroslabplottinggeneral
recipes/r-qorts
recipes/r-zerone
recipes/gplas

# Missing tarball
recipes/r-prestor

# compilation error and dependants
recipes/mmult
recipes/bioconductor-hilbertvisgui
recipes/bioconductor-travel
recipes/bioconductor-netboost

# some missing perl dependency
recipes/perl-biox-workflow-command

# python 2-only with C requiring graphiv. No longer supportable
recipes/sshmm

# Source code no longer easily available
recipes/cap3
recipes/bumbershoot
recipes/gerp
recipes/turbocor

# tool renamed
recipes/titan-gc

# failing in bulk for now
recipes/cmip
recipes/cesm
recipes/minnow
recipes/quip
recipes/conterminator
recipes/groot
recipes/mantis
recipes/apoc
recipes/quorum
recipes/curves
recipes/noresm
recipes/xsd
recipes/callstate
recipes/hypo
recipes/pb-falcon-phase
recipes/hiline
recipes/eqtlbma
recipes/selene-sdk
recipes/barriers

# Requires rmblast update
recipes/maker

# Takes hours to solve the environment
recipes/rop

# Need to redo the skeletons for these
recipes/ucsc-addcols
recipes/ucsc-ameme
recipes/ucsc-autodtd
recipes/ucsc-autosql
recipes/ucsc-autoxml
recipes/ucsc-avecols
recipes/ucsc-axtchain
recipes/ucsc-axtsort
recipes/ucsc-axtswap
recipes/ucsc-axttomaf
recipes/ucsc-axttopsl
recipes/ucsc-bamtopsl
recipes/ucsc-bedclip
recipes/ucsc-bedcommonregions
recipes/ucsc-bedcoverage
recipes/ucsc-bedextendranges
recipes/ucsc-bedgeneparts
recipes/ucsc-bedgraphpack
recipes/ucsc-bedgraphtobigwig
recipes/ucsc-bedintersect
recipes/ucsc-beditemoverlapcount
recipes/ucsc-bedjointaboffset
recipes/ucsc-bedpileups
recipes/ucsc-bedremoveoverlap
recipes/ucsc-bedrestricttopositions
recipes/ucsc-bedsort
recipes/ucsc-bedtobigbed
recipes/ucsc-bedtogenepred
recipes/ucsc-bedtopsl
recipes/ucsc-bedweedoverlapping
recipes/ucsc-bigbedinfo
recipes/ucsc-bigbednameditems
recipes/ucsc-bigbedsummary
recipes/ucsc-bigbedtobed
recipes/ucsc-bigmaftomaf
recipes/ucsc-bigpsltopsl
recipes/ucsc-bigwigaverageoverbed
recipes/ucsc-bigwigcat
recipes/ucsc-bigwigcluster
recipes/ucsc-bigwigcorrelate
recipes/ucsc-bigwiginfo
recipes/ucsc-bigwigmerge
recipes/ucsc-bigwigsummary
recipes/ucsc-bigwigtobedgraph
recipes/ucsc-bigwigtowig
recipes/ucsc-blasttopsl
recipes/ucsc-blat
recipes/ucsc-catdir
recipes/ucsc-catuncomment
recipes/ucsc-chainantirepeat
recipes/ucsc-chainbridge
recipes/ucsc-chainfilter
recipes/ucsc-chainmergesort
recipes/ucsc-chainnet
recipes/ucsc-chainprenet
recipes/ucsc-chainsort
recipes/ucsc-chainsplit
recipes/ucsc-chainstitchid
recipes/ucsc-chainswap
recipes/ucsc-chaintoaxt
recipes/ucsc-chaintopsl
recipes/ucsc-chaintopslbasic
recipes/ucsc-checkagpandfa
recipes/ucsc-checkcoveragegaps
recipes/ucsc-checkhgfindspec
recipes/ucsc-checktablecoords
recipes/ucsc-chopfalines
recipes/ucsc-chromgraphfrombin
recipes/ucsc-chromgraphtobin
recipes/ucsc-clustergenes
recipes/ucsc-coltransform
recipes/ucsc-countchars
recipes/ucsc-crtreeindexbed
recipes/ucsc-crtreesearchbed
recipes/ucsc-dbsnoop
recipes/ucsc-dbtrash
recipes/ucsc-endsinlf
recipes/ucsc-estorient
recipes/ucsc-expmatrixtobarchartbed
recipes/ucsc-faalign
recipes/ucsc-facmp
recipes/ucsc-facount
recipes/ucsc-fafilter
recipes/ucsc-fafiltern
recipes/ucsc-fafrag
recipes/ucsc-fanoise
recipes/ucsc-faonerecord
recipes/ucsc-fapolyasizes
recipes/ucsc-farandomize
recipes/ucsc-farc
recipes/ucsc-fasize
recipes/ucsc-fasomerecords
recipes/ucsc-fasplit
recipes/ucsc-fastqstatsandsubsample
recipes/ucsc-fastqtofa
recipes/ucsc-fatofastq
recipes/ucsc-fatotab
recipes/ucsc-fatotwobit
recipes/ucsc-fatovcf
recipes/ucsc-fatrans
recipes/ucsc-featurebits
recipes/ucsc-fetchchromsizes
recipes/ucsc-findmotif
recipes/ucsc-gaptolift
recipes/ucsc-genepredcheck
recipes/ucsc-genepredfilter
recipes/ucsc-genepredhisto
recipes/ucsc-genepredsinglecover
recipes/ucsc-genepredtobed
recipes/ucsc-genepredtobiggenepred
recipes/ucsc-genepredtofakepsl
recipes/ucsc-genepredtogtf
recipes/ucsc-genepredtomafframes
recipes/ucsc-genepredtoprot
recipes/ucsc-gensub2
recipes/ucsc-getrna
recipes/ucsc-getrnapred
recipes/ucsc-gff3togenepred
recipes/ucsc-gff3topsl
recipes/ucsc-gmtime
recipes/ucsc-gtftogenepred
recipes/ucsc-headrest
recipes/ucsc-hgbbidblink
recipes/ucsc-hgfakeagp
recipes/ucsc-hgfindspec
recipes/ucsc-hggcpercent
recipes/ucsc-hggoldgapgl
recipes/ucsc-hgloadbed
recipes/ucsc-hgloadchain
recipes/ucsc-hgloadmaf
recipes/ucsc-hgloadnet
recipes/ucsc-hgloadout
recipes/ucsc-hgloadoutjoined
recipes/ucsc-hgloadsqltab
recipes/ucsc-hgloadwiggle
recipes/ucsc-hgspeciesrna
recipes/ucsc-hgsqldump
recipes/ucsc-hgtrackdb
recipes/ucsc-hgvstovcf
recipes/ucsc-htmlcheck
recipes/ucsc-hubcheck
recipes/ucsc-hubpubliccheck
recipes/ucsc-ixixx
recipes/ucsc-lavtoaxt
recipes/ucsc-lavtopsl
recipes/ucsc-ldhggene
recipes/ucsc-liftover
recipes/ucsc-liftup
recipes/ucsc-linestora
recipes/ucsc-localtime
recipes/ucsc-mafaddirows
recipes/ucsc-mafaddqrows
recipes/ucsc-mafcoverage
recipes/ucsc-maffetch
recipes/ucsc-maffilter
recipes/ucsc-maffrag
recipes/ucsc-maffrags
recipes/ucsc-mafgene
recipes/ucsc-mafmefirst
recipes/ucsc-maforder
recipes/ucsc-mafranges
recipes/ucsc-mafsinregion
recipes/ucsc-mafspecieslist
recipes/ucsc-mafspeciessubset
recipes/ucsc-mafsplit
recipes/ucsc-mafsplitpos
recipes/ucsc-maftoaxt
recipes/ucsc-maftobigmaf
recipes/ucsc-maftopsl
recipes/ucsc-maftosnpbed
recipes/ucsc-maketablelist
recipes/ucsc-maskoutfa
recipes/ucsc-mktime
recipes/ucsc-mrnatogene
recipes/ucsc-netchainsubset
recipes/ucsc-netclass
recipes/ucsc-netfilter
recipes/ucsc-netsplit
recipes/ucsc-netsyntenic
recipes/ucsc-nettoaxt
recipes/ucsc-nettobed
recipes/ucsc-newprog
recipes/ucsc-newpythonprog
recipes/ucsc-nibfrag
recipes/ucsc-nibsize
recipes/ucsc-oligomatch
recipes/ucsc-overlapselect
recipes/ucsc-para
recipes/ucsc-parafetch
recipes/ucsc-parahub
recipes/ucsc-parahubstop
recipes/ucsc-paranode
recipes/ucsc-paranodestart
recipes/ucsc-paranodestatus
recipes/ucsc-paranodestop
recipes/ucsc-parasol
recipes/ucsc-parasync
recipes/ucsc-paratestjob
recipes/ucsc-positionaltblcheck
recipes/ucsc-pslcat
recipes/ucsc-pslcdnafilter
recipes/ucsc-pslcheck
recipes/ucsc-psldropoverlap
recipes/ucsc-pslfilter
recipes/ucsc-pslhisto
recipes/ucsc-pslliftsubrangeblat
recipes/ucsc-pslmap
recipes/ucsc-pslmappostchain
recipes/ucsc-pslmrnacover
recipes/ucsc-pslpairs
recipes/ucsc-pslpartition
recipes/ucsc-pslpostarget
recipes/ucsc-pslpretty
recipes/ucsc-pslrc
recipes/ucsc-pslrecalcmatch
recipes/ucsc-pslreps
recipes/ucsc-pslscore
recipes/ucsc-pslselect
recipes/ucsc-pslsomerecords
recipes/ucsc-pslsort
recipes/ucsc-pslstats
recipes/ucsc-pslswap
recipes/ucsc-psltobed
recipes/ucsc-psltobigpsl
recipes/ucsc-psltochain
recipes/ucsc-psltopslx
recipes/ucsc-pslxtofa
recipes/ucsc-qacagplift
recipes/ucsc-qactoqa
recipes/ucsc-qactowig
recipes/ucsc-qatoqac
recipes/ucsc-randomlines
recipes/ucsc-rasqlquery
recipes/ucsc-ratolines
recipes/ucsc-ratotab
recipes/ucsc-rmfadups
recipes/ucsc-rowstocols
recipes/ucsc-spacedtotab
recipes/ucsc-splitfile
recipes/ucsc-splitfilebycolumn
recipes/ucsc-sqltoxml
recipes/ucsc-stringify
recipes/ucsc-subchar
recipes/ucsc-subcolumn
recipes/ucsc-taillines
recipes/ucsc-tdbquery
recipes/ucsc-texthistogram
recipes/ucsc-ticktodate
recipes/ucsc-tolower
recipes/ucsc-toupper
recipes/ucsc-transmappsltogenepred
recipes/ucsc-trfbig
recipes/ucsc-twobitdup
recipes/ucsc-twobitinfo
recipes/ucsc-twobitmask
recipes/ucsc-twobittofa
recipes/ucsc-validatefiles
recipes/ucsc-validatemanifest
recipes/ucsc-websync
recipes/ucsc-wigcorrelate
recipes/ucsc-wigtobigwig
recipes/ucsc-wordline
recipes/ucsc-xmlcat
recipes/ucsc-xmltosql

# compilation error: https://github.com/tomoyukif/GBScleanR/issues/1
recipes/bioconductor-gbscleanr

# compilation error: https://github.com/BBCG/epialleleR/issues/1
recipes/bioconductor-epialleler

# dependency bioconductor-sspa no longer in bioconductor
recipes/r-metaboanalyst

# needs https://github.com/conda-forge/r-glmnet-feedstock/pull/26
recipes/bioconductor-omada

# Above v1.0.5 there are licensing restrictions and it cannot be distributed
# via bioconda. See https://github.com/bioconda/bioconda-recipes/pull/23476.
recipes/fishtaco<|MERGE_RESOLUTION|>--- conflicted
+++ resolved
@@ -244,11 +244,8 @@
 recipes/nemo
 recipes/pblaa
 recipes/translatorx
-<<<<<<< HEAD
-=======
 recipes/meme/4.11.1
 recipes/meme/4.8.1
->>>>>>> 78b15d6e
 recipes/bax2bam
 recipes/break-point-inspector
 recipes/embl-api-validator
@@ -351,7 +348,7 @@
 # Could NOT find Boost (missing: thread iostreams regex unit_test_framework filesystem system program_options) (found suitable version "1.74.0", minimum required is "1.55.0")
 recipes/hap.py
 
-# error: no matching package named `bird_tool_utils` found location searched: https://github.com/wwood/galah#8440eeb8 required by package `galah v0.3.1 (https://github.com/wwood/galah#8440eeb8)` ... which satisfies git dependency `galah` of package `lorikeet-genome v0.7.3 
+# error: no matching package named `bird_tool_utils` found location searched: https://github.com/wwood/galah#8440eeb8 required by package `galah v0.3.1 (https://github.com/wwood/galah#8440eeb8)` ... which satisfies git dependency `galah` of package `lorikeet-genome v0.7.3
 recipes/lorikeet-genome
 
 # error in medaka setup command: 'python_requires' must be a string containing valid version specifiers; Invalid specifier: '>3.5.*'
