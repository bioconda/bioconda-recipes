--- conflicted
+++ resolved
@@ -155,7 +155,6 @@
 recipes/xdg
 
 
-<<<<<<< HEAD
 # base64.cpp:53:62: error: ‘strchr’ was not declared in this scope
 recipes/xtandem
 #  error: possibly undefined macro: AM_GNU_GETTEXT
@@ -178,8 +177,6 @@
 recipes/wtforms-alchemy
 
 
-
-=======
 # Seems like the old stringtie versions aren't detecting zlib in the recursive samtools builds
 # TODO: can we delete some of these old version recipes?
 recipes/stringtie/1.0.3/
@@ -188,4 +185,3 @@
 recipes/stringtie/1.2.4/
 recipes/stringtie/1.3.0/
 recipes/stringtie/1.3.3/
->>>>>>> 3b93b909
