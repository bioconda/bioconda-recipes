--- conflicted
+++ resolved
@@ -1,8 +1,7 @@
-<<<<<<< HEAD
 # Building tries to install 1.1.27 for some reason (despite meta.yaml
 # specifying 1.1.25), but 1.1.27 URL does not exist
 recipes/illumina-interop
-=======
+
 # Need perl-net-ssleay to be migrated in conda-forge
 recipes/srax
 recipes/irida-linker
@@ -106,7 +105,6 @@
 
 # depends on auspice
 recipes/nextstrain
->>>>>>> 61dc7364
 
 #
 # solver seems to want alignlib-lite for py27, even when building for py310.
