--- conflicted
+++ resolved
@@ -1,8 +1,4 @@
-<<<<<<< HEAD
-# This never really built
-=======
 # Never worked
->>>>>>> 312268e7
 recipes/multiphate
 
 # ../../utils//fileType/FileRecordTypeChecker.h:120:21: error: 'constexpr' needed for in-class initialization of static data member 'const float FileRecordTypeChecker::PERCENTAGE_PRINTABLE' of non-integral type [-fpermissive]
