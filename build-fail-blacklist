--- conflicted
+++ resolved
@@ -185,10 +185,7 @@
 recipes/stringtie/1.2.4/
 recipes/stringtie/1.3.0/
 recipes/stringtie/1.3.3/
-<<<<<<< HEAD
 
 # I think VariantBam does not properly pass environment flags to recursive HTSLib builds
 # Causeing failure to find zlib headers
-recipes/variantbam/
-=======
->>>>>>> c96a529c
+recipes/variantbam/