
recipes/blast/2.2.21
recipes/mothur/1.36.1

# temporarily disabling metaprob to try to get past strange errors like:
# https://travis-ci.org/bioconda/bioconda-recipes/jobs/250387447#L2087
# recipes/metaprob

# Added when updating CONDA_GSL from 1.16 to 2.2:

# Cannot figure out why builds are failing:
recipes/eigensoft
# ea-utils' recipie has dead download link.  Needs update
# to new github location
recipes/ea-utils

# error: ‘gsl_multifit_fdfsolver’ has no member named ‘J’ gsl_multifit_gradient(s->J, s->f, grad);
recipes/lcfit

# more temporary blacklisting to get other packages to run

recipes/transcomb
recipes/metaprob

# tracking master branch
recipes/frc


#OSX failures - library loading
recipes/r-pscbs/0.61.0

# ERROR: cannot verify github.com's certificate, issued by ‘CN=DigiCert SHA2 Extended Validation Server CA,OU=www.digicert.com,O=DigiCert Inc,C=US’:
recipes/transrate-tools

recipes/openslide

# warning: spurious network error (1 tries remaining): [12/-2] [77] Problem with the SSL CA cert (path? access rights?) (error setting certificate verify locations:
recipes/rust-overlaps
recipes/prosic

# ./configure no such file or directory
recipes/slang

# CMake Error at build-common/cmake/VersionHelper.cmake:11 (list):
recipes/somatic-sniper

# linker errors
recipes/soapec

# Make file needs to be patched to find newer zlib?
recipes/samtools/1.1

# need to fix the download location, the checksum changes everytime
recipes/osra/2.1.0

# Configuring Compress-Raw-Zlib-2.069 ... OK
# Building and testing Compress-Raw-Zlib-2.069 ... ! Installing . failed. See /root/.cpanm/work/1518682773.209/build.log for details. Retry with --force to force install it.
# FAIL
recipes/perl-compress-raw-zlib

# osx failures
recipes/breakdancer
recipes/cgat-scripts
recipes/perl-io-compress
recipes/shorah
recipes/smalt

# zlib compilation problems
recipes/trinity/2.1.1

# non-standard test
recipes/fermikit

# libxml2.so, not found
recipes/dcmtk


# The following recipes are also found in other channels (notably conda-forge).
# They are placed here on the blacklist until we can deal with them further.
recipes/aenum
recipes/intervaltree
recipes/jemalloc
recipes/jq
recipes/lapack
recipes/libdb
recipes/loompy
recipes/mysql-connector-c
recipes/nasm
recipes/netifaces
recipes/nglview
recipes/perl-text-soundex
recipes/popt
recipes/pysftp
recipes/pytest-timeout
recipes/python-levenshtein
recipes/r-argumentcheck
recipes/r-bio3d
recipes/r-biomark
recipes/r-cnogpro
recipes/r-data.table/1.10.4
recipes/r-deoptimr
recipes/r-diptest
recipes/r-diptest/0.75_7
recipes/r-drc
recipes/r-dynamictreecut
recipes/r-gam
recipes/r-gbm
recipes/r-genabel
recipes/r-genabel.data
recipes/r-genenet
recipes/r-giant
recipes/r-gprofiler
recipes/r-gpseq
recipes/r-grimport
recipes/r-gsalib
recipes/r-gsmoothr
recipes/r-haplo.stats
recipes/r-ic10trainingdata
recipes/r-icluster
recipes/r-idr
recipes/r-inlinedocs
recipes/r-km.ci
recipes/r-kmsurv
recipes/r-kriging
recipes/r-lsd
recipes/r-maldiquant
recipes/r-metarnaseq
recipes/r-microseq
recipes/r-mixomics
recipes/r-mlgt
recipes/r-mqtl
recipes/r-pamr
recipes/r-patpro
recipes/r-pinfsc50
recipes/r-plasmidprofiler
recipes/r-precrec
recipes/r-purbayes
recipes/r-qiimer
recipes/r-qtl
recipes/r-rcircos
recipes/r-readbrukerflexdata
recipes/r-readmzxmldata
recipes/r-rematch2
recipes/r-rentrez
recipes/r-robustrankaggreg
recipes/r-rphylip
recipes/r-seqinr
recipes/r-smvar
recipes/r-snpassoc
recipes/r-solarius
recipes/r-tfmpvalue
recipes/r-xnomial
recipes/regex
recipes/scikit-bio
recipes/xdg


# base64.cpp:53:62: error: ‘strchr’ was not declared in this scope
recipes/xtandem
#  error: possibly undefined macro: AM_GNU_GETTEXT
recipes/xcftools
# fatal error: zlib.h: No such file or directory
recipes/wham
# fatal error: zlib.h: No such file or directory
recipes/wgsim
# ld: cannot find -lz
recipes/verse
# fatal error: zlib.h: No such file or directory
recipes/verifybamid2
# fatal error: zlib.h: No such file or directory
recipes/verifybamid
# fatal error: zlib.h: No such file or directory
recipes/vdjer
# fatal error: zlib.h: No such file or directory
recipes/variantbam
# RuntimeError: Setuptools downloading is disabled in conda build. Be sure to add all dependencies in the meta.yaml  url=https://pypi.org/simple/WTForms-Components/
recipes/wtforms-alchemy


# Seems like the old stringtie versions aren't detecting zlib in the recursive samtools builds
# TODO: can we delete some of these old version recipes?
recipes/stringtie/1.0.3/
recipes/stringtie/1.0.4/
recipes/stringtie/1.2.2/
recipes/stringtie/1.2.4/
recipes/stringtie/1.3.0/
recipes/stringtie/1.3.3/

# I think VariantBam does not properly pass environment flags to recursive HTSLib builds
# Causeing failure to find zlib headers
recipes/variantbam/

# xsv appears to have build issues
# thread 'main' panicked at 'assertion failed: src_path.is_absolute()', tools/cargo/src/cargo/core/manifest.rs:438:9
# see also https://github.com/bioconda/bioconda-recipes/issues/9266
recipes/xsv

# See https://github.com/bioconda/bioconda-recipes/pull/9458
recipes/spingo

recipe/tbl2asn

# build error or wisecondorx
# Placeholder of length '80' too short in package /Users/distiller/project/miniconda/conda-bld/wisecondorx_1529524955896/_test_env_placehold_placehold_placehold_placehold_placehold_placehold_placehold_placehold_placehold_placehold_placehold_placehold_placehold_placehold_placehold_placehold_placehold_plac/bin/Rscript.
recipes/wisecondorx


# According to output of CI in https://github.com/bioconda/bioconda-recipes/pull/9524
# It seems that the compiler build flags specified in the CMake files are out of date
# https://github.com/medvedevgroup/TwoPaCo/search?q=c%2B%2B0x&unscoped_q=c%2B%2B0x
# E.g., I think the recipe needs to move from -std=c++0x to -std=c++11x
# See https://gcc.gnu.org/projects/cxx-status.html
# https://gcc.gnu.org/gcc-4.5/cxx0x_status.html
# And https://gcc.gnu.org/gcc-4.8/cxx0x_status.html

# From a verbose make log, it may actually be that the CXX command is not propgating the args properly:
# make[2]: Entering directory `/opt/conda/conda-bld/twopaco_1529606958569/work/build'
#[  7%] Building CXX object graphdump/CMakeFiles/graphdump.dir/graphdump.cpp.o
#cd /opt/conda/conda-bld/twopaco_1529606958569/work/build/graphdump && /opt/rh/devtoolset-2/root/usr/bin/g++   -I/opt/conda/conda-bld/twopaco_1529606958569/work/src/graphdump/../common  -DBOOST_MATH_DISABLE_FLOAT128 -m64 -fPIC;-std=c++0x -O3 -DNDEBUG   -o CMakeFiles/graphdump.dir/graphdump.cpp.o -c /opt/conda/conda-bld/twopaco_1529606958569/work/src/graphdump/graphdump.cpp
#g++: fatal error: no input files

recipes/twopaco


# deteclaunch.h:27:19: fatal error: fftw3.h: No such file or directory
recipes/tadarida-d

# Can't locate t_coffee.pm in @INC (you may need to install the t_coffee module)
recipes/t_coffee

# minia/Bank.h:13:63: fatal error: zlib.h: No such file or directory
# bc: command not found
recipes/swga

# subread.h:26:18: fatal error: zlib.h: No such file or directory
recipes/subread

# sed: can't read /opt/conda/conda-bld/stride_1529759189411/_h_env_placehold_placehold_placehold_placehold_placehold_placehold_placehold_placehold_placehold_placehold_placehold_placehold_placehold_placehold_placehold_placehold_placehold_placehold_placehold_placehold_placeh/bin/aclocal: No such file or directory
recipes/stride

# fatal error: zlib.h: No such file or directory
recipes/takeabreak
recipes/seqyclean

# CMake Error: The source directory "/opt/conda/conda-bld/sqlitebrowser_1529759350498/work" does not appear to contain CMakeLists.txt.
recipes/sqlitebrowser
# Can't locate Module/Build.pm in @INC (
recipes/spine

# no test, website down
recipes/sprinkles
# cp: cannot stat `rbluo/temp/ecProj/src/ErrorCorrection': No such file or directory
recipes/soapdenovo2-errorcorrection
# link not founds
recipes/soapcoverage
# zlib missing
recipes/snp-dists/0.2
recipes/ropebwt2

# newer GCC, local GCC overwrite
recipes/salmon
#     gcc: error: unrecognized command line option ‘-fno-plt’
recipes/satsuma
# missing boost header
recipes/savage

# download error
recipes/soapaligner
# unknown, download error?
recipes/soapdenovo2-prepare
# boost headers
recipes/rnablueprint

# missing python dependency?
recipes/rapclust


#######
# blacklist r-* packages, we will rebuild in 1 month against R3.5.1
#######
recipes/r-adegenet
recipes/r-adephylo
recipes/r-alakazam
recipes/r-ampvis
recipes/r-annotables
recipes/r-aptreeshape
recipes/r-argumentcheck
recipes/r-aroma.affymetrix
recipes/r-aroma.core
recipes/r-asics
recipes/r-basejump
recipes/r-bcbiobase
recipes/r-bcbiornaseq
recipes/r-biclust
recipes/r-bio3d
recipes/r-biodb
recipes/r-biom
recipes/r-biomark
recipes/r-boutroslabplottinggeneral
recipes/r-canopy
recipes/r-chbutils
recipes/r-cimpl
recipes/r-cnogpro
recipes/r-coloc
recipes/r-dartr
recipes/r-data.table
recipes/r-dbchip
recipes/r-deconstructsigs
recipes/r-deoptimr
recipes/r-diptest
recipes/r-dpeak
recipes/r-drc
recipes/r-dynamictreecut
recipes/r-ecodist
recipes/r-empiricalfdr.deseq2
recipes/r-exomedepth
recipes/r-fmsb
recipes/r-funrar
recipes/r-gam
recipes/r-gbm
recipes/r-geiger
recipes/r-genabel
recipes/r-genabel.data
recipes/r-genenet
recipes/r-genometricorr
recipes/r-geoaxe
recipes/r-george
recipes/r-giant
recipes/r-gkmsvm
recipes/r-gprofiler
recipes/r-gpseq
recipes/r-grimport
recipes/r-gsalib
recipes/r-gsmoothr
recipes/r-gwpcr
recipes/r-haplo.stats
recipes/r-hemdag
recipes/r-histonehmm
recipes/r-ic10
recipes/r-ic10trainingdata
recipes/r-icluster
recipes/r-idr
recipes/r-inlinedocs
recipes/r-kinship2
recipes/r-km.ci
recipes/r-kmsurv
recipes/r-kriging
recipes/r-lme4qtl
recipes/r-lsd
recipes/r-maldiquant
recipes/r-maldiquantforeign
recipes/r-maldirppa
recipes/r-matrixeqtl
recipes/r-metalonda
recipes/r-metama
recipes/r-metarnaseq
recipes/r-micropan
recipes/r-microseq
recipes/r-mixomics
recipes/r-mlgt
recipes/r-mmgenome
recipes/r-mqtl
recipes/r-msm
recipes/r-mutoss
recipes/r-nanostringnorm
recipes/r-nastiseq
recipes/r-ncbit
recipes/r-ngsplot
recipes/r-ngsplot-hg19
recipes/r-ngsplot-hg38
recipes/r-ngsplot-mm10
recipes/r-nodiv
recipes/r-oai
recipes/r-pamr
recipes/r-patpro
recipes/r-peer
recipes/r-pegas
recipes/r-perfmeas
recipes/r-phangorn
recipes/r-phewas
recipes/r-phyext2
recipes/r-phylobase
recipes/r-phytools
recipes/r-pinfsc50
recipes/r-plasmidprofiler
recipes/r-pma
recipes/r-pore
recipes/r-precrec
recipes/r-prestor
recipes/r-probmetab
recipes/r-propcis
recipes/r-pscbs
recipes/r-purbayes
recipes/r-qiimer
recipes/r-qorts
recipes/r-qqman
recipes/r-qtl
recipes/r-quorts
recipes/r-rapidr
recipes/r-rbison
recipes/r-rBLAST
recipes/r-rcircos
recipes/r-readbrukerflexdata
recipes/r-readmzxmldata
recipes/r-rebird
recipes/r-rematch2
recipes/r-rentrez
recipes/r-rgbif
recipes/r-ridigbio
recipes/r-rnexml
recipes/r-robustrankaggreg
recipes/r-rphylip
recipes/r-rubic
recipes/r-rvertnet
recipes/r-samr
recipes/r-sartools
recipes/r-sbpiper
recipes/r-scimpute
recipes/r-scrm
recipes/r-seqinr
recipes/r-seqminer
recipes/r-seurat
recipes/r-shazam
recipes/r-sigQC
recipes/r-sigtree
recipes/r-sleuth
recipes/r-smvar
recipes/r-snpassoc
recipes/r-soap-nmr
recipes/r-solarius
recipes/r-speaq
recipes/r-spieceasi
recipes/r-spocc
recipes/r-spp
recipes/r-stampp
recipes/r-structssi
recipes/r-swamp
recipes/r-taxa
recipes/r-tcga2stat
recipes/r-tfmpvalue
recipes/r-tidygenomics
recipes/r-traminer
recipes/r-treesim
recipes/r-vcfr
recipes/r-wasabi
recipes/r-wgcna
recipes/r-wicket
recipes/r-xmlrpc
recipes/r-xnomial
recipes/r-zerone

recipes/bioconductor-a4base
recipes/bioconductor-a4core
recipes/bioconductor-a4preproc
recipes/bioconductor-a4reporting
recipes/bioconductor-abadata
recipes/bioconductor-abaenrichment
recipes/bioconductor-absseq
recipes/bioconductor-acde
recipes/bioconductor-acgh
recipes/bioconductor-acme
recipes/bioconductor-adsplit
recipes/bioconductor-affxparser
recipes/bioconductor-affy
recipes/bioconductor-affycomp
recipes/bioconductor-affycompatible
recipes/bioconductor-affycontam
recipes/bioconductor-affycoretools
recipes/bioconductor-affydata
recipes/bioconductor-affyexpress
recipes/bioconductor-affyilm
recipes/bioconductor-affyio
recipes/bioconductor-affypdnn
recipes/bioconductor-affyplm
recipes/bioconductor-affyrnadegradation
recipes/bioconductor-agdex
recipes/bioconductor-agilp
recipes/bioconductor-aims
recipes/bioconductor-aldex2
recipes/bioconductor-all
recipes/bioconductor-alpine
recipes/bioconductor-altcdfenvs
recipes/bioconductor-amountain
recipes/bioconductor-annaffy
recipes/bioconductor-annmap
recipes/bioconductor-annotate
recipes/bioconductor-annotationdbi
recipes/bioconductor-annotationfilter
recipes/bioconductor-annotationforge
recipes/bioconductor-annotationfuncs
recipes/bioconductor-annotationhub
recipes/bioconductor-annotationhubdata
recipes/bioconductor-annotationtools
recipes/bioconductor-anota
recipes/bioconductor-antiprofiles
recipes/bioconductor-apcomplex
recipes/bioconductor-apeglm
recipes/bioconductor-aroma.light
recipes/bioconductor-arrayexpress
recipes/bioconductor-arrayquality
recipes/bioconductor-arrayqualitymetrics
recipes/bioconductor-arraytools
recipes/bioconductor-arrmdata
recipes/bioconductor-arrmnormalization
recipes/bioconductor-asafe
recipes/bioconductor-aseb
recipes/bioconductor-asgsca
recipes/bioconductor-aspli
recipes/bioconductor-atacseqqc
recipes/bioconductor-atlasrdf
recipes/bioconductor-baalchip
recipes/bioconductor-bac
recipes/bioconductor-bacon
recipes/bioconductor-bader
recipes/bioconductor-badregionfinder
recipes/bioconductor-ballgown
recipes/bioconductor-bamsignals
recipes/bioconductor-banocc
recipes/bioconductor-basecallqc
recipes/bioconductor-basespacer
recipes/bioconductor-basic4cseq
recipes/bioconductor-batchqc
recipes/bioconductor-bayespeak
recipes/bioconductor-bayseq
recipes/bioconductor-bbcanalyzer
recipes/bioconductor-bcrank
recipes/bioconductor-beachmat
recipes/bioconductor-beadarray
recipes/bioconductor-beadarraysnp
recipes/bioconductor-beaddatapackr
recipes/bioconductor-beat
recipes/bioconductor-beclear
recipes/bioconductor-bgafun
recipes/bioconductor-bgeedb
recipes/bioconductor-bgmix
recipes/bioconductor-bhc
recipes/bioconductor-bicare
recipes/bioconductor-biobase
recipes/bioconductor-biocfilecache
recipes/bioconductor-biocgenerics
recipes/bioconductor-biocgraph
recipes/bioconductor-biocinstaller
recipes/bioconductor-biocparallel
recipes/bioconductor-biocstyle
recipes/bioconductor-biocviews
recipes/bioconductor-biocworkflowtools
recipes/bioconductor-biodist
recipes/bioconductor-biomart
recipes/bioconductor-biomformat
recipes/bioconductor-biomvcclass
recipes/bioconductor-bionet
recipes/bioconductor-bioqc
recipes/bioconductor-biosigner
recipes/bioconductor-biostrings
recipes/bioconductor-biosvd
recipes/bioconductor-biovizbase
recipes/bioconductor-birewire
recipes/bioconductor-birta
recipes/bioconductor-birte
recipes/bioconductor-biseq
recipes/bioconductor-bitseq
recipes/bioconductor-bladderbatch
recipes/bioconductor-blima
recipes/bioconductor-brain
recipes/bioconductor-brainstars
recipes/bioconductor-bridge
recipes/bioconductor-browserviz
recipes/bioconductor-browservizdemo
recipes/bioconductor-bsgenome
recipes/bioconductor-bsgenome.celegans.ucsc.ce10
recipes/bioconductor-bsgenome.celegans.ucsc.ce6
recipes/bioconductor-bsgenome.dmelanogaster.ucsc.dm3
recipes/bioconductor-bsgenome.drerio.ucsc.danrer7
recipes/bioconductor-bsgenome.ecoli.ncbi.20080805
recipes/bioconductor-bsgenome.hsapiens.ucsc.hg18
recipes/bioconductor-bsgenome.hsapiens.ucsc.hg19
recipes/bioconductor-bsgenome.hsapiens.ucsc.hg38
recipes/bioconductor-bsgenome.mmusculus.ucsc.mm10
recipes/bioconductor-bsgenome.mmusculus.ucsc.mm9
recipes/bioconductor-bsseq
recipes/bioconductor-bubbletree
recipes/bioconductor-bufferedmatrix
recipes/bioconductor-bufferedmatrixmethods
recipes/bioconductor-bumphunter
recipes/bioconductor-bus
recipes/bioconductor-cager
recipes/bioconductor-calib
recipes/bioconductor-camera
recipes/bioconductor-cancerinsilico
recipes/bioconductor-cancermutationanalysis
recipes/bioconductor-cancersubtypes
recipes/bioconductor-cand
recipes/bioconductor-cardinal
recipes/bioconductor-casper
recipes/bioconductor-category
recipes/bioconductor-causalr
recipes/bioconductor-cellgrowth
recipes/bioconductor-cellhts2
recipes/bioconductor-cellmapper
recipes/bioconductor-cellnoptr
recipes/bioconductor-cexor
recipes/bioconductor-cfassay
recipes/bioconductor-cghbase
recipes/bioconductor-cghcall
recipes/bioconductor-cghmcr
recipes/bioconductor-cghnormaliter
recipes/bioconductor-cghregions
recipes/bioconductor-chemminer
recipes/bioconductor-chicago
recipes/bioconductor-chimera
recipes/bioconductor-chimeraviz
recipes/bioconductor-chipcomp
recipes/bioconductor-chippeakanno
recipes/bioconductor-chipqc
recipes/bioconductor-chipseeker
recipes/bioconductor-chipseq
recipes/bioconductor-chipsim
recipes/bioconductor-chipxpress
recipes/bioconductor-chipxpressdata
recipes/bioconductor-chopsticks
recipes/bioconductor-chromdraw
recipes/bioconductor-chromheatmap
recipes/bioconductor-chromplot
recipes/bioconductor-chromstar
recipes/bioconductor-chromstardata
recipes/bioconductor-chronos
recipes/bioconductor-cindex
recipes/bioconductor-cispath
recipes/bioconductor-classifyr
recipes/bioconductor-cleanupdtseq
recipes/bioconductor-cleaver
recipes/bioconductor-clomial
recipes/bioconductor-clonality
recipes/bioconductor-clonotyper
recipes/bioconductor-clst
recipes/bioconductor-clstutils
recipes/bioconductor-clustcomp
recipes/bioconductor-clusterprofiler
recipes/bioconductor-clustersignificance
recipes/bioconductor-clusterstab
recipes/bioconductor-cma
recipes/bioconductor-cmap
recipes/bioconductor-cmap2data
recipes/bioconductor-cnanorm
recipes/bioconductor-cner
recipes/bioconductor-cn.farms
recipes/bioconductor-cn.mops
recipes/bioconductor-cnorfuzzy
recipes/bioconductor-cnorode
recipes/bioconductor-cntools
recipes/bioconductor-cnvgsa
recipes/bioconductor-cnvpanelizer
recipes/bioconductor-cnvtools
recipes/bioconductor-codelink
recipes/bioconductor-codex
recipes/bioconductor-cogena
recipes/bioconductor-cogps
recipes/bioconductor-cohcap
recipes/bioconductor-cohcapanno
recipes/bioconductor-compass
recipes/bioconductor-compepitools
recipes/bioconductor-complexheatmap
recipes/bioconductor-consensusclusterplus
recipes/bioconductor-consensusov
recipes/bioconductor-consensusseeker
recipes/bioconductor-contibait
recipes/bioconductor-convert
recipes/bioconductor-copyhelper
recipes/bioconductor-copynumber
recipes/bioconductor-copywriter
recipes/bioconductor-cormotif
recipes/bioconductor-correp
recipes/bioconductor-cosmiq
recipes/bioconductor-covrna
recipes/bioconductor-cpvsnp
recipes/bioconductor-cqn
recipes/bioconductor-crimage
recipes/bioconductor-crisprseek
recipes/bioconductor-crisprseekplus
recipes/bioconductor-crisprvariants
recipes/bioconductor-crlmm
recipes/bioconductor-csaw
recipes/bioconductor-ctc
recipes/bioconductor-ctsge
recipes/bioconductor-cummerbund
recipes/bioconductor-curatedmetagenomicdata
recipes/bioconductor-curatedovariandata
recipes/bioconductor-cve
recipes/bioconductor-cytolib
recipes/bioconductor-dada2
recipes/bioconductor-dama
recipes/bioconductor-dbchip
recipes/bioconductor-dcgsa
recipes/bioconductor-dchiprep
recipes/bioconductor-ddct
recipes/bioconductor-deds
recipes/bioconductor-deepbluer
recipes/bioconductor-deepsnv
recipes/bioconductor-deformats
recipes/bioconductor-degraph
recipes/bioconductor-degreport
recipes/bioconductor-degseq
recipes/bioconductor-delayedarray
recipes/bioconductor-demand
recipes/bioconductor-derfinder
recipes/bioconductor-derfinderhelper
recipes/bioconductor-derfinderplot
recipes/bioconductor-deseq
recipes/bioconductor-deseq2
recipes/bioconductor-dexseq
recipes/bioconductor-dexus
recipes/bioconductor-dfp
recipes/bioconductor-diffbind
recipes/bioconductor-diffgeneanalysis
recipes/bioconductor-diffloop
recipes/bioconductor-diffustats
recipes/bioconductor-director
recipes/bioconductor-dirichletmultinomial
recipes/bioconductor-dmrcate
recipes/bioconductor-dmrcatedata
recipes/bioconductor-dnabarcodes
recipes/bioconductor-dnacopy
recipes/bioconductor-dnashaper
recipes/bioconductor-do.db
recipes/bioconductor-doppelgangr
recipes/bioconductor-doqtl
recipes/bioconductor-dose
recipes/bioconductor-drimseq
recipes/bioconductor-drivernet
recipes/bioconductor-drugvsdisease
recipes/bioconductor-drugvsdiseasedata
recipes/bioconductor-dsimer
recipes/bioconductor-dss
recipes/bioconductor-dta
recipes/bioconductor-dupchecker
recipes/bioconductor-dupradar
recipes/bioconductor-dyebias
recipes/bioconductor-dyndoc
recipes/bioconductor-easyrnaseq
recipes/bioconductor-ebarrays
recipes/bioconductor-ebimage
recipes/bioconductor-ebsea
recipes/bioconductor-ebseq
recipes/bioconductor-edaseq
recipes/bioconductor-edda
recipes/bioconductor-edger
recipes/bioconductor-egsea
recipes/bioconductor-egseadata
recipes/bioconductor-empiricalbrownsmethod
recipes/bioconductor-encodexplorer
recipes/bioconductor-enrichmentbrowser
recipes/bioconductor-ensdb.hsapiens.v75
recipes/bioconductor-ensembldb
recipes/bioconductor-ensemblvep
recipes/bioconductor-epigenomix
recipes/bioconductor-epivizr
recipes/bioconductor-epivizrdata
recipes/bioconductor-epivizrserver
recipes/bioconductor-epivizrstandalone
recipes/bioconductor-esetvis
recipes/bioconductor-eudysbiome
recipes/bioconductor-eximir
recipes/bioconductor-exomecopy
recipes/bioconductor-exomepeak
recipes/bioconductor-experimenthub
recipes/bioconductor-faahko
recipes/bioconductor-fabia
recipes/bioconductor-farms
recipes/bioconductor-fastseg
recipes/bioconductor-fccac
recipes/bioconductor-fdb.infiniummethylation.hg19
recipes/bioconductor-ffpe
recipes/bioconductor-fgsea
recipes/bioconductor-findmyfriends
recipes/bioconductor-fis
recipes/bioconductor-fishalyser
recipes/bioconductor-fithic
recipes/bioconductor-flagme
recipes/bioconductor-flipflop
recipes/bioconductor-flowai
recipes/bioconductor-flowbeads
recipes/bioconductor-flowcl
recipes/bioconductor-flowclean
recipes/bioconductor-flowcore
recipes/bioconductor-flowdensity
recipes/bioconductor-flowfp
recipes/bioconductor-flowmap
recipes/bioconductor-flowmatch
recipes/bioconductor-flowpeaks
recipes/bioconductor-flowploidy
recipes/bioconductor-flowq
recipes/bioconductor-flowrepositoryr
recipes/bioconductor-flowsom
recipes/bioconductor-flowsorted.blood.450k
recipes/bioconductor-flowutils
recipes/bioconductor-flowviz
recipes/bioconductor-flowworkspace
recipes/bioconductor-focalcall
recipes/bioconductor-fourcseq
recipes/bioconductor-frma
recipes/bioconductor-frmatools
recipes/bioconductor-funchip
recipes/bioconductor-gaga
recipes/bioconductor-gage
recipes/bioconductor-gagedata
recipes/bioconductor-gaprediction
recipes/bioconductor-gcatest
recipes/bioconductor-gcrisprtools
recipes/bioconductor-gcrma
recipes/bioconductor-gcspikelite
recipes/bioconductor-gdsfmt
recipes/bioconductor-genbankr
recipes/bioconductor-geneattribution
recipes/bioconductor-genebreak
recipes/bioconductor-genefilter
recipes/bioconductor-genefu
recipes/bioconductor-genega
recipes/bioconductor-genelendatabase
recipes/bioconductor-genemeta
recipes/bioconductor-geneoverlap
recipes/bioconductor-geneplast
recipes/bioconductor-geneplotter
recipes/bioconductor-generecommender
recipes/bioconductor-generegionscan
recipes/bioconductor-generxcluster
recipes/bioconductor-geneselector
recipes/bioconductor-genetclassifier
recipes/bioconductor-geneticsdesign
recipes/bioconductor-genogam
recipes/bioconductor-genomation
recipes/bioconductor-genomegraphs
recipes/bioconductor-genomeinfodb
recipes/bioconductor-genomeinfodbdata
recipes/bioconductor-genomeintervals
recipes/bioconductor-genomicalignments
recipes/bioconductor-genomicdatacommons
recipes/bioconductor-genomicfeatures
recipes/bioconductor-genomicfiles
recipes/bioconductor-genomicinteractions
recipes/bioconductor-genomicranges
recipes/bioconductor-genomicscores
recipes/bioconductor-genomictuples
recipes/bioconductor-genominator
recipes/bioconductor-genoset
recipes/bioconductor-genrank
recipes/bioconductor-genvisr
recipes/bioconductor-geometadb
recipes/bioconductor-geoquery
recipes/bioconductor-geosubmission
recipes/bioconductor-gewist
recipes/bioconductor-ggbase
recipes/bioconductor-ggbio
recipes/bioconductor-ggcyto
recipes/bioconductor-ggtools
recipes/bioconductor-ggtree
recipes/bioconductor-girafe
recipes/bioconductor-glimma
recipes/bioconductor-globalancova
recipes/bioconductor-globalseq
recipes/bioconductor-globaltest
recipes/bioconductor-gmrp
recipes/bioconductor-go.db
recipes/bioconductor-gofunction
recipes/bioconductor-golubesets
recipes/bioconductor-gosemsim
recipes/bioconductor-goseq
recipes/bioconductor-gostats
recipes/bioconductor-gothic
recipes/bioconductor-gotools
recipes/bioconductor-gpls
recipes/bioconductor-graph
recipes/bioconductor-graphat
recipes/bioconductor-graphite
recipes/bioconductor-graphpac
recipes/bioconductor-grmetrics
recipes/bioconductor-gsalightning
recipes/bioconductor-gsca
recipes/bioconductor-gseabase
recipes/bioconductor-gsealm
recipes/bioconductor-gsreg
recipes/bioconductor-gsri
recipes/bioconductor-gsva
recipes/bioconductor-gtrellis
recipes/bioconductor-guideseq
recipes/bioconductor-gviz
recipes/bioconductor-hapfabia
recipes/bioconductor-harman
recipes/bioconductor-harshlight
recipes/bioconductor-hdf5array
recipes/bioconductor-heatmaps
recipes/bioconductor-heatplus
recipes/bioconductor-helloranges
recipes/bioconductor-help
recipes/bioconductor-hem
recipes/bioconductor-hgu133a2.db
recipes/bioconductor-hgu133a.db
recipes/bioconductor-hgu133plus2.db
recipes/bioconductor-hgu95av2.db
recipes/bioconductor-hiannotator
recipes/bioconductor-hibag
recipes/bioconductor-hicrep
recipes/bioconductor-hilbertvis
recipes/bioconductor-hitc
recipes/bioconductor-hmmcopy
recipes/bioconductor-hom.hs.inp.db
recipes/bioconductor-homo.sapiens
recipes/bioconductor-hopach
recipes/bioconductor-hpar
recipes/bioconductor-hsmmsinglecell
recipes/bioconductor-htqpcr
recipes/bioconductor-htseqtools
recipes/bioconductor-htsfilter
recipes/bioconductor-hybridmtest
recipes/bioconductor-hyperdraw
recipes/bioconductor-hypergraph
recipes/bioconductor-iaseq
recipes/bioconductor-ibh
recipes/bioconductor-icens
recipes/bioconductor-ichip
recipes/bioconductor-icobra
recipes/bioconductor-ideal
recipes/bioconductor-ideoviz
recipes/bioconductor-idiogram
recipes/bioconductor-ihw
recipes/bioconductor-illuminahumanmethylation450kanno.ilmn12.hg19
recipes/bioconductor-illuminahumanmethylation450kmanifest
recipes/bioconductor-illuminahumanmethylationepicanno.ilm10b2.hg19
recipes/bioconductor-illuminahumanmethylationepicanno.ilm10b3.hg19
recipes/bioconductor-illuminahumanmethylationepicanno.ilm10b4.hg19
recipes/bioconductor-illuminahumanmethylationepicmanifest
recipes/bioconductor-illuminaio
recipes/bioconductor-illuminamousev2.db
recipes/bioconductor-imagehts
recipes/bioconductor-imas
recipes/bioconductor-impulsede
recipes/bioconductor-impute
recipes/bioconductor-inpower
recipes/bioconductor-inspect
recipes/bioconductor-interactionset
recipes/bioconductor-interactivedisplay
recipes/bioconductor-interactivedisplaybase
recipes/bioconductor-interest
recipes/bioconductor-interminer
recipes/bioconductor-inversion
recipes/bioconductor-ioniser
recipes/bioconductor-ipac
recipes/bioconductor-ipo
recipes/bioconductor-ippd
recipes/bioconductor-iranges
recipes/bioconductor-iseq
recipes/bioconductor-isoformswitchanalyzer
recipes/bioconductor-isolde
recipes/bioconductor-isomirs
recipes/bioconductor-iterativebma
recipes/bioconductor-iterativebmasurv
recipes/bioconductor-ivas
recipes/bioconductor-iwtomics
recipes/bioconductor-jaspar2014
recipes/bioconductor-jaspar2016
recipes/bioconductor-jaspar2018
recipes/bioconductor-jmosaics
recipes/bioconductor-junctionseq
recipes/bioconductor-kcsmart
recipes/bioconductor-kebabs
recipes/bioconductor-kegg.db
recipes/bioconductor-keggdzpathwaysgeo
recipes/bioconductor-kegggraph
recipes/bioconductor-kegglincs
recipes/bioconductor-keggorthology
recipes/bioconductor-keggrest
recipes/bioconductor-kimod
recipes/bioconductor-kodata
recipes/bioconductor-lapmix
recipes/bioconductor-lbe
recipes/bioconductor-les
recipes/bioconductor-lfa
recipes/bioconductor-limma
recipes/bioconductor-linc
recipes/bioconductor-liquidassociation
recipes/bioconductor-lmdme
recipes/bioconductor-lmgene
recipes/bioconductor-lobstahs
recipes/bioconductor-logitt
recipes/bioconductor-lol
recipes/bioconductor-lola
recipes/bioconductor-lpe
recipes/bioconductor-lpeadj
recipes/bioconductor-lpnet
recipes/bioconductor-lpsymphony
recipes/bioconductor-lumi
recipes/bioconductor-lumihumanall.db
recipes/bioconductor-lungcanceracvssccgeo
recipes/bioconductor-lvsmirna
recipes/bioconductor-m3d
recipes/bioconductor-m3drop
recipes/bioconductor-maanova
recipes/bioconductor-macat
recipes/bioconductor-macorrplot
recipes/bioconductor-made4
recipes/bioconductor-madseq
recipes/bioconductor-maftools
recipes/bioconductor-maigespack
recipes/bioconductor-makecdfenv
recipes/bioconductor-manta
recipes/bioconductor-mantelcorr
recipes/bioconductor-mapredictdsc
recipes/bioconductor-marray
recipes/bioconductor-masigpro
recipes/bioconductor-maskbad
recipes/bioconductor-massarray
recipes/bioconductor-massir
recipes/bioconductor-massspecwavelet
recipes/bioconductor-mast
recipes/bioconductor-matter
recipes/bioconductor-mbamethyl
recipes/bioconductor-mbased
recipes/bioconductor-mbttest
recipes/bioconductor-mcrestimate
recipes/bioconductor-mdgsa
recipes/bioconductor-mdqc
recipes/bioconductor-measurementerror.cor
recipes/bioconductor-medips
recipes/bioconductor-medme
recipes/bioconductor-meigor
recipes/bioconductor-mergemaid
recipes/bioconductor-mergeomics
recipes/bioconductor-mesh.db
recipes/bioconductor-meshdbi
recipes/bioconductor-meshes
recipes/bioconductor-meshsim
recipes/bioconductor-messina
recipes/bioconductor-metaarray
recipes/bioconductor-metab
recipes/bioconductor-metabosignal
recipes/bioconductor-metacca
recipes/bioconductor-metagenomeseq
recipes/bioconductor-metahdep
recipes/bioconductor-metams
recipes/bioconductor-metaseq
recipes/bioconductor-metcirc
recipes/bioconductor-methped
recipes/bioconductor-methtargetedngs
recipes/bioconductor-methyanalysis
recipes/bioconductor-methylkit
recipes/bioconductor-methylmnm
recipes/bioconductor-methylpipe
recipes/bioconductor-methylseekr
recipes/bioconductor-methylumi
recipes/bioconductor-mgfm
recipes/bioconductor-mgfr
recipes/bioconductor-mgsa
recipes/bioconductor-mgug4122a.db
recipes/bioconductor-michip
recipes/bioconductor-microbiome
recipes/bioconductor-microrna
recipes/bioconductor-mineica
recipes/bioconductor-minet
recipes/bioconductor-minfi
recipes/bioconductor-minimumdistance
recipes/bioconductor-mipp
recipes/bioconductor-mirage
recipes/bioconductor-mirbaseversions.db
recipes/bioconductor-mirintegrator
recipes/bioconductor-mirnameconverter
recipes/bioconductor-mirnapath
recipes/bioconductor-mirnatap
recipes/bioconductor-mirnatap.db
recipes/bioconductor-mirsynergy
recipes/bioconductor-missmethyl
recipes/bioconductor-mlinterfaces
recipes/bioconductor-mlp
recipes/bioconductor-mlseq
recipes/bioconductor-mmdiff
recipes/bioconductor-mmdiff2
recipes/bioconductor-mmnet
recipes/bioconductor-monocle
recipes/bioconductor-mops
recipes/bioconductor-mosaics
recipes/bioconductor-motifbreakr
recipes/bioconductor-motifcounter
recipes/bioconductor-motifdb
recipes/bioconductor-motifrg
recipes/bioconductor-motifstack
recipes/bioconductor-motiv
recipes/bioconductor-mpfe
recipes/bioconductor-mqtl.nmr
recipes/bioconductor-msmseda
recipes/bioconductor-msnid
recipes/bioconductor-mspurity
recipes/bioconductor-mspuritydata
recipes/bioconductor-mulcom
recipes/bioconductor-multiassayexperiment
recipes/bioconductor-multiclust
recipes/bioconductor-multidataset
recipes/bioconductor-multimed
recipes/bioconductor-multiomicsviz
recipes/bioconductor-multiscan
recipes/bioconductor-multtest
recipes/bioconductor-mutationalpatterns
recipes/bioconductor-mvcclass
recipes/bioconductor-mvgst
recipes/bioconductor-mwastools
recipes/bioconductor-mygene
recipes/bioconductor-myvariant
recipes/bioconductor-mzid
recipes/bioconductor-mzr
recipes/bioconductor-nadfinder
recipes/bioconductor-ncdfflow
recipes/bioconductor-ncigraph
recipes/bioconductor-ndexr
recipes/bioconductor-nem
recipes/bioconductor-netbiov
recipes/bioconductor-netpathminer
recipes/bioconductor-netreg
recipes/bioconductor-networkbma
recipes/bioconductor-nnnorm
recipes/bioconductor-noiseq
recipes/bioconductor-nondetects
recipes/bioconductor-npgsea
recipes/bioconductor-ntw
recipes/bioconductor-nucleosim
recipes/bioconductor-nucler
recipes/bioconductor-nudge
recipes/bioconductor-occugene
recipes/bioconductor-ogsa
recipes/bioconductor-oligo
recipes/bioconductor-oligoclasses
recipes/bioconductor-olin
recipes/bioconductor-omicade4
recipes/bioconductor-omiccircos
recipes/bioconductor-oncosimulr
recipes/bioconductor-oppar
recipes/bioconductor-orderedlist
recipes/bioconductor-organismdbi
recipes/bioconductor-org.bt.eg.db
recipes/bioconductor-org.ce.eg.db
recipes/bioconductor-org.cf.eg.db
recipes/bioconductor-org.dm.eg.db
recipes/bioconductor-org.dr.eg.db
recipes/bioconductor-org.gg.eg.db
recipes/bioconductor-org.hs.eg.db
recipes/bioconductor-org.mm.eg.db
recipes/bioconductor-org.rn.eg.db
recipes/bioconductor-org.sc.sgd.db
recipes/bioconductor-org.ss.eg.db
recipes/bioconductor-osat
recipes/bioconductor-oscope
recipes/bioconductor-otubase
recipes/bioconductor-outlierd
recipes/bioconductor-padog
recipes/bioconductor-paircompviz
recipes/bioconductor-pandar
recipes/bioconductor-pannbuilder
recipes/bioconductor-panp
recipes/bioconductor-panr
recipes/bioconductor-panther.db
recipes/bioconductor-papi
recipes/bioconductor-parody
recipes/bioconductor-path2ppi
recipes/bioconductor-pathifier
recipes/bioconductor-pathnet
recipes/bioconductor-pathostat
recipes/bioconductor-pathprint
recipes/bioconductor-pathrender
recipes/bioconductor-pathvar
recipes/bioconductor-pathview
recipes/bioconductor-pbase
recipes/bioconductor-pbcmc
recipes/bioconductor-pcaexplorer
recipes/bioconductor-pcagopromoter
recipes/bioconductor-pcamethods
recipes/bioconductor-pcan
recipes/bioconductor-pchicdata
recipes/bioconductor-pcot2
recipes/bioconductor-pcpheno
recipes/bioconductor-pdinfobuilder
recipes/bioconductor-peca
recipes/bioconductor-pepstat
recipes/bioconductor-pepxmltab
recipes/bioconductor-pfam.db
recipes/bioconductor-pgsea
recipes/bioconductor-phastcons100way.ucsc.hg19
recipes/bioconductor-phenodist
recipes/bioconductor-philr
recipes/bioconductor-phosphonormalizer
recipes/bioconductor-phyloseq
recipes/bioconductor-piano
recipes/bioconductor-pickgene
recipes/bioconductor-pics
recipes/bioconductor-ping
recipes/bioconductor-pint
recipes/bioconductor-pkgdeptools
recipes/bioconductor-plethy
recipes/bioconductor-plgem
recipes/bioconductor-plier
recipes/bioconductor-plpe
recipes/bioconductor-plw
recipes/bioconductor-pmm
recipes/bioconductor-podkat
recipes/bioconductor-polyfit
recipes/bioconductor-ppidata
recipes/bioconductor-ppinfer
recipes/bioconductor-ppistats
recipes/bioconductor-pqsfinder
recipes/bioconductor-prada
recipes/bioconductor-prebs
recipes/bioconductor-preda
recipes/bioconductor-preprocesscore
recipes/bioconductor-prize
recipes/bioconductor-probamr
recipes/bioconductor-process
recipes/bioconductor-procoil
recipes/bioconductor-profia
recipes/bioconductor-proloc
recipes/bioconductor-prolocgui
recipes/bioconductor-promise
recipes/bioconductor-proper
recipes/bioconductor-prot2d
recipes/bioconductor-proteomicsannotationhubdata
recipes/bioconductor-protgenerics
recipes/bioconductor-psea
recipes/bioconductor-psicquic
recipes/bioconductor-psygenet2r
recipes/bioconductor-puma
recipes/bioconductor-purecn
recipes/bioconductor-pvac
recipes/bioconductor-pvca
recipes/bioconductor-pviz
recipes/bioconductor-pwmenrich
recipes/bioconductor-pwomics
recipes/bioconductor-qcmetrics
recipes/bioconductor-qdnaseq
recipes/bioconductor-qdnaseq.mm10
recipes/bioconductor-qpcrnorm
recipes/bioconductor-qpgraph
recipes/bioconductor-qrqc
recipes/bioconductor-qsea
recipes/bioconductor-qualifier
recipes/bioconductor-quantro
recipes/bioconductor-quantsmooth
recipes/bioconductor-quartpac
recipes/bioconductor-quasr
recipes/bioconductor-quaternaryprod
recipes/bioconductor-qusage
recipes/bioconductor-qvalue
recipes/bioconductor-r3cseq
recipes/bioconductor-r4rna
recipes/bioconductor-raggedexperiment
recipes/bioconductor-rain
recipes/bioconductor-rama
recipes/bioconductor-ramigo
recipes/bioconductor-randpack
recipes/bioconductor-rankprod
recipes/bioconductor-rarevariantvis
recipes/bioconductor-rariant
recipes/bioconductor-rbcbook1
recipes/bioconductor-rbgl
recipes/bioconductor-rbioinf
recipes/bioconductor-rbiopaxparser
recipes/bioconductor-rbm
recipes/bioconductor-rbowtie
recipes/bioconductor-rbsurv
recipes/bioconductor-rcas
recipes/bioconductor-rcaspar
recipes/bioconductor-rcgh
recipes/bioconductor-rchemcpp
recipes/bioconductor-rcy3
recipes/bioconductor-rcytoscape
recipes/bioconductor-rdgidb
recipes/bioconductor-reactome.db
recipes/bioconductor-reactomepa
recipes/bioconductor-readqpcr
recipes/bioconductor-recount
recipes/bioconductor-recoup
recipes/bioconductor-reder
recipes/bioconductor-refnet
recipes/bioconductor-refplus
recipes/bioconductor-regioner
recipes/bioconductor-regsplice
recipes/bioconductor-repitools
recipes/bioconductor-reportingtools
recipes/bioconductor-rfpred
recipes/bioconductor-rgadem
recipes/bioconductor-rgalaxy
recipes/bioconductor-rgraph2js
recipes/bioconductor-rgraphviz
recipes/bioconductor-rgreat
recipes/bioconductor-rgsea
recipes/bioconductor-rgsepd
recipes/bioconductor-rhdf5
recipes/bioconductor-rhdf5lib
recipes/bioconductor-rhtslib
recipes/bioconductor-riboprofiling
recipes/bioconductor-riboseqr
recipes/bioconductor-rimmport
recipes/bioconductor-ringo
recipes/bioconductor-ripseeker
recipes/bioconductor-risa
recipes/bioconductor-rlmm
recipes/bioconductor-rmat
recipes/bioconductor-rmir
recipes/bioconductor-rmir.hs.mirna
recipes/bioconductor-rnainteract
recipes/bioconductor-rnaither
recipes/bioconductor-rnaprobr
recipes/bioconductor-rnaseqcomp
recipes/bioconductor-rnaseqmap
recipes/bioconductor-rnaseqpower
recipes/bioconductor-rnbeads
recipes/bioconductor-rnbeads.hg19
recipes/bioconductor-rnbeads.mm10
recipes/bioconductor-rnbeads.mm9
recipes/bioconductor-rnbeads.rn5
recipes/bioconductor-rnits
recipes/bioconductor-roar
recipes/bioconductor-roc
recipes/bioconductor-roleswitch
recipes/bioconductor-rols
recipes/bioconductor-rontotools
recipes/bioconductor-ropls
recipes/bioconductor-rots
recipes/bioconductor-rpa
recipes/bioconductor-rprotobuflib
recipes/bioconductor-rpsixml
recipes/bioconductor-rpx
recipes/bioconductor-rrdp
recipes/bioconductor-rrho
recipes/bioconductor-rsamtools
recipes/bioconductor-rsubread
recipes/bioconductor-rsvsim
recipes/bioconductor-rtca
recipes/bioconductor-rtcga
recipes/bioconductor-rtcga.mrna
recipes/bioconductor-rtcgatoolbox
recipes/bioconductor-rtopper
recipes/bioconductor-rtracklayer
recipes/bioconductor-rtreemix
recipes/bioconductor-rtrm
recipes/bioconductor-rtrmui
recipes/bioconductor-ruvnormalize
recipes/bioconductor-ruvnormalizedata
recipes/bioconductor-ruvseq
recipes/bioconductor-s4vectors
recipes/bioconductor-safe
recipes/bioconductor-sagenhaft
recipes/bioconductor-sagx
recipes/bioconductor-sangerseqr
recipes/bioconductor-santa
recipes/bioconductor-savr
recipes/bioconductor-sc3
recipes/bioconductor-scan.upc
recipes/bioconductor-scater
recipes/bioconductor-scde
recipes/bioconductor-scisi
recipes/bioconductor-scnorm
recipes/bioconductor-scpipe
recipes/bioconductor-scran
recipes/bioconductor-segmentseq
recipes/bioconductor-semdist
recipes/bioconductor-semisup
recipes/bioconductor-sepa
recipes/bioconductor-seq2pathway
recipes/bioconductor-seq2pathway.data
recipes/bioconductor-seqgsea
recipes/bioconductor-seqlogo
recipes/bioconductor-seqpattern
recipes/bioconductor-seqtools
recipes/bioconductor-sgseq
recipes/bioconductor-shinymethyl
recipes/bioconductor-shortread
recipes/bioconductor-sigar
recipes/bioconductor-sigfuge
recipes/bioconductor-siggenes
recipes/bioconductor-sights
recipes/bioconductor-signer
recipes/bioconductor-sigpathway
recipes/bioconductor-sim
recipes/bioconductor-simat
recipes/bioconductor-simbindprofiles
recipes/bioconductor-similarpeak
recipes/bioconductor-simlr
recipes/bioconductor-simpintlists
recipes/bioconductor-simpleaffy
recipes/bioconductor-sincell
recipes/bioconductor-singlecellexperiment
recipes/bioconductor-sispa
recipes/bioconductor-sizepower
recipes/bioconductor-slgi
recipes/bioconductor-slqpcr
recipes/bioconductor-smap
recipes/bioconductor-smite
recipes/bioconductor-snagee
recipes/bioconductor-snageedata
recipes/bioconductor-snm
recipes/bioconductor-snpchip
recipes/bioconductor-snpediar
recipes/bioconductor-snphood
recipes/bioconductor-snplocs.hsapiens.dbsnp144.grch38
recipes/bioconductor-snprelate
recipes/bioconductor-snpstats
recipes/bioconductor-soggi
recipes/bioconductor-somaticsignatures
recipes/bioconductor-spacepac
recipes/bioconductor-specl
recipes/bioconductor-specond
recipes/bioconductor-spem
recipes/bioconductor-spia
recipes/bioconductor-spidermir
recipes/bioconductor-spikeli
recipes/bioconductor-spktools
recipes/bioconductor-splatter
recipes/bioconductor-splicegear
recipes/bioconductor-splicer
recipes/bioconductor-splicinggraphs
recipes/bioconductor-splinetimer
recipes/bioconductor-splinter
recipes/bioconductor-splots
recipes/bioconductor-spotsegmentation
recipes/bioconductor-squadd
recipes/bioconductor-sradb
recipes/bioconductor-srap
recipes/bioconductor-sscore
recipes/bioconductor-sscu
recipes/bioconductor-sseq
recipes/bioconductor-ssize
recipes/bioconductor-sspa
recipes/bioconductor-ssviz
recipes/bioconductor-stan
recipes/bioconductor-starank
recipes/bioconductor-starbiotrek
recipes/bioconductor-starr
recipes/bioconductor-stategra
recipes/bioconductor-stemhypoxia
recipes/bioconductor-stepnorm
recipes/bioconductor-streamer
recipes/bioconductor-stringdb
recipes/bioconductor-subseq
recipes/bioconductor-summarizedexperiment
recipes/bioconductor-suprahex
recipes/bioconductor-survcomp
recipes/bioconductor-sushi
recipes/bioconductor-sva
recipes/bioconductor-svaplsseq
recipes/bioconductor-swath2stats
recipes/bioconductor-swathxtend
recipes/bioconductor-swimr
recipes/bioconductor-switchbox
recipes/bioconductor-switchde
recipes/bioconductor-synapter
recipes/bioconductor-synergyfinder
recipes/bioconductor-synlet
recipes/bioconductor-systempiper
recipes/bioconductor-targetscore
recipes/bioconductor-tarseqqc
recipes/bioconductor-tcc
recipes/bioconductor-tcgabiolinks
recipes/bioconductor-tdaracne
recipes/bioconductor-teqc
recipes/bioconductor-ternarynet
recipes/bioconductor-tfbstools
recipes/bioconductor-tigre
recipes/bioconductor-timecourse
recipes/bioconductor-tin
recipes/bioconductor-titancna
recipes/bioconductor-topgo
recipes/bioconductor-tracktables
recipes/bioconductor-trackviewer
recipes/bioconductor-transcriptr
recipes/bioconductor-translatome
recipes/bioconductor-transview
recipes/bioconductor-traser
recipes/bioconductor-treeio
recipes/bioconductor-triform
recipes/bioconductor-trigger
recipes/bioconductor-trio
recipes/bioconductor-triplex
recipes/bioconductor-tscan
recipes/bioconductor-tspair
recipes/bioconductor-tssi
recipes/bioconductor-turbonorm
recipes/bioconductor-tvtb
recipes/bioconductor-tweedeseq
recipes/bioconductor-twilight
recipes/bioconductor-txdb.celegans.ucsc.ce11.refgene
recipes/bioconductor-txdb.celegans.ucsc.ce6.ensgene
recipes/bioconductor-txdb.dmelanogaster.ucsc.dm3.ensgene
recipes/bioconductor-txdb.dmelanogaster.ucsc.dm6.ensgene
recipes/bioconductor-txdb.drerio.ucsc.danrer10.refgene
recipes/bioconductor-txdb.hsapiens.ucsc.hg18.knowngene
recipes/bioconductor-txdb.hsapiens.ucsc.hg19.knowngene
recipes/bioconductor-txdb.hsapiens.ucsc.hg19.lincrnastranscripts
recipes/bioconductor-txdb.hsapiens.ucsc.hg38.knowngene
recipes/bioconductor-txdb.mmusculus.ucsc.mm10.ensgene
recipes/bioconductor-txdb.mmusculus.ucsc.mm10.knowngene
recipes/bioconductor-txdb.mmusculus.ucsc.mm9.knowngene
recipes/bioconductor-txdb.rnorvegicus.ucsc.rn4.ensgene
recipes/bioconductor-txdb.rnorvegicus.ucsc.rn5.refgene
recipes/bioconductor-txdb.rnorvegicus.ucsc.rn6.refgene
recipes/bioconductor-txdb.scerevisiae.ucsc.saccer2.sgdgene
recipes/bioconductor-txdb.scerevisiae.ucsc.saccer3.sgdgene
recipes/bioconductor-tximport
recipes/bioconductor-undo
recipes/bioconductor-unifiedwmwqpcr
recipes/bioconductor-uniprot.ws
recipes/bioconductor-uniquorn
recipes/bioconductor-vanillaice
recipes/bioconductor-variancepartition
recipes/bioconductor-variantannotation
recipes/bioconductor-variantfiltering
recipes/bioconductor-varianttools
recipes/bioconductor-vbmp
recipes/bioconductor-vega
recipes/bioconductor-vegamc
recipes/bioconductor-viper
recipes/bioconductor-vsn
recipes/bioconductor-watermelon
recipes/bioconductor-wavcluster
recipes/bioconductor-wavetiling
recipes/bioconductor-weaver
recipes/bioconductor-webbioc
recipes/bioconductor-wiggleplotr
recipes/bioconductor-xbseq
recipes/bioconductor-xcms
recipes/bioconductor-xde
recipes/bioconductor-xmapbridge
recipes/bioconductor-xvector
recipes/bioconductor-yamss
recipes/bioconductor-yapsa
recipes/bioconductor-yaqcaffy
recipes/bioconductor-yarn
recipes/bioconductor-yeastcc
recipes/bioconductor-yeastexpdata
recipes/bioconductor-zfpkm
recipes/bioconductor-zlibbioc


# unknown
recipes/smina
# missing tarball
recipes/sloika
# missing dep
recipes/sistr_cmd
# missing file
recipes/shiver

recipes/sequana
# missing binary
recipes/semeta

#fatal error: popt.h: No such file or directory
recipes/rdock
# WARNING (talloc,lib/libpytalloc-util.so.2.1.9): did not find - or even know where to look for: /lib64/libm.so.6
recipes/talloc
# Warning: Unrecognized source format. Source file will be copied to the SRC_DIR
recipes/smoove
# missing tarball?s
recipes/skesa
# GCC errors
recipes/simwalk
# Skipped: vnl from /opt/recipe defines build/skip for this configuration ({'c_compiler': 'toolchain_c'}).
recipes/vnl
#cp: missing destination file operand after `/opt/host-conda-bld/linux-64'
recipes/zagros
# openblas missing
recipes/treemix/1.12
# old libc++ missing
recipes/searchgui/3.2.20
# error while loading shared libraries: libgomp.so.1: 
recipes/rapmap
# zlib
recipes/reaper
# TE.py not found
recipes/ribodiff
# something wrong with the test
recipes/remurna
# Can't locate Text/Soundex.pm in @INC 
recipes/repeatmasker

# zlib missing
recipes/rascaf

#RuntimeError: Setuptools downloading is disabled in conda build. Be sure to add all dependencies in the meta.yaml  url=https://pypi.org/simple/click/
recipes/query_phenomizer

# blast missing
recipes/quorum

# missing tarball
recipes/strudel

# ./Histogram.h:315:14: error: 'swap<Histogram>' is missing exception specification 'noexcept(is_nothrow_move_constructible<Histogram>::value && is_nothrow_move_assignable<Histogram>::value)'
recipes/abyss
recipes/abyss/1.9.0
recipes/abyss/1.5.2
recipes/abyss/1.5.2
# missing URL
recipes/augustus

# boost errors
recipes/alfred/0.1.5
recipes/alfred/0.1.2
recipes/alfred/

recipes/amos
# test failed
recipes/blasr_libcpp

# zlib
recipes/ale
# htslib error
recipes/angsd

#  cannot find -lbz2
recipes/atac
# zlib
recipes/bamm
recipes/bamtools
recipes/bamtools/2.3.0
recipes/bcftools/1.2
recipes/bcftools/1.3

recipes/blasr
recipes/blast
recipes/blast-legacy/2.2.22

# clang: error: no such file or directory: 'FastTree.c'
recipes/fasttree
# RuntimeError: Setuptools downloading is disabled in conda build. Be sure to add all dependencies in the meta.yaml  url=https://files.pythonhosted.org/packages/source/c/certifi/certifi-2016.9.26.tar.gz#md5=baa81e951a29958563689d868ef1064d
recipes/crispresso

recipes/blasr_libcpp

# cram/cram_io.c:60:18: fatal error: lzma.h: No such file or directory
recipes/freebayes
recipes/freebayes/1.1.0.46
# seqan errors
recipes/bowtie/1.0.0
# perl errors
recipes/abricate/0.7
recipes/abricate


recipes/cwltest
# src/delly.h:31:42: fatal error: boost/graph/adjacency_list.hpp: No such file or directory
recipes/delly

#zlib
recipes/cansam
recipes/bwa/0.7.3a
recipes/bwa/0.5.9
recipes/bwa/0.6.2
recipes/bwa/0.7.8
recipes/adapterremoval

# cp: cannot stat `scripts/run_BUSCO.py': No such file or directory
recipes/busco
# error in BucketCache setup command: 'install_requires' must be a string or list of strings containing valid project/version requirement specifiers; Unordered types are not allowed
recipes/bucketcache

# depends on cansam
recipes/brass

# main.cpp:21:37: fatal error: boost/program_options.hpp: No such file or directory
recipes/ac-diamond

# RuntimeError: Setuptools downloading is disabled in conda build. Be sure to add all dependencies in the meta.yaml  url=https://pypi.org/simple/psycopg2/
recipes/graftm
# python dep missing, certifi
recipes/genomicassertions
# The 'msgpack-python' distribution was not found and is required by genomepy
recipes/genomepy

# /opt/conda/conda-bld/gadem_1529988956803/work/conda_build.sh: line 138: ./configure: No such file or directory
recipes/gadem

recipes/fwdpp
recipes/fwdpp/0.5.3
recipes/fwdpp/0.5.4
# libgl missing
recipes/estmapper
# libgomp missing
recipes/cd-hit

# aclocal missing
recipes/kat/2.3.1
# click missing?
recipes/kraken-biom

# /opt/conda/conda-bld/ddocent_1530025696184/_test_env_placehold_placehold_placehold_placehold_placehold_placehold_placehold_placehold_placehold_placehold_placehold_placehold_placehold_placehold_placehold_placehold_placehold_placehold_placehold_placehold_pl/bin/dDocent: line 84: [: : integer expression expected
recipes/ddocent

# Uha, upload takes more than 10min.
recipes/gimmemotifs
# GL missing, needs the extended base image
recipes/emperor

recipes/graphmap
# /opt/rh/devtoolset-2/root/usr/libexec/gcc/x86_64-redhat-linux/4.8.2/ld: cannot find -lz
recipes/hera


# RuntimeError: Setuptools downloading is disabled in conda build. Be sure to add all dependencies in the meta.yaml  url=https://pypi.org/simple/HyPhy/
recipes/hivtrace

# checking for C compiler default output... configure: error: C compiler cannot create executables
recipes/hmmer/2.3.2

# [Jun 26 23:28:29] SERR ImportError: libstdc++.so.6: cannot open shared object file: No such file or directory
recipes/htseq/0.6.1
recipes/htslib

# sed: can't read /opt/conda/conda-bld/idba_1530055808563/_h_env_placehold_placehold_placehold_placehold_placehold_placehold_placehold_placehold_placehold_placehold_placehold_placehold_placehold_placehold_placehold_placehold_placehold_placehold_placehold_placehold_placehol/bin/aclocal: No such file or directory
recipes/idba
# socket.timeout: timed out
recipes/infernal/1.0.2

# [Jun 26 23:34:39] SERR ImportError: libstdc++.so.6: cannot open shared object file: No such file or directory
recipes/ipython-cluster-helper

recipes/java-jdk/7.0.91
# /opt/conda/conda-bld/kat_1530056226354/test_tmp/run_test.sh: line 7:  8288 Aborted                 (core dumped) kat --version
recipes/kat/2.3.4

recipes/kmc
recipes/last/490

# bin/g++: Command not found
recipes/metavelvet/1.1.01
recipes/metavelvet-sl
recipes/metavelvet
# cp: target `/opt/conda/conda-bld/meryl_1530057980094/_h_env_placehold_placehold_placehold_placehold_placehold_placehold_placehold_placehold_placehold_placehold_placehold_placehold_placehold_placehold_placehold_placehold_placehold_placehold_placehold_placehold_placeho/include/' is not a directory
recipes/meryl
recipes/metavelvet-sl-pipeline
# RuntimeError: Setuptools downloading is disabled in conda build. Be sure to add all dependencies in the meta.yaml  url=https://pypi.org/simple/click/
recipes/onto2nx

# CMake Error: CMAKE_C_COMPILER not set, after EnableLanguage
recipes/openbabel/2.3.2

recipes/parafly

# sphinx-bootstrap-theme
recipes/pbcommand

recipes/agg

# RuntimeError: Setuptools downloading is disabled in conda build. Be sure to add all dependencies in the meta.yaml  url=https://files.pythonhosted.org/packages/source/c/certifi/certifi-2016.9.26.tar.gz#md5=baa81e951a29958563689d868ef1064d
recipes/imfusion/0.3.0
recipes/imfusion/0.3.2

# conda.exceptions.PaddingError: Placeholder of length '80' too short in package /opt/conda/conda-bld/igdiscover_1530078817859/_h_env_placehold_placehold_placehold_placehold_placehold_placehold_placehold_placehold_placehold_placehold_placehold_placehold_placehold_placehold_placehold_placehold_placehold_placehold_placehold_placehold_pl/lib/python3.5/site-packages/sqt/_helpers.cpython-35m-x86_64-linux-gnu.so.
recipes/igdiscover
# RuntimeError: Setuptools downloading is disabled in conda build. Be sure to add all dependencies in the meta.yaml  url=https://pypi.org/simple/pyaml/#
recipes/hubward

# checking whether the C compiler works... no
recipes/hmmer

#Building and testing HTML-Parser-3.72 ... ! Installing HTML::PullParser failed. See /root/.cpanm/work/1530112459.1056/build.log for details. Retry with --force to force install it.
recipes/meme/4.11.1

#! Installing the dependencies failed: Module 'CGI' is not installed, Module 'HTML::Template' is not installed
recipes/meme
# URL not found?
recipes/meraculous

# RuntimeError: Setuptools downloading is disabled in conda build. Be sure to add all dependencies in the meta.yaml  url=https://files.pythonhosted.org/packages/source/c/certifi/certifi-2016.9.26.tar.gz#md5=baa81e951a29958563689d868ef1064d
recipes/pasta/1.7.8
recipes/pasta/0.2

#failed to get install actions, retrying.  exception was: The following specifications were found to be in conflict:
#  - numpy=1.9
#  - qiime -> numpy=1.12
recipes/koeken
<<<<<<< HEAD
=======

#conda_build.exceptions.CondaBuildException: Found a build.sh script and a build/script sectioninside meta.yaml. Either remove the build.sh script or remove the build/script section in meta.yaml.
recipes/metaseq
>>>>>>> a4777827
<|MERGE_RESOLUTION|>--- conflicted
+++ resolved
@@ -1565,7 +1565,7 @@
 recipes/treemix/1.12
 # old libc++ missing
 recipes/searchgui/3.2.20
-# error while loading shared libraries: libgomp.so.1: 
+# error while loading shared libraries: libgomp.so.1:
 recipes/rapmap
 # zlib
 recipes/reaper
@@ -1573,7 +1573,7 @@
 recipes/ribodiff
 # something wrong with the test
 recipes/remurna
-# Can't locate Text/Soundex.pm in @INC 
+# Can't locate Text/Soundex.pm in @INC
 recipes/repeatmasker
 
 # zlib missing
@@ -1772,9 +1772,6 @@
 #  - numpy=1.9
 #  - qiime -> numpy=1.12
 recipes/koeken
-<<<<<<< HEAD
-=======
 
 #conda_build.exceptions.CondaBuildException: Found a build.sh script and a build/script sectioninside meta.yaml. Either remove the build.sh script or remove the build/script section in meta.yaml.
-recipes/metaseq
->>>>>>> a4777827
+recipes/metaseq