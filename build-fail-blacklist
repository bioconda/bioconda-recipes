--- conflicted
+++ resolved
@@ -327,13 +327,6 @@
 # /usr/bin/env: python -Es: No such file or directory
 recipes/pizzly
 
-<<<<<<< HEAD
-# compiles its own zlib
-recipes/plink2
-recipes/plink
-
-=======
->>>>>>> c3dbf305
 # natsort conflicts with python
 recipes/qcumber
 
