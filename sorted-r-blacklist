--- conflicted
+++ resolved
@@ -5,81 +5,6 @@
 # conflicts with recent Rcpp version
 recipes/r-histonehmm
 
-<<<<<<< HEAD
-# TODO: r-ks has error related to rgl
-recipes/r-ks
-
-
-# TODO: r-hrdcde depends on r-ash which has unresolved issues, and on r-ks
-# which has rgl issues
-recipes/r-hdrcde
-
-# TODO: r-rainbow depends on r-ash which has unresolved issues, and on r-ks
-# which has rgl issues
-recipes/r-rainbow
-
-# TODO: r-mutoss has the same problem as r-phonr: it loops indefinitely on osx.
-#recipes/r-mutoss
-
-# TODO: older s4vectors should stay blacklisted until we can track down stable
-# version for 0.8.7
-#recipes/bioconductor-s4vectors/0.8.7
-
-
-# TODO: older versions o bioconductor-iranges need stable URLS
-#recipes/bioconductor-iranges/2.4.7
-#recipes/bioconductor-iranges/2.4.6
-
-#recipes/bioconductor-summarizedexperiment/1.0.2
-#recipes/bioconductor-deseq2/1.10.1
-#recipes/bioconductor-genelendatabase/1.6.0
-
-# TODO: bioconductor-qdnaseq depends on bioconductor-dnacopy which has some
-# gfortran issues
-# recipes/bioconductor-qdnaseq
-
-
-# TODO: no url for DEXSeq 1.16. bioarchive has 1.21.0, but the latest available
-# on bioconductor site v3.4 is 1.20. Need to resolve version issues.
-# Doing: update to 1.20.1 according to bioconductor site v3.4
-# the above version conflicts to be resolved later.
-# recipes/bioconductor-dexseq
-
-# depends on r-rainbow, which has r-rgl issues
-recipes/bioconductor-bubbletree
-
-# DEPRECATE: r-knitr exists in main R channel
-#recipes/r-knitr
-
-# TODO: When building, complains that:
-# Error : object ‘assay’ is not exported by 'namespace:GenomicRanges'
-# ERROR: lazy loading failed for package ‘SARTools’
-#
-# Maybe it needs an earlier version of bioconductor-genomicranges?
-#recipes/r-sartools/1.2.0
-
-# TODO: bioconductor-cexor needs specific version of genomicranges?
-#recipes/bioconductor-cexor
-
-
-
-##########################################
-recipes/r-maldiquantforeign
-
-recipes/bioconductor-cummerbund
-recipes/bioconductor-goseq
-recipes/bioconductor-isomirs
-recipes/bioconductor-motifbreakr
-recipes/bioconductor-motifstack
-recipes/mgkit
-recipes/bioconductor-motiv
-recipes/r-ggally
-recipes/bioconductor-dexseq
-recipes/r-spp
-recipes/r-histonehmm
-recipes/r-multicool
-=======
 # mgkit.DependencyError: The 'matplotlib' package is required
 # despite matplotlib being listed in the requirements
 recipes/mgkit
->>>>>>> bf30e33c
