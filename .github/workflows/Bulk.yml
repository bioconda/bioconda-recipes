--- conflicted
+++ resolved
@@ -79,7 +79,6 @@
 
     - name: OSX stuff
       run: |
-<<<<<<< HEAD
         # download SDK and setup sysroot on macOS
         #  primarily, run_conda_forge_build_setup does the following:
         #   - download/setup SDK:
@@ -94,20 +93,6 @@
         rm "${conda_forge_ci_setup_activate_sh}".bak
         cat "${conda_forge_ci_setup_activate_sh}"
         grep -qFx "export MACOSX_DEPLOYMENT_TARGET='10.9'" "${conda_forge_ci_setup_activate_sh}"
-=======
-        . /Users/runner/bioconda/etc/profile.d/conda.sh
-        conda activate base
-        # This is taken from conda-forge-ci-setup
-        curl -L -O https://github.com/phracker/MacOSX-SDKs/releases/download/10.13/MacOSX10.9.sdk.tar.xz
-        tar -xf MacOSX10.9.sdk.tar.xz -C /Applications/Xcode.app/Contents/Developer/Platforms/MacOSX.platform/Developer/SDKs
-        # set minimum sdk version to our target
-        plutil -replace MinimumSDKVersion -string 10.9 $(xcode-select -p)/Platforms/MacOSX.platform/Info.plist
-        plutil -replace DTSDKName -string macosx10.9internal $(xcode-select -p)/Platforms/MacOSX.platform/Info.plist
-        export CONDA_PREFIX="${CONDA_PREFIX:-$(conda info --json | jq -r .root_prefix)}"
-        export CONDA_BUILD_SYSROOT="/Applications/Xcode.app/Contents/Developer/Platforms/MacOSX.platform/Developer/SDKs/MacOSX10.9.sdk"
-        mkdir -p ${CONDA_PREFIX}/etc/conda/activate.d
-        echo "export CONDA_BUILD_SYSROOT=\"$CONDA_BUILD_SYSROOT\"" > "${CONDA_PREFIX}/etc/conda/activate.d/bioconda-ci-setup-activate.sh"
->>>>>>> d7eb628e
         conda list
 
     - name: Build and upload
