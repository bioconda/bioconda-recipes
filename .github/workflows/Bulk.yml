--- conflicted
+++ resolved
@@ -9,15 +9,9 @@
     runs-on: ubuntu-latest
     strategy:
       fail-fast: false
-<<<<<<< HEAD
-      max-parallel: 5
-      matrix:
-        runner: [0, 1, 2, 3, 4]
-=======
       max-parallel: 15
       matrix:
         runner: [0, 1, 2, 3, 4, 5, 6, 7, 8, 9, 10, 11, 12, 13, 14]
->>>>>>> 2e17421a
     steps:
     - uses: actions/checkout@v1
     - name: Setup Bioconda-utils
@@ -32,11 +26,7 @@
         CI: "true"
       run: |
         bioconda-utils build recipes config.yml \
-<<<<<<< HEAD
-          --worker-offset ${{ matrix.runner }} --n-workers 5 \
-=======
           --worker-offset ${{ matrix.runner }} --n-workers 15 \
->>>>>>> 2e17421a
           --docker --mulled-test --anaconda-upload --mulled-upload-target biocontainers
   build-osx:
     name: Bulk OSX Builds
