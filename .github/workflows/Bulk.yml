name: Bulk branch
on:
  push:
    branches:
      - bulk
jobs:
  build-linux:
    name: Bulk Linux Builds
    runs-on: ubuntu-latest
    strategy:
      fail-fast: false
      max-parallel: 13
      matrix:
        runner: [0, 1, 2, 3, 4, 5, 6, 7, 8, 9, 10, 11, 12] #, 13, 14, 15, 16, 17, 18, 19]
    steps:
    - uses: actions/checkout@v1

    - name: Fetch common.sh
      run: |
        wget https://raw.githubusercontent.com/bioconda/bioconda-common/bulk/common.sh

    - name: Restore cache
      id: cache
      uses: actions/cache@v1
      with:
        path: /home/runner/bioconda
        key: ${{ runner.os }}--bulk--${{ hashFiles('**/common.sh') }}

    - name: Setup Bioconda-utils
      if: steps.cache.outputs.cache-hit != 'true'
      uses: bioconda/bioconda-actions/bioconda_recipes_setup/@bulk
      env:
        ACTIONS_ALLOW_UNSECURE_COMMANDS: 'true'

    - name: Build and upload
      env:
        ANACONDA_TOKEN: ${{ secrets.ANACONDA_TOKEN }}
        INVOLUCRO_AUTH: ${{ secrets.INVOLUCRO_AUTH }}
        QUAY_OAUTH_TOKEN: ${{ secrets.QUAY_OAUTH_TOKEN }}
        # Mimic circleci
        OSTYPE: "linux-gnu"
        CI: "true"
      run: |
        ls /home/runner/bioconda/etc/profile.d
        ls /home/runner/bioconda/etc
        . /home/runner/bioconda/etc/profile.d/conda.sh
        conda activate base
        echo '============'
        conda info --all
        conda config --show-sources
        python -c 'import bioconda_utils.utils as u ; import pathlib as p ; print(*(f"{f}:\n{p.Path(f).read_text()}" for f in u.load_conda_build_config().exclusive_config_files), sep="\n")'
        echo '============'
        bioconda-utils build recipes config.yml \
          --worker-offset ${{ matrix.runner }} --n-workers 13 \
          --docker --mulled-test --anaconda-upload --mulled-upload-target biocontainers
        conda clean -y --all

  build-osx:
    name: Bulk OSX Builds
    runs-on: macOS-latest
    strategy:
      fail-fast: false
      max-parallel: 6
      matrix:
<<<<<<< HEAD
        runner: [0, 1, 2, 3, 4, 5]
=======
        runner: [0] # 1, 2, 3]
>>>>>>> c0fd9186
    steps:
    - uses: actions/checkout@v1

    - name: Fetch common.sh
      run: |
        wget https://raw.githubusercontent.com/bioconda/bioconda-common/bulk/common.sh

    - name: Restore cache
      id: cache
      uses: actions/cache@v1
      with:
        path: /Users/runner/miniconda
        key: ${{ runner.os }}--bulk0--${{ hashFiles('**/common.sh') }}

    - name: OSX stuff
      if: steps.cache.outputs.cache-hit != 'true'
      run: |
        # Remove existing installation on macOS runners
        sudo rm -rf /usr/local/miniconda
        sudo rm -rf ${HOME}/miniconda

        # Extract the versions we should be using from the previously-downloaded common.sh
        BIOCONDA_UTILS_TAG=$(grep "^BIOCONDA_UTILS_TAG=" common.sh | cut -f2 -d "=" | sed "s/^v//g")
        MINICONDA_VER=$(grep "^MINICONDA_VER=" common.sh | cut -f2 -d "=")

        # Basic miniconda installation with bioconda channels configured
        curl "https://repo.anaconda.com/miniconda/Miniconda3-${MINICONDA_VER}-MacOSX-x86_64.sh" > miniconda.sh
        bash miniconda.sh -b -p "${HOME}/miniconda"
        export PATH="${HOME}/miniconda/bin:${PATH}"
        conda config --set always_yes yes
        conda config --system --add channels defaults
        conda config --system --add channels bioconda
        conda config --system --add channels conda-forge
        conda config --system --set channel_priority strict
        conda info

        # The run_conda_forge_build_setup script, from the conda-forge-ci-setup
        # script, helps install required SDK for macOS.
        #
        # Installing bioconda-utils and conda-forge-ci-setup with conda causes dependency conflicts.
        # Installing bioconda-utils and conda-forge-ci-setup with mamba works fine.
        conda install -y mamba
        mamba install bioconda-utils=${BIOCONDA_UTILS_TAG} conda-forge-ci-setup
        ${HOME}/miniconda/bin/run_conda_forge_build_setup

        # Set local channel as highest priority
        mkdir -p "${HOME}/miniconda/conda-bld/{noarch,linux-64,osx-64}"
        conda index "${HOME}/miniconda/conda-bld"
        conda config --system --add channels "file://${HOME}/miniconda/conda-bld"

    - name: Build and upload
      env:
        ANACONDA_TOKEN: ${{ secrets.ANACONDA_TOKEN }}
        INVOLUCRO_AUTH: ${{ secrets.INVOLUCRO_AUTH }}
        QUAY_OAUTH_TOKEN: ${{ secrets.QUAY_OAUTH_TOKEN }}
        # Mimic circleci
        OSTYPE: "darwin"
        CI: "true"
      run: |
        export PATH="${HOME}/miniconda/bin:${PATH}"
        echo '============'
        conda info --all
        conda config --show-sources
        python -c 'import bioconda_utils.utils as u ; import pathlib as p ; print(*(f"{f}:\n{p.Path(f).read_text()}" for f in u.load_conda_build_config().exclusive_config_files), sep="\n")'
        echo '============'
        bioconda-utils build recipes config.yml \
          --worker-offset ${{ matrix.runner }} --n-workers 6 \
          --anaconda-upload
        conda clean -y --all<|MERGE_RESOLUTION|>--- conflicted
+++ resolved
@@ -62,11 +62,7 @@
       fail-fast: false
       max-parallel: 6
       matrix:
-<<<<<<< HEAD
         runner: [0, 1, 2, 3, 4, 5]
-=======
-        runner: [0] # 1, 2, 3]
->>>>>>> c0fd9186
     steps:
     - uses: actions/checkout@v1
 
