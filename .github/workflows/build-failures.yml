name: Update build failure list

on:
  schedule:
    - cron: 5 5 * * *
  push:
    branches:
      - master
      - bulk
    paths:
      - "**build_failure.*.yaml"

jobs:
  update-build-failure-page:
    name: Update build failure page
    if: ${{ github.repository == 'bioconda/bioconda-recipes' && !contains(github.event.head_commit.message, '[ci skip]') }}
    runs-on: ubuntu-latest
    steps:
<<<<<<< HEAD
      - uses: actions/checkout@v3
=======
      - uses: actions/checkout@v4
>>>>>>> dd3c0422
        with:
          fetch-depth: 0

      - name: set path
        run: echo "/opt/mambaforge/bin" >> $GITHUB_PATH

      - name: Fetch conda install script
        run: |
          wget https://raw.githubusercontent.com/bioconda/bioconda-common/master/{common,install-and-set-up-conda,configure-conda}.sh

      - name: Restore cache
        id: cache
        uses: actions/cache@v4
        with:
          path: /opt/mambaforge
          key: ${{ runner.os }}--master--${{ hashFiles('install-and-set-up-conda.sh', 'common.sh', 'configure-conda.sh') }}

      - name: Set up bioconda-utils
        if: steps.cache.outputs.cache-hit != 'true'
        run: bash install-and-set-up-conda.sh

      # This script can be used to reconfigure conda to use the right channel setup.
      # This has to be done after the cache is restored, because
      # the channel setup is not cached as it resides in the home directory.
      # We could use a system-wide (and therefore cached) channel setup,
      # but mamba does not support that at the time of implementation
      # (it ignores settings made with --system).
      - name: Configure conda
        run: bash configure-conda.sh

      - name: Install dev version of bioconda-utils for testing https://github.com/bioconda/bioconda-utils/pull/948
        run: |
          source /opt/mambaforge/etc/profile.d/conda.sh
          source /opt/mambaforge/etc/profile.d/mamba.sh
          mamba activate bioconda
          pip install git+https://github.com/bioconda/bioconda-utils.git@70071ab199c8246e09f22c9bcce295cbb5d776e5

      - name: Generate build failure table
        run: |
          set -e
          eval "$(conda shell.bash hook)"
          conda activate bioconda
<<<<<<< HEAD

          branch=${{ github.ref_name }}

=======
          branch=${{ github.ref_name }}
>>>>>>> dd3c0422
          mkdir build-failures
          if [[ -z $branch || $branch == "master" ]] ; then
            md=build-failures/build-failures.md
            echo "# Build failures" > $md
            echo "Automatically updated (nightly) list of build failures that currently block builds from the listed recipes. Please help with fixing them!" >> $md
            bioconda-utils list-build-failures recipes --output-format markdown --link-prefix https://github.com/bioconda/bioconda-recipes/blob/master >> $md
          else
            if [ -z "$GITHUB_BASE_REF" ] ; then
                export GITHUB_BASE_REF="master"
            fi
            git fetch origin "$GITHUB_BASE_REF"
            md="build-failures/build-failures-${branch}.md"
            echo "# Build failures on \`${branch}\`" > $md
            echo "Automatically updated list of build failures that currently block builds from the listed recipes on the \`${branch}\` branch." >> $md
            bioconda-utils list-build-failures recipes --git-range origin/"$GITHUB_BASE_REF" HEAD --output-format markdown --link-prefix https://github.com/bioconda/bioconda-recipes/blob/$branch >> $md
          fi
<<<<<<< HEAD

=======
>>>>>>> dd3c0422
      - name: Upload build failure to wiki
        uses: docker://decathlon/wiki-page-creator-action:latest
        env:
          GH_PAT: ${{secrets.BIOCONDA_BOT_REPO_TOKEN}}
          ACTION_MAIL: BiocondaBot@users.noreply.github.com
          ACTION_NAME: BiocondaBot
          OWNER: bioconda
          REPO_NAME: bioconda-recipes
          MD_FOLDER: build-failures<|MERGE_RESOLUTION|>--- conflicted
+++ resolved
@@ -16,11 +16,7 @@
     if: ${{ github.repository == 'bioconda/bioconda-recipes' && !contains(github.event.head_commit.message, '[ci skip]') }}
     runs-on: ubuntu-latest
     steps:
-<<<<<<< HEAD
-      - uses: actions/checkout@v3
-=======
       - uses: actions/checkout@v4
->>>>>>> dd3c0422
         with:
           fetch-depth: 0
 
@@ -63,13 +59,7 @@
           set -e
           eval "$(conda shell.bash hook)"
           conda activate bioconda
-<<<<<<< HEAD
-
           branch=${{ github.ref_name }}
-
-=======
-          branch=${{ github.ref_name }}
->>>>>>> dd3c0422
           mkdir build-failures
           if [[ -z $branch || $branch == "master" ]] ; then
             md=build-failures/build-failures.md
@@ -86,10 +76,6 @@
             echo "Automatically updated list of build failures that currently block builds from the listed recipes on the \`${branch}\` branch." >> $md
             bioconda-utils list-build-failures recipes --git-range origin/"$GITHUB_BASE_REF" HEAD --output-format markdown --link-prefix https://github.com/bioconda/bioconda-recipes/blob/$branch >> $md
           fi
-<<<<<<< HEAD
-
-=======
->>>>>>> dd3c0422
       - name: Upload build failure to wiki
         uses: docker://decathlon/wiki-page-creator-action:latest
         env:
