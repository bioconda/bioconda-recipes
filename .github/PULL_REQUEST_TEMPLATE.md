<<<<<<< HEAD
Bioconda requires reviews prior to merging pull-requests (PRs). To facilitate this, once your PR is passing tests and ready to be merged, please add the `please review & merge` label so other members of the bioconda community can have a look at your PR and either make suggestions or merge it.
=======
**Replace this sentence with a detailed description of your pull request**

----

> Bioconda requires reviews prior to merging pull-requests (PRs). To facilitate this, once your PR is passing tests and ready to be merged, please add the `please review & merge` label so other members of the bioconda community can have a look at your PR and either make suggestions or merge it.
>>>>>>> 88cea137

* [ ] I have read the [guidelines for bioconda recipes](https://bioconda.github.io/contributor/guidelines.html).
* [ ] This PR adds a new recipe.
* [ ] AFAIK, this recipe **is directly relevant to the biological sciences**
      (otherwise, please submit to the more general purpose [conda-forge channel](https://conda-forge.org/docs/)).
* [ ] This PR updates an existing recipe.
* [ ] This PR does something else (explain below).

<<<<<<< HEAD
Everyone has access to the following BiocondaBot commands, which can be given in a comment:

 * `@BiocondaBot please update` will cause the BiocondaBot to merge the master branch into a PR
 * `@BiocondaBot please add label` will add the `please review & merge` label.
 * `@BiocondaBot please fetch artifacts` will post links to packages and docker containers built by the CI system. You can use this to test packages locally before merging.

For members of the Bioconda project, the following command is also available:

 * `@BiocondaBot please merge` will cause packages/containers to be uploaded and a PR merged. Someone must approve a PR first! This has the benefit of not wasting CI build time required by manually merging PRs.

If you have questions, please post them in gitter or ping `@bioconda/core` in a comment (if you are not able to directly ping `@bioconda/core` then the bot will repost your comment and enable pinging).
=======
> Everyone has access to the following BiocondaBot commands, which can be given in a comment:
>
>  * `@BiocondaBot please update` will cause the BiocondaBot to merge the master branch into a PR
>  * `@BiocondaBot please add label` will add the `please review & merge` label.
>  * `@BiocondaBot please fetch artifacts` will post links to packages and docker containers built by the CI system. You can use this to test packages locally before merging.
>
> For members of the Bioconda project, the following command is also available:
>
>  * `@BiocondaBot please merge` will cause packages/containers to be uploaded and a PR merged. Someone must approve a PR first! This has the benefit of not wasting CI build time required by manually merging PRs.
>
> If you have questions, please post them in gitter or ping `@bioconda/core` in a comment (if you are not able to directly ping `@bioconda/core` then the bot will repost your comment and enable pinging).
>>>>>>> 88cea137
<|MERGE_RESOLUTION|>--- conflicted
+++ resolved
@@ -1,12 +1,8 @@
-<<<<<<< HEAD
-Bioconda requires reviews prior to merging pull-requests (PRs). To facilitate this, once your PR is passing tests and ready to be merged, please add the `please review & merge` label so other members of the bioconda community can have a look at your PR and either make suggestions or merge it.
-=======
 **Replace this sentence with a detailed description of your pull request**
 
 ----
 
 > Bioconda requires reviews prior to merging pull-requests (PRs). To facilitate this, once your PR is passing tests and ready to be merged, please add the `please review & merge` label so other members of the bioconda community can have a look at your PR and either make suggestions or merge it.
->>>>>>> 88cea137
 
 * [ ] I have read the [guidelines for bioconda recipes](https://bioconda.github.io/contributor/guidelines.html).
 * [ ] This PR adds a new recipe.
@@ -15,19 +11,6 @@
 * [ ] This PR updates an existing recipe.
 * [ ] This PR does something else (explain below).
 
-<<<<<<< HEAD
-Everyone has access to the following BiocondaBot commands, which can be given in a comment:
-
- * `@BiocondaBot please update` will cause the BiocondaBot to merge the master branch into a PR
- * `@BiocondaBot please add label` will add the `please review & merge` label.
- * `@BiocondaBot please fetch artifacts` will post links to packages and docker containers built by the CI system. You can use this to test packages locally before merging.
-
-For members of the Bioconda project, the following command is also available:
-
- * `@BiocondaBot please merge` will cause packages/containers to be uploaded and a PR merged. Someone must approve a PR first! This has the benefit of not wasting CI build time required by manually merging PRs.
-
-If you have questions, please post them in gitter or ping `@bioconda/core` in a comment (if you are not able to directly ping `@bioconda/core` then the bot will repost your comment and enable pinging).
-=======
 > Everyone has access to the following BiocondaBot commands, which can be given in a comment:
 >
 >  * `@BiocondaBot please update` will cause the BiocondaBot to merge the master branch into a PR
@@ -38,5 +21,4 @@
 >
 >  * `@BiocondaBot please merge` will cause packages/containers to be uploaded and a PR merged. Someone must approve a PR first! This has the benefit of not wasting CI build time required by manually merging PRs.
 >
-> If you have questions, please post them in gitter or ping `@bioconda/core` in a comment (if you are not able to directly ping `@bioconda/core` then the bot will repost your comment and enable pinging).
->>>>>>> 88cea137
+> If you have questions, please post them in gitter or ping `@bioconda/core` in a comment (if you are not able to directly ping `@bioconda/core` then the bot will repost your comment and enable pinging).