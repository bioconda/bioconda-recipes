{% set name = "anchorwave" %}
{% set version = "1.2.6" %}
{% set tag = "v1.2.6" %}
{% set sha256 = "568cd3943c464d0294717232a73f7e4fe13f8db34146871e9ca870eb676a30d9" %}

package:
  name: {{ name }}
  version: {{ version }}

source:
  url: https://github.com/baoxingsong/AnchorWave/archive/refs/tags/{{ tag }}.tar.gz
  sha256: {{ sha256 }}

build:
<<<<<<< HEAD
  number: 1
=======
  number: 0
  skip: True  # [not unix]
>>>>>>> 9dc5d888
  script_env:
    - TARGET_PLATFORM=macOS  # [osx]
    - TARGET_PLATFORM=Linux  # [linux]
  run_exports:
    - {{ pin_subpackage(name, max_pin="x") }}

requirements:
  build:
    - {{ compiler('cxx') }}
    - make
    - cmake >=3
    - zlib
  run:
    - gmap
    - minimap2

test:
  commands:
    - 'anchorwave | grep "Usage: anchorwave"'

about:
  home: "https://github.com/baoxingsong/AnchorWave"
  license: MIT
  license_family: MIT
  license_file: LICENSE
  summary: 'Sensitive alignment of genomes with high sequence diversity, extensive structural polymorphism, and whole-genome duplication variation.'
  dev_url: "https://github.com/baoxingsong/AnchorWave"
  doc_url: "https://github.com/baoxingsong/AnchorWave/blob/v{{ version }}/README.md"

extra:
  additional-platforms:
    - linux-aarch64<|MERGE_RESOLUTION|>--- conflicted
+++ resolved
@@ -12,12 +12,8 @@
   sha256: {{ sha256 }}
 
 build:
-<<<<<<< HEAD
-  number: 1
-=======
   number: 0
   skip: True  # [not unix]
->>>>>>> 9dc5d888
   script_env:
     - TARGET_PLATFORM=macOS  # [osx]
     - TARGET_PLATFORM=Linux  # [linux]
