package:
  name: perl-xml-libxml
  version: "2.0207"

source:
  url: https://cpan.metacpan.org/authors/id/S/SH/SHLOMIF/XML-LibXML-2.0207.tar.gz
  sha256: 903436c9859875bef5593243aae85ced329ad0fb4b57bbf45975e32547c50c15

build:
<<<<<<< HEAD
  number: 3
=======
  number: 0
>>>>>>> 5492ec64

requirements:
  build:
    - make
    - {{ compiler('c') }}
  host:
    - perl
    - perl-xml-sax
    - perl-xml-namespacesupport
    - perl-alien-build
    - perl-alien-libxml2
    - libxml2
    - zlib
  run:
    - perl
    - perl-xml-sax
    - perl-xml-namespacesupport
    - perl-alien-libxml2
    - libxml2
    - zlib

test:
  # Perl 'use' tests
  imports:
    - XML::LibXML
    - XML::LibXML::AttributeHash
    - XML::LibXML::Boolean
    - XML::LibXML::Common
    - XML::LibXML::Devel
    - XML::LibXML::ErrNo
    - XML::LibXML::Error
    - XML::LibXML::Literal
    - XML::LibXML::NodeList
    - XML::LibXML::Number
    - XML::LibXML::Reader
    - XML::LibXML::SAX
    - XML::LibXML::SAX::Builder
    - XML::LibXML::SAX::Generator
    - XML::LibXML::SAX::Parser
    - XML::LibXML::XPathContext

about:
  home: https://bitbucket.org/shlomif/perl-xml-libxml
  license: Perl
  summary: 'Interface to Gnome libxml2 xml parsing and DOM library'<|MERGE_RESOLUTION|>--- conflicted
+++ resolved
@@ -7,11 +7,7 @@
   sha256: 903436c9859875bef5593243aae85ced329ad0fb4b57bbf45975e32547c50c15
 
 build:
-<<<<<<< HEAD
-  number: 3
-=======
   number: 0
->>>>>>> 5492ec64
 
 requirements:
   build:
