--- conflicted
+++ resolved
@@ -1,10 +1,5 @@
-<<<<<<< HEAD
-{% set version = "3.6.4" %}
-{% set sha256 = "e7713f6f40e5e4256839537954c4858ad63ad323da1b6429b221c70621ee8f3d" %}
-=======
 {% set version = "3.6.7" %}
 {% set sha256 = "3feed99fc287b39436fbdb03bb2d8ed113647fc2cd872534d541e6dc03a2e0a0" %}
->>>>>>> 1a6189cb
 
 package:
   name: ncbi-amrfinderplus
