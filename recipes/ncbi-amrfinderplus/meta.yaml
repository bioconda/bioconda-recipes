<<<<<<< HEAD
{% set version = "4.2.5" %}
{% set sha256 = "f97056e0f61637d330a65c205f17d0b83f8b00876b851461447644d3fc184ac9" %}
=======
{% set version = "4.2.4" %}
{% set sha256 = "c0505d2baca570977594c25384e996aced056e547f946ea13dd54a74f58e795a" %}
>>>>>>> 8888a645

package:
  name: ncbi-amrfinderplus
  version: {{ version }}

source:
  git_url: https://github.com/ncbi/amr.git
  git_rev: amrfinder_v{{ version }}
  sha256: unused

build:
  number: 0
  run_exports:
    - {{ pin_subpackage('ncbi-amrfinderplus', max_pin="x") }}

requirements:
  build:
    - git
    - make
    - {{ compiler('cxx') }}
    - coreutils
  host:
    - libcurl
  run:
    - blast >=2.9
    - hmmer >=3.2
    - curl

test:
  commands:
    - echo "PREFIX=$PREFIX   CONDA_PREFIX=$CONDA_PREFIX" # for debugging
    - amr_report -help
    - amrfinder_update --help
    - fasta_check -help
    - fasta2parts -help
    - gff_check -help
    - dna_mutation -help
    - amrfinder -U
    - |
        curl --silent \
         -O https://raw.githubusercontent.com/ncbi/amr/master/test_dna.fa \
         -O https://raw.githubusercontent.com/ncbi/amr/master/test_prot.fa \
         -O https://raw.githubusercontent.com/ncbi/amr/master/test_prot.gff \
         -O https://raw.githubusercontent.com/ncbi/amr/master/test_both.expected
        amrfinder --plus -n test_dna.fa -p test_prot.fa -g test_prot.gff -O Escherichia --print_node > test_both.got
        diff test_both.expected test_both.got

about:
  home: https://github.com/ncbi/amr
  license: "Public Domain"
  license_file: LICENSE
  summary: "AMRFinderPlus finds antimicrobial resistance and other genes in protein or nucleotide sequences."
  description: |
      This software and the accompanying database are designed to
      find acquired antimicrobial resistance genes in bacterial protein or
      nucleotide sequences as well as known point mutations for several taxa. With
      AMRFinderPlus we have added select members of additional classes of genes
      such as virulence factors, biocide, heat, acid, and metal resistance genes.
  doc_url: https://github.com/ncbi/amr/wiki
  dev_url: https://github.com/ncbi/amr

extra:
  additional-platforms:
    - linux-aarch64
    - osx-arm64
  recipe-maintainers:
    - evolarjun
  identifiers:
    - doi:10.1038/s41598-021-91456-0
  skip-lints:
    - uses_vcs_url<|MERGE_RESOLUTION|>--- conflicted
+++ resolved
@@ -1,10 +1,5 @@
-<<<<<<< HEAD
 {% set version = "4.2.5" %}
 {% set sha256 = "f97056e0f61637d330a65c205f17d0b83f8b00876b851461447644d3fc184ac9" %}
-=======
-{% set version = "4.2.4" %}
-{% set sha256 = "c0505d2baca570977594c25384e996aced056e547f946ea13dd54a74f58e795a" %}
->>>>>>> 8888a645
 
 package:
   name: ncbi-amrfinderplus
