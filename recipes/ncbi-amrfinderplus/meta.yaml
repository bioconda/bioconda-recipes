--- conflicted
+++ resolved
@@ -1,10 +1,6 @@
-<<<<<<< HEAD
 {% set version = "4.0.23" %}
 {% set sha256 = "cbf789c18be6bb089e64c402aa680f11e83678620d2335a81a76f5fab65804d5" %}
-=======
-{% set version = "4.0.22" %}
-{% set sha256 = "583433c368651f92112c49a7c0968ca9b8108d059181cf23043406c57da074bf" %}
->>>>>>> c4ffb1e3
+
 
 package:
   name: ncbi-amrfinderplus
