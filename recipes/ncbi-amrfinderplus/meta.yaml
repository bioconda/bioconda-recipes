--- conflicted
+++ resolved
@@ -1,10 +1,5 @@
-<<<<<<< HEAD
-{% set version = "3.1.0b" %}
-{% set sha256 = "f9d3ffb8477f75d4fbec7c5372eca15ab1632f2e8ce3a55125f4f8d07bdfeae1" %}
-=======
 {% set version = "3.2.1" %}
 {% set sha256 = "f11ba0eddbb832834f553eb3f5a21af3fdfc57a4373db8c032cf0b2d35c170ed" %}
->>>>>>> b9d6b8cb
 
 package:
   name: ncbi-amrfinderplus
@@ -16,7 +11,7 @@
   sha256: {{ sha256 }}
 
 build:
-  number: 1
+  number: 0
 
 requirements:
   build:
