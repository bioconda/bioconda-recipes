--- conflicted
+++ resolved
@@ -1,10 +1,5 @@
-<<<<<<< HEAD
-{% set version = "3.0.10" %}
-{% set sha256 = "0b0ca6514430e2cf87ea4c9148e744919dbd9b6e35c3ef1dc6c12faefe8891ae" %}
-=======
 {% set version = "3.0.12" %}
 {% set sha256 = "d22eb66798f75bc24e43c600473f9031391de0704ca0de8cf2925e60941eadbc" %}
->>>>>>> be22ed67
 
 package:
   name: ncbi-amrfinderplus
