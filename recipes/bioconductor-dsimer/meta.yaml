--- conflicted
+++ resolved
@@ -28,10 +28,6 @@
     - 'r-igraph >=1.0.1'
     - 'r-rcpp >=0.11.3'
     - r-reshape2
-<<<<<<< HEAD
-    - {{ compiler('c') }}
-=======
->>>>>>> 3fa1538a
   run:
     - bioconductor-annotationdbi
     - bioconductor-go.db
