--- conflicted
+++ resolved
@@ -1,8 +1,4 @@
-<<<<<<< HEAD
-{% set version = "1.36.2" %}
-=======
 {% set version = "1.37.0" %}
->>>>>>> dc7904ff
 
 package:
   name: nanoplot
@@ -10,16 +6,12 @@
 
 source:
   url: https://pypi.io/packages/source/n/nanoplot/NanoPlot-{{ version }}.tar.gz
-<<<<<<< HEAD
-  sha256: fb34532b2b5fdf44ba84d60dd213ab9cf0a64bf72486c599eb922c15f5f9965c
-=======
   sha256: 38a4ad9e65eb81879d92b5b685476dfde28cec5c2e55d6155874964ad846f187
->>>>>>> dc7904ff
 
 build:
   entry_points:
     - NanoPlot=nanoplot.NanoPlot:main
-  number: 1
+  number: 0
   noarch: python
 
 requirements:
