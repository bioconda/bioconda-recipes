{% set name = "segemehl" %}
{% set version = "0.3.4" %}
{% set sha256 = "e4336f03d0d15126dbb1c6368c7e80421b0c7354f4a6b492d54d7d14cf5a7f51" %}

package:
  name: {{name}}
  version: {{ version }}

build:
<<<<<<< HEAD
  number: 11
=======
  number: 12
  run_exports:
    - {{ pin_subpackage(name, max_pin = "x.x") }}

>>>>>>> 9dc5d888
  skip: True  # [osx]

source:
  url: "http://www.bioinf.uni-leipzig.de/Software/segemehl/downloads/segemehl-0.3.4.tar.gz"
  sha256: {{ sha256 }}

requirements:
  build:
    - make
    - {{ compiler('c') }}
    - {{ compiler('cxx') }}
    - pkg-config
  host:
    - zlib
    - ncurses
    - htslib
  run:
    - ncurses
    - htslib

test:
  commands:
    - segemehl.x --help 2>&1 | grep -A1 VERSION
    - haarz.x --help 2>&1 | grep -A1 VERSION

extra:
  additional-platforms:
    - linux-aarch64

  identifiers:
    - biotools:segemehl
    - usegalaxy-eu:segemehl

about:
  home: http://www.bioinf.uni-leipzig.de/Software/segemehl/
  license: GPL3
  license_file: licence.txt
  summary: Short read mapping with gaps<|MERGE_RESOLUTION|>--- conflicted
+++ resolved
@@ -7,14 +7,10 @@
   version: {{ version }}
 
 build:
-<<<<<<< HEAD
-  number: 11
-=======
   number: 12
   run_exports:
     - {{ pin_subpackage(name, max_pin = "x.x") }}
 
->>>>>>> 9dc5d888
   skip: True  # [osx]
 
 source:
