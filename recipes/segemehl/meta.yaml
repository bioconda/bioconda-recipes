--- conflicted
+++ resolved
@@ -14,19 +14,11 @@
   sha256: 2575139d2f2ba7bd534afcbe485c0570c177d1faaeb267c4cd873e65b8e72afb
 
 requirements:
-<<<<<<< HEAD
-  build: 
-    - {{ compiler('c') }}
-    - zlib
-    - ncurses
-  run: 
-=======
   build:
     - {{ compiler('c') }}
     - zlib
     - ncurses
   run:
->>>>>>> 3fa1538a
     - zlib
     - ncurses
 
