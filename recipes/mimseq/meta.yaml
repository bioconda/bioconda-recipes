--- conflicted
+++ resolved
@@ -1,8 +1,4 @@
-<<<<<<< HEAD
-{% set version = "0.2.5.5" %}
-=======
 {% set version = "0.2.5.6" %}
->>>>>>> eaf23289
 
 package:
   name: mimseq
@@ -10,17 +6,10 @@
 
 source:
   url: https://pypi.io/packages/source/m/mimseq/mimseq-{{ version }}.tar.gz
-<<<<<<< HEAD
-  sha256: 3a79fc7fc934e6943ba1cbb368fe39de6d801a44e20a4b10e278c8a6c5a20159
-
-build:
-  number: 1
-=======
   sha256: 8052c84b4c5772f563b90dd0da0e471f66432677f4b18053da0287b8e703fc27
 
 build:
   number: 0
->>>>>>> eaf23289
   noarch: python
   entry_points:
     - mimseq = mimseq.mimseq:main
