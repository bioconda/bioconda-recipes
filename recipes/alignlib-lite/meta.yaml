{% set version = "0.3" %}

package:
  name: alignlib-lite
  version: {{ version }}

source:
  url: https://pypi.python.org/packages/33/5d/327aed4a90b315f886bcae96ee85149b275e48061b95a51da5f224841fb9/alignlib-lite-0.3.tar.gz
  md5: 5a7e3cea5539d9e81c94926c9334edb6

build:
<<<<<<< HEAD
  number: 0
=======
  number: 1
>>>>>>> 3fa1538a
  script: python -m pip install --no-deps --ignore-installed .

requirements:
  build:
    - {{ compiler('c') }}
  host:
    - python
    - setuptools
    - boost
    - cython
  run:
    - python

test:
  imports:
    - alignlib_lite

about:
  home: http://sourceforge.net/projects/alignlib/
  license: GNU General Public License v2 or later (GPLv2+)
  summary: "Simple wrapper around alignlib C++ library for sequence alignment"<|MERGE_RESOLUTION|>--- conflicted
+++ resolved
@@ -9,11 +9,7 @@
   md5: 5a7e3cea5539d9e81c94926c9334edb6
 
 build:
-<<<<<<< HEAD
-  number: 0
-=======
   number: 1
->>>>>>> 3fa1538a
   script: python -m pip install --no-deps --ignore-installed .
 
 requirements:
