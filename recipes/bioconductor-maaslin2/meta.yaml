--- conflicted
+++ resolved
@@ -1,12 +1,6 @@
-<<<<<<< HEAD
-{% set version = "1.16.0" %}
-{% set name = "Maaslin2" %}
-{% set bioc = "3.18" %}
-=======
 {% set version = "1.18.0" %}
 {% set name = "Maaslin2" %}
 {% set bioc = "3.19" %}
->>>>>>> dd3c0422
 
 package:
   name: 'bioconductor-{{ name|lower }}'
@@ -17,13 +11,9 @@
     - 'https://bioconductor.org/packages/{{ bioc }}/bioc/src/contrib/Archive/{{ name }}/{{ name }}_{{ version }}.tar.gz'
     - 'https://bioarchive.galaxyproject.org/{{ name }}_{{ version }}.tar.gz'
     - 'https://depot.galaxyproject.org/software/bioconductor-{{ name|lower }}/bioconductor-{{ name|lower }}_{{ version }}_src_all.tar.gz'
-<<<<<<< HEAD
-  md5: 0f92778b2d59935191e2ac58621da8f5
-=======
   md5: 65689f289ef30a89d727f676e645719a
   patches:
     - rpath.patch
->>>>>>> dd3c0422
 build:
   number: 0
   rpaths:
