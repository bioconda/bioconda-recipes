--- conflicted
+++ resolved
@@ -1,9 +1,5 @@
 {% set name = "kleborate" %}
-<<<<<<< HEAD
 {% set version = "3.1.3" %}
-=======
-{% set version = "3.1.2" %}
->>>>>>> 96b4616a
 
 package:
   name: "{{ name|lower }}"
@@ -11,11 +7,8 @@
 
 source:
   url: "https://pypi.io/packages/source/{{ name[0] }}/{{ name }}/kleborate-{{ version }}.tar.gz"
-<<<<<<< HEAD
   sha256: ff8517f7916c6d5d6dc5d69c760387af92e5e253d283689bfe73cde4fc7bea67
-=======
-  sha256: c0a69dbb95bbf64f099cd98eb8ff853025e20f4718b75a4496426c8d0ac57760
->>>>>>> 96b4616a
+
 
 build:
   number: 0
