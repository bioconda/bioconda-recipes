{% set version = "1.4.1" %}
{% set sha256 = "e5f4479e618618d1e2866892cd85306e6377e738e057eeb12194359c0a563cce" %}

package:
  name: python-cluster
  version: '{{ version }}'

source:
<<<<<<< HEAD
  url: https://github.com/exhuma/python-cluster/archive/v1.3.3.tar.gz
  sha256: 4de2600408b77749abf6186df8571c3193ae7b729ec256fd8d0c25152c57ddf4
=======
  fn: v{{ version }}.tar.gz
  url: https://github.com/exhuma/python-cluster/archive/v{{ version }}.tar.gz
  sha256: '{{ sha256 }}'
>>>>>>> f599b93d

build:
  noarch: python
  number: 1
  script:
    - sed -i.bak "s/name='cluster'/name='python-cluster'/g" setup.py
    - cat setup.py
<<<<<<< HEAD
    - python -m pip install --no-deps --ignore-installed .
=======
    - $PYTHON setup.py install --single-version-externally-managed --record=record.txt
>>>>>>> f599b93d

requirements:
  host:
    - setuptools
    - python
    - pip

  run:
    - python

test:
  imports:
    - cluster
    - cluster.method

about:
  home: https://github.com/exhuma/python-cluster
  license: LGPL-2.1
  license_family: GPL
  license_file: LICENSE
  summary: python-cluster is a "simple" package that allows to create several groups
    (clusters) of objects from a list<|MERGE_RESOLUTION|>--- conflicted
+++ resolved
@@ -6,14 +6,9 @@
   version: '{{ version }}'
 
 source:
-<<<<<<< HEAD
-  url: https://github.com/exhuma/python-cluster/archive/v1.3.3.tar.gz
-  sha256: 4de2600408b77749abf6186df8571c3193ae7b729ec256fd8d0c25152c57ddf4
-=======
-  fn: v{{ version }}.tar.gz
+
   url: https://github.com/exhuma/python-cluster/archive/v{{ version }}.tar.gz
   sha256: '{{ sha256 }}'
->>>>>>> f599b93d
 
 build:
   noarch: python
@@ -21,11 +16,7 @@
   script:
     - sed -i.bak "s/name='cluster'/name='python-cluster'/g" setup.py
     - cat setup.py
-<<<<<<< HEAD
     - python -m pip install --no-deps --ignore-installed .
-=======
-    - $PYTHON setup.py install --single-version-externally-managed --record=record.txt
->>>>>>> f599b93d
 
 requirements:
   host:
