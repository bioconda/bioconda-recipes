{% set name = "ctyper" %}
{% set version = "1.0.1" %}
<<<<<<< HEAD

# IMPORTANT: For bioconda::htslib 1.21 (built with a newer gcc) to be used,
# build this recipe with channel ordering as follows:
#   conda build recipes/ctyper/ -c bioconda -c conda-forge
=======
>>>>>>> 5b96026a

package:
  name: {{ name }}
  version: {{ version }}

source:
<<<<<<< HEAD
  url: https://github.com/ChaissonLab/Ctyper/archive/refs/tags/v{{ version }}.tar.gz
=======
  url: https://github.com/ChaissonLab/Ctyper/archive/refs/tags/v{{version}}.tar.gz 
>>>>>>> 5b96026a
  sha256: f1651a80f437cb7f9e0f3b8a5b384eb24bd240cb001599d2a025b7b088930e1a

build:
  number: 0
  skip: True [osx]
  run_exports:
    - {{ pin_subpackage('ctyper', max_pin='x') }}

requirements:
  build:
    - make
    - {{ compiler('c') }}
    - {{ compiler('cxx') }}
  host:
    - zlib
    - bioconda::htslib >=1.21  # Pin to version 1.21 (this package must come from bioconda)
    - boost-cpp
    - eigen
  run:
    - bioconda::htslib >=1.21  # Use the same pinning for runtime
    - eigen

test:
  commands:
    - ctyper | grep 'Usage'

about:
  home: https://github.com/ChaissonLab/Ctyper
  license: "USC-RL v1.0"
  license_file: License.txt
  summary: 'Genotyping sequence-resolved copy-number variation using pangenomes.'
  dev_url: https://github.com/ChaissonLab/Ctyper

extra:
  additional-platforms:
    - linux-aarch64
<|MERGE_RESOLUTION|>--- conflicted
+++ resolved
@@ -1,23 +1,17 @@
 {% set name = "ctyper" %}
 {% set version = "1.0.1" %}
-<<<<<<< HEAD
 
 # IMPORTANT: For bioconda::htslib 1.21 (built with a newer gcc) to be used,
 # build this recipe with channel ordering as follows:
-#   conda build recipes/ctyper/ -c bioconda -c conda-forge
-=======
->>>>>>> 5b96026a
+# conda build recipes/ctyper/ -c bioconda -c conda-forge
+
 
 package:
   name: {{ name }}
   version: {{ version }}
 
 source:
-<<<<<<< HEAD
   url: https://github.com/ChaissonLab/Ctyper/archive/refs/tags/v{{ version }}.tar.gz
-=======
-  url: https://github.com/ChaissonLab/Ctyper/archive/refs/tags/v{{version}}.tar.gz 
->>>>>>> 5b96026a
   sha256: f1651a80f437cb7f9e0f3b8a5b384eb24bd240cb001599d2a025b7b088930e1a
 
 build:
