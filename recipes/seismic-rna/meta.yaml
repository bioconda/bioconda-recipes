---

package:
  name: seismic-rna
<<<<<<< HEAD
  version: 0.20.1
=======
  version: 0.20.0
  
>>>>>>> 43e264ab
about:
  home: https://github.com/rouskinlab/seismic-rna
  license: GPL-3.0-only
  license_family: GPL3
  license_file: LICENSE
  license_url: https://www.gnu.org/licenses/gpl-3.0.html
  summary: SEISMIC-RNA software by the Rouskin Lab
  
source:
<<<<<<< HEAD
  url: https://github.com/rouskinlab/seismic-rna/archive/refs/tags/v0.20.1.tar.gz
  sha256: b6d159119d394a9a92f74a886dc398a8479e4d890438bf2e19e2eee3eefaee24
=======
  url: https://github.com/rouskinlab/seismic-rna/archive/refs/tags/v0.20.0.tar.gz
  sha256: 91ea9c7d23a85a0d9d035e41ee0782f892ea7e4f0df5af96317b7302a58c8de4
  
>>>>>>> 43e264ab
build:
  noarch: python
  number: 1
  run_exports:
    - {{ pin_subpackage("seismic-rna", max_pin="x.x") }}
    
requirements:
  build:
    - python >=3.10
    - pip
    - hatch >=1.12
  run:
    - python >=3.10
    - bowtie2 >=2.5.4
    - fastqc >=0.12.1
<<<<<<< HEAD
    - rnastructure >=6.4
    - samtools >=1.20
    - matplotlib-base >=3.9
    - brotli-python >=1.0
    - python-kaleido >=0.2.1
=======
    - rnastructure >=6.3
    - samtools >=1.17
    - matplotlib-base >=3.6
    - brotli-python >=1.0
>>>>>>> 43e264ab
    - click >=8.1
    - cutadapt >=4.8
    - fastqsplitter >=1.2
<<<<<<< HEAD
    - numpy >=1.26,<1.27
    - numba >=0.60
    - pandas >=2.2
    - plotly >=5.23
    - pyyaml >=6.0
    - scipy >=1.13
=======
    - numpy >=1.23,<1.27
    - numba >=0.59
    - pandas >=1.5
    - plotly >=5.11
    - pyyaml >=6.0
    - scipy >=1.9
    
>>>>>>> 43e264ab
test:
  imports:
    - seismicrna<|MERGE_RESOLUTION|>--- conflicted
+++ resolved
@@ -2,12 +2,8 @@
 
 package:
   name: seismic-rna
-<<<<<<< HEAD
   version: 0.20.1
-=======
-  version: 0.20.0
-  
->>>>>>> 43e264ab
+
 about:
   home: https://github.com/rouskinlab/seismic-rna
   license: GPL-3.0-only
@@ -17,17 +13,12 @@
   summary: SEISMIC-RNA software by the Rouskin Lab
   
 source:
-<<<<<<< HEAD
   url: https://github.com/rouskinlab/seismic-rna/archive/refs/tags/v0.20.1.tar.gz
   sha256: b6d159119d394a9a92f74a886dc398a8479e4d890438bf2e19e2eee3eefaee24
-=======
-  url: https://github.com/rouskinlab/seismic-rna/archive/refs/tags/v0.20.0.tar.gz
-  sha256: 91ea9c7d23a85a0d9d035e41ee0782f892ea7e4f0df5af96317b7302a58c8de4
   
->>>>>>> 43e264ab
 build:
   noarch: python
-  number: 1
+  number: 0
   run_exports:
     - {{ pin_subpackage("seismic-rna", max_pin="x.x") }}
     
@@ -40,37 +31,21 @@
     - python >=3.10
     - bowtie2 >=2.5.4
     - fastqc >=0.12.1
-<<<<<<< HEAD
     - rnastructure >=6.4
     - samtools >=1.20
     - matplotlib-base >=3.9
     - brotli-python >=1.0
     - python-kaleido >=0.2.1
-=======
-    - rnastructure >=6.3
-    - samtools >=1.17
-    - matplotlib-base >=3.6
-    - brotli-python >=1.0
->>>>>>> 43e264ab
     - click >=8.1
     - cutadapt >=4.8
     - fastqsplitter >=1.2
-<<<<<<< HEAD
     - numpy >=1.26,<1.27
     - numba >=0.60
     - pandas >=2.2
     - plotly >=5.23
     - pyyaml >=6.0
     - scipy >=1.13
-=======
-    - numpy >=1.23,<1.27
-    - numba >=0.59
-    - pandas >=1.5
-    - plotly >=5.11
-    - pyyaml >=6.0
-    - scipy >=1.9
-    
->>>>>>> 43e264ab
+
 test:
   imports:
     - seismicrna