{% set name = "taxonomy" %}
{% set version = "0.10.1" %}

package:
  name: "{{ name|lower }}"
  version: "{{ version }}"

source:
  url: https://pypi.io/packages/source/{{ name[0] }}/{{ name }}/taxonomy-{{ version }}.tar.gz
  sha256: a77ac372b1d9e4230a0fb0879707ee680327b7032d320a43434ebd15cd57536a
  patches:
    - pyproject.patch

build:
<<<<<<< HEAD
  number: 3
=======
  number: 0
>>>>>>> 9dc5d888
  run_exports:
    - {{ pin_subpackage('taxonomy', max_pin="x.x") }}

requirements:
  build:
    - {{ compiler('c') }}
    - {{ compiler('rust') }}
    - cargo-bundle-licenses
    - pkg-config
  host:
    - python
    - pip
    - maturin
  run:
    - python

test:
  imports:
    - taxonomy

about:
  home: "https://github.com/onecodex/taxonomy"
  dev_url: "https://github.com/onecodex/taxonomy"
  license: MIT
  license_family: MIT
  license_file: LICENSE
  summary: "Python and Rust library for loading, saving, and manipulating taxonomic trees."
  doc_url: "https://docs.rs/crate/taxonomy/latest"

extra:
  additional-platforms:
    - linux-aarch64
    - osx-arm64<|MERGE_RESOLUTION|>--- conflicted
+++ resolved
@@ -12,11 +12,7 @@
     - pyproject.patch
 
 build:
-<<<<<<< HEAD
-  number: 3
-=======
   number: 0
->>>>>>> 9dc5d888
   run_exports:
     - {{ pin_subpackage('taxonomy', max_pin="x.x") }}
 
