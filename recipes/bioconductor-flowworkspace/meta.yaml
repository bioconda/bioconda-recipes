--- conflicted
+++ resolved
@@ -40,10 +40,6 @@
     - r-scales
     - r-stringr
     - r-xml
-<<<<<<< HEAD
-    - {{ compiler('c') }}
-=======
->>>>>>> 3fa1538a
   run:
     - bioconductor-biobase
     - bioconductor-biocgenerics
