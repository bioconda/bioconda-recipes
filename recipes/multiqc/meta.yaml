package:
  name: multiqc
  version: "1.0"

source:
  fn: v1.0.tar.gz
  url: https://github.com/ewels/MultiQC/archive/v1.0.tar.gz
  md5: 0ba67f2fcb20c6d42929069a0865731f

build:
<<<<<<< HEAD
  number: 4
=======
  number: 0
>>>>>>> 2883327d
  preserve_egg_dir: True

requirements:
  build:
    - python
    - click
    - future >0.14.0
    - lzstring
    - jinja2 >=2.9
    - matplotlib
    - numpy
    - pyyaml
    - simplejson
    - spectra

  run:
    - python
    - click
    - future >0.14.0
    - lzstring
    - jinja2 >=2.9
    - matplotlib
    - numpy
    - pyyaml
    - simplejson
    - spectra

test:
  # Python imports
  imports:
    - multiqc
    - multiqc.modules
    - multiqc.modules.adapterRemoval
    - multiqc.modules.bamtools
    - multiqc.modules.bcftools
    - multiqc.modules.bismark
    - multiqc.modules.bowtie1
    - multiqc.modules.bowtie2
    - multiqc.modules.busco
    - multiqc.modules.clusterflow
    - multiqc.modules.custom_content
    - multiqc.modules.cutadapt
    - multiqc.modules.fastq_screen
    - multiqc.modules.fastqc
    - multiqc.modules.featureCounts
    - multiqc.modules.gatk
    - multiqc.modules.goleft_indexcov
    - multiqc.modules.hicup
    - multiqc.modules.htseq
    - multiqc.modules.kallisto
    - multiqc.modules.methylQA
    - multiqc.modules.peddy
    - multiqc.modules.picard
    - multiqc.modules.preseq
    - multiqc.modules.prokka
    - multiqc.modules.qualimap
    - multiqc.modules.quast
    - multiqc.modules.rna_seqc
    - multiqc.modules.rseqc
    - multiqc.modules.salmon
    - multiqc.modules.samblaster
    - multiqc.modules.samtools
    - multiqc.modules.skewer
    - multiqc.modules.slamdunk
    - multiqc.modules.snpeff
    - multiqc.modules.sortmerna
    - multiqc.modules.star
    - multiqc.modules.tophat
    - multiqc.modules.trimmomatic
    - multiqc.plots
    - multiqc.templates
    - multiqc.templates.default
    # Tests break:
    #   AttributeError: module 'multiqc.utils.config' has no attribute 'data_tmp_dir'
    # (fixed in dev for future releases)
    # - multiqc.templates.default_dev
    - multiqc.templates.geo
    - multiqc.templates.sections
    - multiqc.templates.simple
    - multiqc.utils

  commands:
    - multiqc --version

about:
  home: http://multiqc.info
  license: GNU General Public License v3 (GPLv3)
  summary: 'Create aggregate bioinformatics analysis reports across many samples and tools'
  license_family: GPL3

extra:
  container:
    # click relies on unicode support, which is not present in the default busybox image
    base: debian:latest<|MERGE_RESOLUTION|>--- conflicted
+++ resolved
@@ -8,11 +8,7 @@
   md5: 0ba67f2fcb20c6d42929069a0865731f
 
 build:
-<<<<<<< HEAD
   number: 4
-=======
-  number: 0
->>>>>>> 2883327d
   preserve_egg_dir: True
 
 requirements:
