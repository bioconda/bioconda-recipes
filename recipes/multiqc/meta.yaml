package:
  name: multiqc
  version: "1.0"

source:
  fn: v1.0.tar.gz
  url: https://github.com/ewels/MultiQC/archive/v1.0.tar.gz
  md5: 0ba67f2fcb20c6d42929069a0865731f

build:
<<<<<<< HEAD
  number: 4
  preserve_egg_dir: True
  # click needs to be patched in order to properly detect unicode in py3k
  skip: true  # [py3k]
=======
  number: 1
  preserve_egg_dir: True
  skip: false
>>>>>>> bf2c9444

requirements:
  build:
    - python
    - click
    - future >0.14.0
    - lzstring
    - jinja2 >=2.9
    - matplotlib
    - numpy
    - pyyaml
    - simplejson
    - spectra

  run:
    - python
    - click
    - future >0.14.0
    - lzstring
    - jinja2 >=2.9
    - matplotlib
    - numpy
    - pyyaml
    - simplejson
    - spectra
    - libgcc  # [linux]

test:
  # Python imports
  imports:
    - multiqc
    - multiqc.modules
    - multiqc.modules.adapterRemoval
    - multiqc.modules.bamtools
    - multiqc.modules.bcftools
    - multiqc.modules.bismark
    - multiqc.modules.bowtie1
    - multiqc.modules.bowtie2
    - multiqc.modules.busco
    - multiqc.modules.clusterflow
    - multiqc.modules.custom_content
    - multiqc.modules.cutadapt
    - multiqc.modules.fastq_screen
    - multiqc.modules.fastqc
    - multiqc.modules.featureCounts
    - multiqc.modules.gatk
    - multiqc.modules.goleft_indexcov
    - multiqc.modules.hicup
    - multiqc.modules.htseq
    - multiqc.modules.kallisto
    - multiqc.modules.methylQA
    - multiqc.modules.peddy
    - multiqc.modules.picard
    - multiqc.modules.preseq
    - multiqc.modules.prokka
    - multiqc.modules.qualimap
    - multiqc.modules.quast
    - multiqc.modules.rna_seqc
    - multiqc.modules.rseqc
    - multiqc.modules.salmon
    - multiqc.modules.samblaster
    - multiqc.modules.samtools
    - multiqc.modules.skewer
    - multiqc.modules.slamdunk
    - multiqc.modules.snpeff
    - multiqc.modules.sortmerna
    - multiqc.modules.star
    - multiqc.modules.tophat
    - multiqc.modules.trimmomatic
    - multiqc.plots
    - multiqc.templates
    - multiqc.templates.default
    # Tests break:
    #   AttributeError: module 'multiqc.utils.config' has no attribute 'data_tmp_dir'
    # (fixed in v1.1dev for future releases)
    # - multiqc.templates.default_dev
    - multiqc.templates.geo
    - multiqc.templates.sections
    - multiqc.templates.simple
    - multiqc.utils

<<<<<<< HEAD
  commands:
    # click requires a unicode locale
    - LANG=C.UTF-8 multiqc --version

=======
>>>>>>> bf2c9444
about:
  home: http://multiqc.info
  license: GNU General Public License v3 (GPLv3)
  summary: 'Create aggregate bioinformatics analysis reports across many samples and tools'
  license_family: GPL3<|MERGE_RESOLUTION|>--- conflicted
+++ resolved
@@ -8,16 +8,10 @@
   md5: 0ba67f2fcb20c6d42929069a0865731f
 
 build:
-<<<<<<< HEAD
   number: 4
   preserve_egg_dir: True
   # click needs to be patched in order to properly detect unicode in py3k
   skip: true  # [py3k]
-=======
-  number: 1
-  preserve_egg_dir: True
-  skip: false
->>>>>>> bf2c9444
 
 requirements:
   build:
@@ -99,13 +93,10 @@
     - multiqc.templates.simple
     - multiqc.utils
 
-<<<<<<< HEAD
   commands:
     # click requires a unicode locale
     - LANG=C.UTF-8 multiqc --version
 
-=======
->>>>>>> bf2c9444
 about:
   home: http://multiqc.info
   license: GNU General Public License v3 (GPLv3)
