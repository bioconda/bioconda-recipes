{% set name = "mantis_pfa" %}
<<<<<<< HEAD
{% set version = "1.4.6" %}
=======
{% set version = "1.4.5" %}
>>>>>>> 3a30be43



package:
  name: {{ name|lower }}
  version: {{ version }}

source:
  url: https://github.com/PedroMTQ/Mantis/archive/refs/tags/{{ version }}.tar.gz
<<<<<<< HEAD
  sha256: c9c2dd7b551b9fdfd07e75ad2aae131d8a36ce5d38d15a29eea1f59a4fdada6c
=======
  sha256: 4d6b38af5db8c580f1d5b27bf0afc167bc59f8e54bd630c3e5a0c14bf3190870
>>>>>>> 3a30be43

build:
  number: 0
  script: {{ PYTHON }} -m pip install . -vv
  skip: True  # [ py < 37 ]
  entry_points:
    - mantis = mantis.__main__:main

requirements:
  build:
    - {{ compiler('c') }}

  host:
    - setuptools >=42
    - wheel
    - pip
    - python

  run:
    - nltk>=3.6
    - numpy
    - python
    - requests
    - psutil
    - cython
    - hmmer >=3.2.1
    - diamond >=2.0.13


test:
  imports:
    - mantis

about:
  home: https://github.com/PedroMTQ/Mantis
  license: MIT
  license_family: MIT
  license_file: LICENSE
  summary: Consensus-driven protein function annotation tool
  description: |
    Mantis is a fully customizable protein function annotation,
    that dynamically integrates multiple reference databases to
    produce consensus-driven annotations.
  dev_url: https://github.com/PedroMTQ/Mantis

extra:
  recipe-maintainers:
    - PedroMTQ
  identifiers:
    - biotools:mantis_pfa
    - doi:10.1093/gigascience/giab042
  skip-lints:
    - cython_must_be_in_host<|MERGE_RESOLUTION|>--- conflicted
+++ resolved
@@ -1,9 +1,5 @@
 {% set name = "mantis_pfa" %}
-<<<<<<< HEAD
-{% set version = "1.4.6" %}
-=======
 {% set version = "1.4.5" %}
->>>>>>> 3a30be43
 
 
 
@@ -13,11 +9,7 @@
 
 source:
   url: https://github.com/PedroMTQ/Mantis/archive/refs/tags/{{ version }}.tar.gz
-<<<<<<< HEAD
-  sha256: c9c2dd7b551b9fdfd07e75ad2aae131d8a36ce5d38d15a29eea1f59a4fdada6c
-=======
   sha256: 4d6b38af5db8c580f1d5b27bf0afc167bc59f8e54bd630c3e5a0c14bf3190870
->>>>>>> 3a30be43
 
 build:
   number: 0
