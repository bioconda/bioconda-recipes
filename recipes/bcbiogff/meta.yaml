--- conflicted
+++ resolved
@@ -1,16 +1,5 @@
 package:
   name: bcbiogff
-<<<<<<< HEAD
-  version: 0.6.4
-
-source:
-  url: https://pypi.python.org/packages/94/df/e2d75cc688ac6eb53f5fb4e2cffd240596bbcd5be28bab8d4f6404a6f86c/bcbio-gff-0.6.4.tar.gz
-  md5: 26910c9f6317b47a9e09742ecf74ae62
-
-build:
-  noarch: python
-  number: 1
-=======
   version: 0.6.6
 
 source:
@@ -20,7 +9,6 @@
 build:
   noarch: python
   number: 0
->>>>>>> db8f5707
 
 requirements:
   host:
