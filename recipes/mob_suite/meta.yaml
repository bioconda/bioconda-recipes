<<<<<<< HEAD
{% set version = "1.4.8" %}
=======
{% set version = "1.4.6" %}
>>>>>>> d076c391

package:
  name: mob_suite
  version: {{ version }}

build:
  number: 2
  skip: True  # [not py36]
  script: python -m pip install --no-deps --ignore-installed .

source:
  url: https://github.com/phac-nml/mob-suite/archive/{{ version }}.tar.gz
<<<<<<< HEAD
  sha256: 261bc84c4db9e4d65b7f120660ae7935be6e53e2459e4dc47232de8543b643e1 
=======
  sha256: 3a5dc4eae394714e623440d75afe7b82c381d64ce93e6047e19001430dc273c5
>>>>>>> d076c391

requirements:
  host:
    - python
    - pip
    - setuptools
  run:
    - python
    - pycurl >=7.43
    - scipy >=1.1
    - numpy >=1.11
    - biopython >=1.70
    - pandas >=0.22.0
    - pytables >=3.3
    - blast
    - mash
    - circlator

test:
  commands:
    - "mob_typer -h"
    - "mob_recon -h"

about:
  home: https://github.com/phac-nml/mob-suite
  license: Apache License, Version 2.0
  summary: 'This package MOB-suite: software tools for clustering, reconstruction and typing of plasmids from draft assemblies. The MOB-suite is designed to be a modular set of tools for the typing and reconstruction of plasmid sequences from WGS assemblies.'<|MERGE_RESOLUTION|>--- conflicted
+++ resolved
@@ -1,8 +1,5 @@
-<<<<<<< HEAD
 {% set version = "1.4.8" %}
-=======
-{% set version = "1.4.6" %}
->>>>>>> d076c391
+
 
 package:
   name: mob_suite
@@ -15,11 +12,8 @@
 
 source:
   url: https://github.com/phac-nml/mob-suite/archive/{{ version }}.tar.gz
-<<<<<<< HEAD
   sha256: 261bc84c4db9e4d65b7f120660ae7935be6e53e2459e4dc47232de8543b643e1 
-=======
-  sha256: 3a5dc4eae394714e623440d75afe7b82c381d64ce93e6047e19001430dc273c5
->>>>>>> d076c391
+
 
 requirements:
   host:
