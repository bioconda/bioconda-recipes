--- conflicted
+++ resolved
@@ -11,11 +11,7 @@
 
 build:
   skip: True  # [py2k]
-<<<<<<< HEAD
-  number: 2
-=======
   number: 3
->>>>>>> 9dc5d888
   run_exports:
     - {{ pin_subpackage('sneep', max_pin="x.x") }}
 
