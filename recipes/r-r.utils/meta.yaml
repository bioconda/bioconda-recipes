--- conflicted
+++ resolved
@@ -10,58 +10,36 @@
   url:
     - http://cran.r-project.org/src/contrib/R.utils_2.5.0.tar.gz
     - http://cran.r-project.org/src/contrib/Archive/R.utils/R.utils_2.5.0.tar.gz
-<<<<<<< HEAD
-
-build:
-=======
   md5: a728ef3ceb35cafc4c39ea577cecc38b
 
 build:
 
->>>>>>> d9fe066f
   rpaths:
     - lib/R/lib/
     - lib/
 
-<<<<<<< HEAD
-requirements:
-  build:
-    - r-base
-=======
 # Suggests: digest (>= 0.6.10)
 requirements:
   build:
     - r
->>>>>>> d9fe066f
     - r-r.methodss3 >=1.7.1
     - r-r.oo >=1.20.0
 
   run:
-<<<<<<< HEAD
-    - r-base
-=======
     - r
->>>>>>> d9fe066f
     - r-r.methodss3 >=1.7.1
     - r-r.oo >=1.20.0
 
 test:
   commands:
-<<<<<<< HEAD
-    - $R -e "library('R.utils')"
-=======
     - $R -e "library('R.utils')" # [not win]
     - "\"%R%\" -e \"library('R.utils')\"" # [win]
 
->>>>>>> d9fe066f
 
 about:
   home: https://github.com/HenrikBengtsson/R.utils
   license: LGPL (>= 2.1)
   summary: Utility functions useful when programming and developing R packages.
-<<<<<<< HEAD
-  license_family: LGPL
-=======
   license_family: LGPL
 
 # The original CRAN metadata for this package was:
@@ -88,5 +66,4 @@
 
 # See
 # http://docs.continuum.io/conda/build.html for
-# more information about meta.yaml
->>>>>>> d9fe066f
+# more information about meta.yaml