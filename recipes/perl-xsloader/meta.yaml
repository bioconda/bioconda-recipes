--- conflicted
+++ resolved
@@ -7,20 +7,9 @@
   version: {{ version }}
 
 source:
-<<<<<<< HEAD
-  #url: http://cpan.metacpan.org/authors/id/S/SA/SAPER/XSLoader-0.16.tar.gz
-  #md5: eadde97008deb281fd6f1d5d595fb2fa
-#  patches:
-   # List any patch files here
-   # - fix.patch
-=======
-  fn: XSLoader-0.22.tar.gz
   url: https://cpan.metacpan.org/authors/id/S/SA/SAPER/XSLoader-0.22.tar.gz
   sha256: {{ sha256 }}
->>>>>>> a6d6a069
 
-# If this is a new build for the same version, increment the build
-# number. If you do not include this key, it defaults to 0.
 build:
   number: 0
 
@@ -35,22 +24,10 @@
     - perl-test-more
 
 test:
-  # Perl 'use' tests
   commands:
     - perl -e "use XSLoader"
-
-  # You can also put a file called run_test.pl (or run_test.py) in the recipe
-  # that will be run at test time.
-
-  # requires:
-    # Put any additional test requirements here.  For example
-    # - nose
 
 about:
   home: https://metacpan.org/module/XSLoader
   license: perl_5
-  summary: 'Dynamically load C libraries into Perl code'
-
-# See
-# http://docs.continuum.io/conda/build.html for
-# more information about meta.yaml+  summary: 'Dynamically load C libraries into Perl code'