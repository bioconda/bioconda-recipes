{% set name = "feht" %}
{% set version = "1.1.0" %}
{% set hash_value = "b1669dbf0ba2b5f7e09bc2d24b649933" %}


package:
    name: '{{ name }}'
    version: '{{ version }}'

source:
  fn: '{{ name }}'
  url: https://github.com/chadlaing/{{ name }}/releases/download/v{{ version }}/feht
  md5: '{{ hash_value }}'

build:
<<<<<<< HEAD
  number: 0
=======
  number: 1

>>>>>>> 1b029261
  skip: True # [osx]

requirements:
  build:
  run:

test:
  commands:
    - feht -h


about:
  home: https://github.com/chadlaing/feht/
  license: BSD 3-clause
  summary: 'A commandline program to automatically identify markers predictive of groups. Can be used with binary data, genomic (single nucleotide variant) data, or arbitrary character data.'
  license_family: BSD<|MERGE_RESOLUTION|>--- conflicted
+++ resolved
@@ -13,12 +13,7 @@
   md5: '{{ hash_value }}'
 
 build:
-<<<<<<< HEAD
   number: 0
-=======
-  number: 1
-
->>>>>>> 1b029261
   skip: True # [osx]
 
 requirements:
