{% set version = "1.0.12" %}
{% set sha256 = "d6a059f91e008565a19164c7c60b32460b2ed09bca6b040800e8cff9681e4a75" %}

package:
  name: sniffles
  version: '{{version}}'

source:
  url: https://github.com/fritzsedlazeck/Sniffles/archive/v{{version}}a.tar.gz
  sha256: '{{sha256}}'

build:
<<<<<<< HEAD
  number: 2
  skip: true # [osx]
=======
  number: 0
  noarch: python
  script: "{{ PYTHON }} -m pip install . --no-deps --ignore-installed -vvv"
>>>>>>> 41a6cd1a

requirements:
  build:
    - make
    - '{{ compiler("c") }}'
    - '{{ compiler("cxx") }}'
    - cmake
  host:
    - zlib
    - tclap >=1.2.1
  run:
    - zlib
    - tclap >=1.2.1

test:
  commands:
    - sniffles --help

about:
  home: https://github.com/fritzsedlazeck/Sniffles
  license: MIT
  license_file: LICENSE
  license_family: MIT
  summary: Sniffles is a structural variation caller using third generation sequencing
    (PacBio or Oxford Nanopore)<|MERGE_RESOLUTION|>--- conflicted
+++ resolved
@@ -1,43 +1,33 @@
-{% set version = "1.0.12" %}
-{% set sha256 = "d6a059f91e008565a19164c7c60b32460b2ed09bca6b040800e8cff9681e4a75" %}
+{% set version = "2.0.2" %}
+{% set sha256 = "187817314246a903e04098a742c5bc1417d8bc78fcf6086ce13a3f73ac29f09d" %}
 
 package:
   name: sniffles
   version: '{{version}}'
 
 source:
-  url: https://github.com/fritzsedlazeck/Sniffles/archive/v{{version}}a.tar.gz
+  url: https://pypi.io/packages/source/s/sniffles/sniffles-{{version}}.tar.gz
   sha256: '{{sha256}}'
 
 build:
-<<<<<<< HEAD
-  number: 2
-  skip: true # [osx]
-=======
   number: 0
   noarch: python
   script: "{{ PYTHON }} -m pip install . --no-deps --ignore-installed -vvv"
->>>>>>> 41a6cd1a
 
 requirements:
-  build:
-    - make
-    - '{{ compiler("c") }}'
-    - '{{ compiler("cxx") }}'
-    - cmake
   host:
-    - zlib
-    - tclap >=1.2.1
+    - python >=3.7
+    - setuptools
   run:
-    - zlib
-    - tclap >=1.2.1
+    - python >=3.7
+    - pysam
 
 test:
   commands:
     - sniffles --help
 
 about:
-  home: https://github.com/fritzsedlazeck/Sniffles
+  home: https://github.com/smolkmo/Sniffles2
   license: MIT
   license_file: LICENSE
   license_family: MIT
