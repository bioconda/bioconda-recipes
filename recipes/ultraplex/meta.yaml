{% set name = "ultraplex" %}
{% set version = "1.2.9" %}

package:
  name: "{{ name|lower }}"
  version: "{{ version }}"

source:
  url: "https://pypi.io/packages/source/{{ name[0] }}/{{ name }}/{{ name }}-{{ version }}.tar.gz"
  sha256: 7b1efa09a421590907c7e5177eb9e4837deade89c237b961bcf2f7edfa9f2e90

build:
<<<<<<< HEAD
  number: 1
=======
  number: 2
>>>>>>> dd3c0422
  skip: True  # [py < 37 or py > 39]
  script: 
    - "{{ PYTHON }} -m pip install . --no-deps --no-build-isolation --use-pep517 -vvv"
  entry_points:
    - ultraplex = ultraplex.__main__:main
  run_exports:
    - {{ pin_subpackage('ultraplex', max_pin="x") }}

requirements:
  build:
    - {{ compiler('c') }}
  host:
    - pip
    - python
    - cython
    - setuptools-scm >8
  run:
    - python
    - xopen >=1.0.0
    - dnaio >=0.5.0
    - pigz
    - multiprocess
    - setuptools_scm >8

test:
  imports:
    - ultraplex
  commands:
    - ultraplex --help

about:
  home: "https://github.com/ulelab/ultraplex.git"
  license: MIT
  license_family: MIT
  license_file: LICENSE
  summary: "fastq demultiplexer"

extra:
  recipe-maintainers:
    - Delayed-Gitification
    - CharlotteAnne<|MERGE_RESOLUTION|>--- conflicted
+++ resolved
@@ -10,11 +10,7 @@
   sha256: 7b1efa09a421590907c7e5177eb9e4837deade89c237b961bcf2f7edfa9f2e90
 
 build:
-<<<<<<< HEAD
-  number: 1
-=======
   number: 2
->>>>>>> dd3c0422
   skip: True  # [py < 37 or py > 39]
   script: 
     - "{{ PYTHON }} -m pip install . --no-deps --no-build-isolation --use-pep517 -vvv"
