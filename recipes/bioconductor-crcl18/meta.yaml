<<<<<<< HEAD
{% set version = "1.5.0" %}
=======
{% set version = "1.6.0" %}
>>>>>>> 2e17421a
{% set name = "CRCL18" %}
{% set bioc = "3.10" %}

package:
  name: 'bioconductor-{{ name|lower }}'
  version: '{{ version }}'
source:
  url:
    - 'https://bioconductor.org/packages/{{ bioc }}/data/experiment/src/contrib/{{ name }}_{{ version }}.tar.gz'
    - 'https://bioarchive.galaxyproject.org/{{ name }}_{{ version }}.tar.gz'
    - 'https://depot.galaxyproject.org/software/bioconductor-{{ name|lower }}/bioconductor-{{ name|lower }}_{{ version }}_src_all.tar.gz'
<<<<<<< HEAD
  md5: a8149ad6d1d43a3fea5f0d9ef774abe6
=======
  md5: 921ac061af4469eb40eb6513af952d24
>>>>>>> 2e17421a
build:
  number: 0
  rpaths:
    - lib/R/lib/
    - lib/
  noarch: generic
requirements:
  host:
    - 'bioconductor-biobase >=2.46.0,<2.47.0'
    - r-base
  run:
    - 'bioconductor-biobase >=2.46.0,<2.47.0'
    - r-base
    - curl
test:
  commands:
    - '$R -e "library(''{{ name }}'')"'
about:
  home: 'https://bioconductor.org/packages/{{ bioc }}/data/experiment/html/{{ name }}.html'
  license: GPL-2
  summary: 'CRC cell line dataset'
  description: 'colorectal cancer mRNA and miRNA on 18 cell lines'
  license_file: '{{ environ["PREFIX"] }}/lib/R/share/licenses/GPL-2'
<|MERGE_RESOLUTION|>--- conflicted
+++ resolved
@@ -1,8 +1,4 @@
-<<<<<<< HEAD
-{% set version = "1.5.0" %}
-=======
 {% set version = "1.6.0" %}
->>>>>>> 2e17421a
 {% set name = "CRCL18" %}
 {% set bioc = "3.10" %}
 
@@ -14,11 +10,7 @@
     - 'https://bioconductor.org/packages/{{ bioc }}/data/experiment/src/contrib/{{ name }}_{{ version }}.tar.gz'
     - 'https://bioarchive.galaxyproject.org/{{ name }}_{{ version }}.tar.gz'
     - 'https://depot.galaxyproject.org/software/bioconductor-{{ name|lower }}/bioconductor-{{ name|lower }}_{{ version }}_src_all.tar.gz'
-<<<<<<< HEAD
-  md5: a8149ad6d1d43a3fea5f0d9ef774abe6
-=======
   md5: 921ac061af4469eb40eb6513af952d24
->>>>>>> 2e17421a
 build:
   number: 0
   rpaths:
