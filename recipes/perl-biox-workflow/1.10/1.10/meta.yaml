package:
  name: perl-biox-workflow
  version: "0.10"

build:
  number: 1

source:
  url: https://cpan.metacpan.org/authors/id/J/JI/JILLROWE/BioX-Workflow-1.10.tar.gz
  md5: 2670aed5fec2e545a8ee97f2c04a5a95

build:
  number: 1

requirements:
  build:
    - {{ compiler('c') }}
<<<<<<< HEAD
    - perl-threaded
=======
    - perl
>>>>>>> 3fa1538a
    - perl-app-cpanminus
    - perl-pathtools
    - perl-module-build
    - perl-file-find-rule
    - perl-moose

  run:
<<<<<<< HEAD
    - perl-threaded
=======
    - perl
>>>>>>> 3fa1538a
    - perl-pathtools
    - perl-file-find-rule
    - perl-moose

test:
  imports:
    - BioX::Workflow

about:
  home: https://github.com/jerowe/BioX-Workflow
  license: perl_5
  summary: 'Template away your bioinformatics workflows.'<|MERGE_RESOLUTION|>--- conflicted
+++ resolved
@@ -15,11 +15,7 @@
 requirements:
   build:
     - {{ compiler('c') }}
-<<<<<<< HEAD
-    - perl-threaded
-=======
     - perl
->>>>>>> 3fa1538a
     - perl-app-cpanminus
     - perl-pathtools
     - perl-module-build
@@ -27,11 +23,7 @@
     - perl-moose
 
   run:
-<<<<<<< HEAD
-    - perl-threaded
-=======
     - perl
->>>>>>> 3fa1538a
     - perl-pathtools
     - perl-file-find-rule
     - perl-moose
