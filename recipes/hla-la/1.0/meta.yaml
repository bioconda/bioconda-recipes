{% set version = "1.0.1" %}

package:
  name: hla-la
  version: {{ version }}

build:
<<<<<<< HEAD
  number: 1
=======
  number: 3
>>>>>>> 46d1fdb0
  skip: true # [osx]

source:
  url: https://github.com/DiltheyLab/HLA-LA/archive/v{{ version }}.tar.gz
  sha256: 4c615dd6be32f52a60037a76ab3cfb62f95531b754aa4c78b2377efcf6074478

requirements:
  build:
    - {{ compiler('cxx') }} 
  host:
    - zlib
    - boost-cpp
    - cmake
    - git
    - perl-bioperl    
  run:
    - boost-cpp
    - samtools
    - picard
    - bwa
    - mummer
    - perl-bio-db-hts
    - perl-bioperl
    - perl-bioperl-core
    - perl-bio-featureio
    - perl-text-levenshtein
    - perl-list-moreutils
   
about:
  home: https://github.com/DiltheyLab/HLA-LA
  license: GPL
  summary: HLA typing from short and long reads

test:
  commands:
    - HLA-LA.pl --testing 1
    - HLA-ASM.pl --testing 1

extra:
  identifiers:
    - biotools:hla-la

<|MERGE_RESOLUTION|>--- conflicted
+++ resolved
@@ -5,11 +5,7 @@
   version: {{ version }}
 
 build:
-<<<<<<< HEAD
-  number: 1
-=======
   number: 3
->>>>>>> 46d1fdb0
   skip: true # [osx]
 
 source:
