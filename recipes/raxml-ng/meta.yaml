--- conflicted
+++ resolved
@@ -10,11 +10,7 @@
   sha256: ad22a51c74f4dbfdbf99c06f652d6dad824f7d072c82782db07587140a7bef82
 
 build:
-<<<<<<< HEAD
-  number: 1
-=======
   number: 2
->>>>>>> 9dc5d888
   run_exports:
     - {{ pin_subpackage('raxml-ng', max_pin="x") }}
 
