<<<<<<< HEAD
{% set name = "RAxML-NG" %}
{% set version = "1.0.1" %}
=======

{% set name = "RAxML-NG" %}
{% set version = "1.1.0" %}
>>>>>>> fe99e0c8

package:
  name: {{ name|lower }}
  version: {{ version }}

source:
  url: https://github.com/amkozlov/raxml-ng/releases/download/{{ version }}/raxml-ng_v{{ version }}_source.zip
<<<<<<< HEAD
  sha256: 443e72a984a325ef32379f1fbfa4e90fb1d8928af6aefabc1e3653fa69afc6be
=======
  sha256: d9d7579470ec39e7de2d1257b330aefba84dc5a2f3dba11778ce1868c6851d4d
>>>>>>> fe99e0c8

build:
  number: 0

requirements:
  build:
    - make
    - {{ compiler('cxx') }}
    - bison
    - flex
    - cmake
  host:
    - gmp
    - openmpi
  run:
    - openmpi

test:
  commands:
    - raxml-ng --version
    - raxml-ng-mpi --version  # [not osx]

about:
   home: https://github.com/amkozlov/raxml-ng
   license: AGPL-3
   license_family: AGPL
   license_file: LICENSE.txt
   summary: "RAxML Next Generation: faster, easier-to-use and more flexible"

extra:
   container:
     # openmpi needs ssh client
     extended-base: true
   identifiers:
     - doi:10.1093/bioinformatics/btz305<|MERGE_RESOLUTION|>--- conflicted
+++ resolved
@@ -1,11 +1,5 @@
-<<<<<<< HEAD
-{% set name = "RAxML-NG" %}
-{% set version = "1.0.1" %}
-=======
-
 {% set name = "RAxML-NG" %}
 {% set version = "1.1.0" %}
->>>>>>> fe99e0c8
 
 package:
   name: {{ name|lower }}
@@ -13,11 +7,7 @@
 
 source:
   url: https://github.com/amkozlov/raxml-ng/releases/download/{{ version }}/raxml-ng_v{{ version }}_source.zip
-<<<<<<< HEAD
-  sha256: 443e72a984a325ef32379f1fbfa4e90fb1d8928af6aefabc1e3653fa69afc6be
-=======
   sha256: d9d7579470ec39e7de2d1257b330aefba84dc5a2f3dba11778ce1868c6851d4d
->>>>>>> fe99e0c8
 
 build:
   number: 0
