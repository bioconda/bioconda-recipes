--- conflicted
+++ resolved
@@ -10,11 +10,7 @@
   sha256: 1dc1940e2fbd0d701142c8bfa0c0007c5b39642493a60adb6a4cfa2d10e27ac8
 
 build:
-<<<<<<< HEAD
-  number: 3
-=======
-  number: 0
->>>>>>> 263049ca
+  number: 1
 
 requirements:
   build:
