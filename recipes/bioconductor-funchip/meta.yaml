--- conflicted
+++ resolved
@@ -31,10 +31,6 @@
     - r-rcolorbrewer
     - r-rcpp
     - r-shiny
-<<<<<<< HEAD
-    - {{ compiler('c') }}
-=======
->>>>>>> 3fa1538a
   run:
     - bioconductor-genomeinfodb
     - bioconductor-genomicalignments
