{% set name = "metaphlan2" %}
{% set version = "2.6.0" %}
{% set md5 = "daad1c1de15400f5b394b5eb455fd209" %}

source:
  md5: {{ md5 }}
  url: https://depot.galaxyproject.org/software/{{ name }}/{{ name }}_{{ version }}_src_all.tar.gz

build:
  number: 3
  skip: True #[not py27]

package:
  name: {{ name }}
  version: {{ version }}

requirements:
  run:
<<<<<<< HEAD
      - python
      - biom-format
      - numpy
      - bowtie2 >=2.2.5 
      - msgpack-python
      - biopython
      - pandas
      - pysam
      - matplotlib
=======
    - python
    - biom-format
    - numpy
    - bowtie2 >=2.2.5
    - msgpack-python
    - biopython
    - pandas
    - pysam
    - matplotlib
>>>>>>> 3fa1538a

test:
  commands:
    - metaphlan2.py -v
    - metaphlan2krona.py -h
    - strainphlan.py -h
    - extract_markers.py -h
    - merge_metaphlan_tables.py -h
    - metaphlan2krona.py -h
    - metaphlan_hclust_heatmap.py -h
    - download_metaphlan2_db.py -h

about:
  home: https://bitbucket.org/biobakery/metaphlan2
  license: MIT
  summary: >
    MetaPhlAn is a computational tool for profiling the composition of microbial
    communities (Bacteria, Archaea, Eukaryotes and Viruses) from metagenomic
    shotgun sequencing data with species level resolution. From version 2.0
    MetaPhlAn is also able to identify specific strains (in the not-so-frequent
    cases in which the sample contains a previously sequenced strains) and to
    track strains across samples for all species.<|MERGE_RESOLUTION|>--- conflicted
+++ resolved
@@ -16,17 +16,6 @@
 
 requirements:
   run:
-<<<<<<< HEAD
-      - python
-      - biom-format
-      - numpy
-      - bowtie2 >=2.2.5 
-      - msgpack-python
-      - biopython
-      - pandas
-      - pysam
-      - matplotlib
-=======
     - python
     - biom-format
     - numpy
@@ -36,7 +25,6 @@
     - pandas
     - pysam
     - matplotlib
->>>>>>> 3fa1538a
 
 test:
   commands:
