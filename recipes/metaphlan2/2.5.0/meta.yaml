about:
  home: 'https://bitbucket.org/biobakery/metaphlan2'
  summary: "MetaPhlAn is a computational tool for profiling the composition of microbial communities (Bacteria, Archaea, Eukaryotes and Viruses) from metagenomic shotgun sequencing data with species level resolution. From version 2.0 MetaPhlAn is also able to identify specific strains (in the not-so-frequent cases in which the sample contains a previously sequenced strains) and to track strains across samples for all species."
package:
  name: metaphlan2
  version: 2.5.0
build:
  number: 3
  skip: True    # [not py27]
source:
  md5: 898488c2287a9c75e9dfa7a852434e17
  url: https://bitbucket.org/biobakery/metaphlan2/get/2.5.0.tar.gz
requirements:
  run:
<<<<<<< HEAD
      - python
      - biom-format
      - numpy
      - bowtie2 >=2.2.5
=======
    - python
    - biom-format
    - numpy
    - bowtie2 >=2.2.5
>>>>>>> 3fa1538a
test:
  commands:
    - metaphlan2.py -v
    - metaphlan2krona.py -h
    - download_metaphlan2_db.py -h<|MERGE_RESOLUTION|>--- conflicted
+++ resolved
@@ -12,17 +12,10 @@
   url: https://bitbucket.org/biobakery/metaphlan2/get/2.5.0.tar.gz
 requirements:
   run:
-<<<<<<< HEAD
-      - python
-      - biom-format
-      - numpy
-      - bowtie2 >=2.2.5
-=======
     - python
     - biom-format
     - numpy
     - bowtie2 >=2.2.5
->>>>>>> 3fa1538a
 test:
   commands:
     - metaphlan2.py -v
