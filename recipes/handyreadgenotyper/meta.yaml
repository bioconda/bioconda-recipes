--- conflicted
+++ resolved
@@ -1,9 +1,5 @@
 {% set name = "HandyReadGenotyper" %}
-<<<<<<< HEAD
 {% set version = "0.1.24" %}
-=======
-{% set version = "0.1.22" %}
->>>>>>> 41c6b9a5
 
 package:
   name: {{ name|lower }}
@@ -11,11 +7,7 @@
 
 source:
   url: https://github.com/AntonS-bio/HandyReadGenotyper/archive/{{ version }}.tar.gz
-<<<<<<< HEAD
-  sha256: 11970c9bff8b4b7569e7a124030ccc9a0c53a70bb55fe49fcda735857781a731
-=======
-  sha256: e969f57238a517c6483de0eabdad57e0359168ac6a6be1ebed34c03cffb2d48d
->>>>>>> 41c6b9a5
+sha256: 11970c9bff8b4b7569e7a124030ccc9a0c53a70bb55fe49fcda735857781a731
 
 build:
   noarch: python
