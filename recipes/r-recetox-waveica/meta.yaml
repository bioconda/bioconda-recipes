--- conflicted
+++ resolved
@@ -11,11 +11,7 @@
   sha256: 5ea38e91726cf60106a63db327ad19f048242041fca54a5b4859ee8e21c0d339
 
 build:
-<<<<<<< HEAD
-  number: 3
-=======
   number: 0
->>>>>>> 9dc5d888
   noarch: generic
   rpaths:
     - lib/
