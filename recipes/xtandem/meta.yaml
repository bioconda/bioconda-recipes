--- conflicted
+++ resolved
@@ -20,10 +20,7 @@
 requirements:
   build:
     - {{ compiler('c') }}
-<<<<<<< HEAD
-=======
   host:
->>>>>>> 3fa1538a
     - zlib
     - expat
   run:
