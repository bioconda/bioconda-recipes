{% set name = "xtandem" %}
{% set version = "15.12.15.2" %}
{% set md5 = "40058cd84fc3f56d671d32ff393f7aa3" %}

package:
  name: {{ name }}
  version: {{ version }}

source:
  url: https://depot.galaxyproject.org/software/{{ name }}/{{ name }}_{{ version }}_src_all.zip
  md5: {{ md5 }}

build:
<<<<<<< HEAD
  skip: true  # [osx]
  number: 10
=======
  number: 11
>>>>>>> 9dc5d888
  run_exports:
    - {{ pin_subpackage('xtandem', max_pin="x") }}

requirements:
  build:
    - make
    - {{ compiler('cxx') }}
  host:
    - zlib
    - expat
    - dos2unix
  run:
    - expat

test:
  commands:
    - xtandem help 2>&1 | grep 'TANDEM'

about:
  home: "https://www.thegpm.org/TANDEM/index.html"
  license: "The-Artistic-License"
  summary: "X! Tandem open source is software that can match tandem mass spectra with peptide sequences, in a process that has come to be known as protein identification."
  doc_url: "https://www.thegpm.org/TANDEM/index.html"
  license_file: LICENSE

extra:
  additional-platforms:
    - linux-aarch64
    - osx-arm64
  identifiers:
    - biotools:xtandem
    - doi:10.1093/bioinformatics/bth092<|MERGE_RESOLUTION|>--- conflicted
+++ resolved
@@ -11,12 +11,7 @@
   md5: {{ md5 }}
 
 build:
-<<<<<<< HEAD
-  skip: true  # [osx]
-  number: 10
-=======
   number: 11
->>>>>>> 9dc5d888
   run_exports:
     - {{ pin_subpackage('xtandem', max_pin="x") }}
 
