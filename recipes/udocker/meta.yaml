{% set version = "1.1.1" %}
{% set sha256 = "682956e3a5a687fbe24354cd7befe515c191b9044f4304ea6bf255096eba45c9" %}

package:
  name: udocker
  version: '{{ version }}'

source:
<<<<<<< HEAD
  url: https://github.com/indigo-dc/{{ name }}/archive/v{{ version }}.tar.gz
  sha256: {{ sha256 }}

about:
  home: https://github.com/indigo-dc/udocker
  license: Apache-2.0
  license_file: LICENSE
  summary: 'Freely available tools for computational molecular biology.'

build:
  number: 1
  skip: True # [not py27 or not linux]
=======
  fn: udocker-{{ version }}.tar.gz
  url: https://github.com/indigo-dc/udocker/archive/v{{ version }}.tar.gz
  sha256: '{{ sha256 }}'

build:
  number: 0
  skip: true # [not py27 or not linux]
>>>>>>> f599b93d

requirements:
  host:
    - python
    - pycurl
  run:
    - python
    - proot
    - simplejson
    - pycurl

about:
  home: https://github.com/indigo-dc/udocker
  license: Apache-2.0
  license_family: Apache
  license_file: LICENSE
  summary: Freely available tools for computational molecular biology.
<|MERGE_RESOLUTION|>--- conflicted
+++ resolved
@@ -6,28 +6,12 @@
   version: '{{ version }}'
 
 source:
-<<<<<<< HEAD
-  url: https://github.com/indigo-dc/{{ name }}/archive/v{{ version }}.tar.gz
-  sha256: {{ sha256 }}
-
-about:
-  home: https://github.com/indigo-dc/udocker
-  license: Apache-2.0
-  license_file: LICENSE
-  summary: 'Freely available tools for computational molecular biology.'
+  url: https://github.com/indigo-dc/udocker/archive/v{{ version }}.tar.gz
+  sha256: 682956e3a5a687fbe24354cd7befe515c191b9044f4304ea6bf255096eba45c9
 
 build:
   number: 1
-  skip: True # [not py27 or not linux]
-=======
-  fn: udocker-{{ version }}.tar.gz
-  url: https://github.com/indigo-dc/udocker/archive/v{{ version }}.tar.gz
-  sha256: '{{ sha256 }}'
-
-build:
-  number: 0
   skip: true # [not py27 or not linux]
->>>>>>> f599b93d
 
 requirements:
   host:
@@ -44,4 +28,4 @@
   license: Apache-2.0
   license_family: Apache
   license_file: LICENSE
-  summary: Freely available tools for computational molecular biology.
+  summary: Freely available tools for computational molecular biology.