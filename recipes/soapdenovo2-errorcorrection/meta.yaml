about:
  home: http://soap.genomics.org.cn/soapdenovo.html
  license: 'GNU'
  summary: 'Error correction for soapdenovo2.'

build:
  number: 2

package:
  name: soapdenovo2-errorcorrection
  version: '2.0'

requirements:
<<<<<<< HEAD
    build:
        - {{ compiler('c') }}
        - zlib
    run:
        - zlib
=======
  build:
    - {{ compiler('c') }}
    - zlib
  run:
    - zlib
>>>>>>> 3fa1538a

source:
  url: http://sourceforge.net/projects/soapdenovo2/files/ErrorCorrection/ErrorCorrection.tgz/download<|MERGE_RESOLUTION|>--- conflicted
+++ resolved
@@ -11,19 +11,11 @@
   version: '2.0'
 
 requirements:
-<<<<<<< HEAD
-    build:
-        - {{ compiler('c') }}
-        - zlib
-    run:
-        - zlib
-=======
   build:
     - {{ compiler('c') }}
     - zlib
   run:
     - zlib
->>>>>>> 3fa1538a
 
 source:
   url: http://sourceforge.net/projects/soapdenovo2/files/ErrorCorrection/ErrorCorrection.tgz/download