{% set name = "libdivsufsort" %}
{% set version = "2.0.2" %}

package:
  name: {{ name|lower }}
  version: {{ version }}

build:
<<<<<<< HEAD
  number: 5
=======
  number: 6
  run_exports:
    - {{ pin_subpackage('libdivsufsort', max_pin='x.x') }}
>>>>>>> 5492ec64

source:
  url: https://github.com/y-256/libdivsufsort/archive/5f60d6f026c30fb4ac296f696b3c8b0eb71bd428.tar.gz
  md5: 209482686af0b9283659637bd6d51297

requirements:
  build:
    - make
    - cmake
    - {{ compiler('c') }}
  host:
  run:

test:
  commands:
    - test -e ${PREFIX}/include/divsufsort.h
    - test -e ${PREFIX}/include/divsufsort64.h

about:
  home: https://github.com/y-256/libdivsufsort
  license: MIT
  license_file: LICENSE
  summary: 'A lightweight suffix-sorting library'
<|MERGE_RESOLUTION|>--- conflicted
+++ resolved
@@ -6,13 +6,9 @@
   version: {{ version }}
 
 build:
-<<<<<<< HEAD
-  number: 5
-=======
   number: 6
   run_exports:
     - {{ pin_subpackage('libdivsufsort', max_pin='x.x') }}
->>>>>>> 5492ec64
 
 source:
   url: https://github.com/y-256/libdivsufsort/archive/5f60d6f026c30fb4ac296f696b3c8b0eb71bd428.tar.gz
