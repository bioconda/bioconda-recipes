--- conflicted
+++ resolved
@@ -1,10 +1,6 @@
 {% set name = "coinfinder" %}
-<<<<<<< HEAD
 {% set version = "1.0.3" %}
 {% set sha256 = "522b3e4c73dc3a743de4990aac149d792479b007f5d3a83002e9540b7ee4e9e7" %}
-=======
-{% set version = "1.0.2" %}
->>>>>>> c1202473
 
 package:
   name: "{{ name }}"
@@ -12,22 +8,16 @@
 
 source:
   url: "https://github.com/fwhelan/{{ name }}/archive/{{ version }}.tar.gz"
-  sha256: 00e4b27591bc3bca0045fa530c0a8d1916527cf0511389c35702cad9a0f05e24
+  sha256: "{{ sha256 }}"
 
 build:
   number: 1
-<<<<<<< HEAD
+
   rpaths:
           - lib/R/lib/
           - lib/
 
             #skip: True  # [py2k or osx]
-=======
-  skip: True  # [py2k]
-  rpaths:
-   - lib/R/lib/
-   - lib/
->>>>>>> c1202473
 
 requirements:
   build:
