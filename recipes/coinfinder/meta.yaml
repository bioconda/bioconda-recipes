--- conflicted
+++ resolved
@@ -1,9 +1,5 @@
 {% set name = "coinfinder" %}
-<<<<<<< HEAD
 {% set version = "1.2.1" %}
-=======
-{% set version = "1.2.0" %}
->>>>>>> d5be9264
 
 package:
   name: "{{ name }}"
@@ -11,17 +7,11 @@
 
 source:
   url: "https://github.com/fwhelan/{{ name }}/archive/{{ version }}.tar.gz"
-<<<<<<< HEAD
   sha256: 98985910bff4d1845c8d8b11482205b77ef85bbc4f16a2144f5b540945d8548d
 
 build:
   number: 0
-=======
-  sha256: 16a8dbc392455ebe3e0c3907fd73038514feb40b7be33b5cb82c1de62898642f
- 
-build:
-  number: 1 
->>>>>>> d5be9264
+
   skip: True  # [py2k]
   rpaths:
    - lib/R/lib/
@@ -32,13 +22,8 @@
     - {{ compiler('cxx') }}
     - cmake
     - make
-<<<<<<< HEAD
-    - llvm-openmp # [osx]
-    - libgomp # [linux]
-=======
     - llvm-openmp  # [osx]
     - libgomp      # [linux]
->>>>>>> d5be9264
   host:
     - boost-cpp
     - python
