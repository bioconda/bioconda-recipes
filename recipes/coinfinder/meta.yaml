{% set name = "coinfinder" %}
<<<<<<< HEAD
{% set version = "1.2.0" %}
=======
{% set version = "1.1.0" %}
>>>>>>> 7001ab37

package:
  name: "{{ name }}"
  version: "{{ version }}"

source:
  url: "https://github.com/fwhelan/{{ name }}/archive/{{ version }}.tar.gz"
<<<<<<< HEAD
  sha256: 16a8dbc392455ebe3e0c3907fd73038514feb40b7be33b5cb82c1de62898642f
 
build:
  number: 0 
=======
  sha256: 2bc7d17cdd9e96bf6004e17a8910a4a731ae653afb6e7b54e2c6ccf2785284a4
 
build:
  number: 1 
>>>>>>> 7001ab37
  skip: True  # [py2k]
  rpaths:
   - lib/R/lib/
   - lib/

requirements:
  build:
    - {{ compiler('cxx') }}
    - cmake
    - make
    - llvm-openmp  # [osx]
    - libgomp      # [linux]
  host:
<<<<<<< HEAD
    - 'boost-cpp <1.70.1.0a0'
    - openmp
    - python
  run:
    - openmp
    - 'boost-cpp <1.70.1.0a0' 
=======
    - boost-cpp
    - python
  run:
    - boost-cpp
>>>>>>> 7001ab37
    - python
    #Depends
    - r-base 3.6
    #Imports
    - r-caper
    - 'r-phytools >=0.6_99'
    - r-getopt
    - r-igraph
    - 'r-dplyr >=1.0.2'
    - r-cowplot
    - r-data.table
    - r-ggraph
    - r-future
    - r-flock
    #Bioconductor
    - 'r-ape >=5.4.1'
    - 'r-ggplot2 >=3.0.0'
    - r-magrittr
    - r-purrr
    - r-rlang
    - r-rvcheck
    - 'r-tidyr >=1.1.2'
    - 'r-tidytree >=0.2.6'
    - 'bioconductor-ggtree >=2.0.0,<2.1.0'

test:
  commands:
    - coinfinder -h || [[ "$?" == 1 ]]

about:
  home: "https://github.com/fwhelan/{{ name }}"
  license: GPL-3.0-only
  license_family: "GPL"
  license_file: "license.txt"
  summary: "A tool for the identification of coincident (associating and dissociating) genes in pangenomes."
  doc_url: "https://github.com/fwhelan/{{ name }}"
  dev_url: "https://github.com/fwhelan/{{ name }}"

extra:
  identifiers:
    - doi:10.1101/859371<|MERGE_RESOLUTION|>--- conflicted
+++ resolved
@@ -1,9 +1,5 @@
 {% set name = "coinfinder" %}
-<<<<<<< HEAD
 {% set version = "1.2.0" %}
-=======
-{% set version = "1.1.0" %}
->>>>>>> 7001ab37
 
 package:
   name: "{{ name }}"
@@ -11,17 +7,11 @@
 
 source:
   url: "https://github.com/fwhelan/{{ name }}/archive/{{ version }}.tar.gz"
-<<<<<<< HEAD
   sha256: 16a8dbc392455ebe3e0c3907fd73038514feb40b7be33b5cb82c1de62898642f
  
 build:
   number: 0 
-=======
-  sha256: 2bc7d17cdd9e96bf6004e17a8910a4a731ae653afb6e7b54e2c6ccf2785284a4
- 
-build:
-  number: 1 
->>>>>>> 7001ab37
+
   skip: True  # [py2k]
   rpaths:
    - lib/R/lib/
@@ -35,19 +25,10 @@
     - llvm-openmp  # [osx]
     - libgomp      # [linux]
   host:
-<<<<<<< HEAD
-    - 'boost-cpp <1.70.1.0a0'
-    - openmp
-    - python
-  run:
-    - openmp
-    - 'boost-cpp <1.70.1.0a0' 
-=======
     - boost-cpp
     - python
   run:
     - boost-cpp
->>>>>>> 7001ab37
     - python
     #Depends
     - r-base 3.6
