--- conflicted
+++ resolved
@@ -13,10 +13,7 @@
     - 'https://depot.galaxyproject.org/software/bioconductor-{{ name|lower }}/bioconductor-{{ name|lower }}_{{ version }}_src_all.tar.gz'
   md5: 94fd7ed1565fc08d6f858123b0aa23b3
 build:
-<<<<<<< HEAD
-=======
   skip: true  # [osx]
->>>>>>> ca702d84
   number: 0
   rpaths:
     - lib/R/lib/
