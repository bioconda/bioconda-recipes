<<<<<<< HEAD
{% set version = "1.13.0" %}
=======
{% set version = "1.14.0" %}
>>>>>>> 2e17421a
{% set name = "FIs" %}
{% set bioc = "3.10" %}

package:
  name: 'bioconductor-{{ name|lower }}'
  version: '{{ version }}'
source:
  url:
    - 'https://bioconductor.org/packages/{{ bioc }}/data/experiment/src/contrib/{{ name }}_{{ version }}.tar.gz'
    - 'https://bioarchive.galaxyproject.org/{{ name }}_{{ version }}.tar.gz'
    - 'https://depot.galaxyproject.org/software/bioconductor-{{ name|lower }}/bioconductor-{{ name|lower }}_{{ version }}_src_all.tar.gz'
<<<<<<< HEAD
  md5: 94fb00bbd14b33dc6ba7e98cc23fe2ae
=======
  md5: 3bcc316877f71a3a19e3c35414eb998e
>>>>>>> 2e17421a
build:
  number: 0
  rpaths:
    - lib/R/lib/
    - lib/
  noarch: generic
requirements:
  host:
    - r-base
  run:
    - r-base
    - curl
test:
  commands:
    - '$R -e "library(''{{ name }}'')"'
about:
  home: 'https://bioconductor.org/packages/{{ bioc }}/data/experiment/html/{{ name }}.html'
  license: GPL-3
  summary: 'Human Functional Interactions (FIs) for splineTimeR package'
  description: 'Data set containing two complete lists of identified functional interaction partners in Human. Data are derived from Reactome and BioGRID databases.'
  license_file: '{{ environ["PREFIX"] }}/lib/R/share/licenses/GPL-3'
extra:
  parent_recipe:
    name: bioconductor-fis
    path: recipes/bioconductor-fis
    version: 1.8.0
<|MERGE_RESOLUTION|>--- conflicted
+++ resolved
@@ -1,8 +1,4 @@
-<<<<<<< HEAD
-{% set version = "1.13.0" %}
-=======
 {% set version = "1.14.0" %}
->>>>>>> 2e17421a
 {% set name = "FIs" %}
 {% set bioc = "3.10" %}
 
@@ -14,11 +10,7 @@
     - 'https://bioconductor.org/packages/{{ bioc }}/data/experiment/src/contrib/{{ name }}_{{ version }}.tar.gz'
     - 'https://bioarchive.galaxyproject.org/{{ name }}_{{ version }}.tar.gz'
     - 'https://depot.galaxyproject.org/software/bioconductor-{{ name|lower }}/bioconductor-{{ name|lower }}_{{ version }}_src_all.tar.gz'
-<<<<<<< HEAD
-  md5: 94fb00bbd14b33dc6ba7e98cc23fe2ae
-=======
   md5: 3bcc316877f71a3a19e3c35414eb998e
->>>>>>> 2e17421a
 build:
   number: 0
   rpaths:
