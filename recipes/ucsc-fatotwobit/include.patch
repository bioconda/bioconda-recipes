<<<<<<< HEAD
--- kent/src/inc/common.mk	2017-11-07 17:46:00.000000000 -0500
+++ kent/src/inc/common.mk.new	2017-11-13 17:44:51.017090255 -0500
=======
--- a/kent/src/inc/common.mk	2017-11-07 17:46:00.000000000 -0500
+++ b/kent/src/inc/common.mk	2017-11-13 17:44:51.017090255 -0500
>>>>>>> fd4d29d5
@@ -17,7 +17,7 @@
 endif
 
 HG_DEFS=-D_FILE_OFFSET_BITS=64 -D_LARGEFILE_SOURCE -D_GNU_SOURCE -DMACHTYPE_${MACHTYPE}
-HG_INC+=-I../inc -I../../inc -I../../../inc -I../../../../inc -I../../../../../inc -I$(kentSrc)/htslib
+HG_INC+=-I../inc -I../../inc -I../../../inc -I../../../../inc -I../../../../../inc -I${kentSrc}/htslib -I${PREFIX}/include -I${BUILD_PREFIX}/include
 
 # to check for Mac OSX Darwin specifics:
 UNAME_S := $(shell uname -s)
<<<<<<< HEAD
--- kent/src/utils/bedJoinTabOffset.py	2018-06-06 02:23:56.000000000 +0200
+++ kent/src/utils/bedJoinTabOffset.py	2018-06-06 02:23:56.000000000 +0200
@@ -1,4 +1,4 @@
-#!/usr/bin/env python2.7
+#!/usr/bin/env python
 
 import logging, sys, optparse, string
 from collections import defaultdict
--- kent/src/utils/expMatrixToBarchartBed/expMatrixToBarchartBed	2018-06-06 02:23:56.000000000 +0200
+++ kent/src/utils/expMatrixToBarchartBed/expMatrixToBarchartBed	2018-06-06 02:23:56.000000000 +0200
=======
--- a/kent/src/inc/common.mk	2022-10-25 12:00:00.000000000 +0100
+++ b/kent/src/inc/common.mk	2022-10-25 12:00:00.000000000 +0100
@@ -147,4 +147,4 @@
-       L+=${PREFIX}/lib/libssl.a ${PREFIX}/lib/libcrypto.a -ldl
+       L+=${PREFIX}/lib/libssl.so ${PREFIX}/lib/libcrypto.so -ldl
    else
      ifneq ($(wildcard /opt/local/lib/libssl.a),)
          L+=/opt/local/lib/libssl.a
--- a/kent/src/hg/lib/straw/makefile	2022-10-26 12:00:00.000000000 +0100
+++ b/kent/src/hg/lib/straw/makefile	2022-10-26 12:00:00.000000000 +0100
@@ -1,4 +1,4 @@
-KENT_INC=-I../../../inc
+KENT_INC=-I../../../inc -I${PREFIX}/include

 straw: straw.o cStraw.o
 	ld -r -o ../straw.o straw.o cStraw.o
--- a/kent/src/utils/expMatrixToBarchartBed/expMatrixToBarchartBed	2018-06-06 02:23:56.000000000 +0200
+++ b/kent/src/utils/expMatrixToBarchartBed/expMatrixToBarchartBed	2018-06-06 02:23:56.000000000 +0200
>>>>>>> fd4d29d5
@@ -1,4 +1,4 @@
-#!/usr/bin/env python2.7
+#!/usr/bin/env python
 # expMatrixToBarchartBed
 """
 Generate a barChart bed6+5 file from a matrix, meta data, and coordinates.<|MERGE_RESOLUTION|>--- conflicted
+++ resolved
@@ -1,10 +1,5 @@
-<<<<<<< HEAD
---- kent/src/inc/common.mk	2017-11-07 17:46:00.000000000 -0500
-+++ kent/src/inc/common.mk.new	2017-11-13 17:44:51.017090255 -0500
-=======
 --- a/kent/src/inc/common.mk	2017-11-07 17:46:00.000000000 -0500
 +++ b/kent/src/inc/common.mk	2017-11-13 17:44:51.017090255 -0500
->>>>>>> fd4d29d5
 @@ -17,7 +17,7 @@
  endif
  
@@ -14,18 +9,6 @@
  
  # to check for Mac OSX Darwin specifics:
  UNAME_S := $(shell uname -s)
-<<<<<<< HEAD
---- kent/src/utils/bedJoinTabOffset.py	2018-06-06 02:23:56.000000000 +0200
-+++ kent/src/utils/bedJoinTabOffset.py	2018-06-06 02:23:56.000000000 +0200
-@@ -1,4 +1,4 @@
--#!/usr/bin/env python2.7
-+#!/usr/bin/env python
- 
- import logging, sys, optparse, string
- from collections import defaultdict
---- kent/src/utils/expMatrixToBarchartBed/expMatrixToBarchartBed	2018-06-06 02:23:56.000000000 +0200
-+++ kent/src/utils/expMatrixToBarchartBed/expMatrixToBarchartBed	2018-06-06 02:23:56.000000000 +0200
-=======
 --- a/kent/src/inc/common.mk	2022-10-25 12:00:00.000000000 +0100
 +++ b/kent/src/inc/common.mk	2022-10-25 12:00:00.000000000 +0100
 @@ -147,4 +147,4 @@
@@ -44,7 +27,6 @@
  	ld -r -o ../straw.o straw.o cStraw.o
 --- a/kent/src/utils/expMatrixToBarchartBed/expMatrixToBarchartBed	2018-06-06 02:23:56.000000000 +0200
 +++ b/kent/src/utils/expMatrixToBarchartBed/expMatrixToBarchartBed	2018-06-06 02:23:56.000000000 +0200
->>>>>>> fd4d29d5
 @@ -1,4 +1,4 @@
 -#!/usr/bin/env python2.7
 +#!/usr/bin/env python
