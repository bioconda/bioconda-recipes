--- conflicted
+++ resolved
@@ -11,19 +11,11 @@
   url: "http://hgdownload.cse.ucsc.edu/admin/exe/userApps.archive/userApps.v{{ version }}.src.tgz"
   sha256: "{{ sha256 }}"
   patches:
-<<<<<<< HEAD
-    - "include.patch"
-
-build:
-  skip: True  # [osx]
-  number: 0
-=======
     - include.patch  # [linux]
     - include.macos.patch  # [osx]
 
 build:
   number: 1
->>>>>>> fd4d29d5
   run_exports:
     - {{ pin_subpackage(package, max_pin=None) }}
 
@@ -31,32 +23,20 @@
   build:
     - make
     - {{ compiler('c') }}
-<<<<<<< HEAD
-=======
     - {{ compiler('cxx') }}
     - binutils  # [linux]
->>>>>>> fd4d29d5
   host:
     - libpng
     - libuuid
     - mysql-connector-c
     - libopenssl-static
-<<<<<<< HEAD
-    - zlib
-
-=======
     - clangdev  # [osx]
     - zlib
->>>>>>> fd4d29d5
   run:
     - libpng
     - libuuid
     - mysql-connector-c
     - libopenssl-static
-<<<<<<< HEAD
-    - zlib
-=======
->>>>>>> fd4d29d5
 
 test:
   commands:
@@ -64,19 +44,11 @@
     - test -x ${PREFIX}/bin/{{ program }}
 
 about:
-<<<<<<< HEAD
-  home: "https://hgdownload.cse.ucsc.edu/admin/exe/"
-  license: "Varies; see http://genome.ucsc.edu/license"
-  summary: "Convert DNA from fasta to 2bit format"
-  dev_url: "https://github.com/ucscGenomeBrowser/kent"
-  doc_url: "https://github.com/ucscGenomeBrowser/kent/blob/master/README"
-=======
   home: "https://hgdownload.cse.ucsc.edu/admin/exe"
   license: "Varies; see http://genome.ucsc.edu/license"
   summary: "Convert DNA from fasta to 2bit format."
   dev_url: "https://github.com/ucscGenomeBrowser/kent"
   doc_url: "https://github.com/ucscGenomeBrowser/kent/blob/v{{ version }}_base/README"
->>>>>>> fd4d29d5
 
 extra:
   identifiers:
