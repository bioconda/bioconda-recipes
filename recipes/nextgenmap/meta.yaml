{% set version = "0.5.5" %}
{% set sha256 = "c205e6cb312d2f495106435f10fb446e6fb073dd1474f4f74ab5980ba9803661" %}

package:
  name: nextgenmap
  version: '{{version}}'

source:
<<<<<<< HEAD
  url: "https://github.com/Cibiv/NextGenMap/archive/v0.5.5.tar.gz"
  md5: "2487ca32560ecd29ee46aabd6a57d814"
=======
  fn: ngm-v{{version}}.tar.gz
  url: https://github.com/Cibiv/NextGenMap/archive/v{{version}}.tar.gz
  sha256: '{{sha256}}'
>>>>>>> f599b93d

build:
  number: 1

requirements:
  build:
    - {{ compiler('c') }}
    - cmake
  run:

test:
  commands:
    - ngm 2>&1 | grep "NextGenMap"
    - ngm-utils 2>&1 | grep "ngm-utils"

about:
  home: https://github.com/Cibiv/NextGenMap
  license: MIT
  license_family: MIT
  summary: NextGenMap is a flexible highly sensitive short read mapping tool that
    handles much higher mismatch rates than comparable algorithms while still outperforming
    them in terms of runtime.<|MERGE_RESOLUTION|>--- conflicted
+++ resolved
@@ -6,14 +6,8 @@
   version: '{{version}}'
 
 source:
-<<<<<<< HEAD
-  url: "https://github.com/Cibiv/NextGenMap/archive/v0.5.5.tar.gz"
-  md5: "2487ca32560ecd29ee46aabd6a57d814"
-=======
-  fn: ngm-v{{version}}.tar.gz
   url: https://github.com/Cibiv/NextGenMap/archive/v{{version}}.tar.gz
   sha256: '{{sha256}}'
->>>>>>> f599b93d
 
 build:
   number: 1
