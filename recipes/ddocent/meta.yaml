{% set version = "2.5.2" %}

package:
  name: ddocent
  version: '{{ version }}'

source:
  sha256: 4c0f6da7f0eea699f467a2727bf68b2881dee4ec860056ea3fa9fdd610f05408
  url: https://github.com/jpuritz/dDocent/archive/v{{ version }}.zip

build:
  number: 2
  skip: True # [osx]

requirements:
  build:
    - {{ compiler('c') }}
<<<<<<< HEAD
=======
  host:
    - coreutils >=8.22
>>>>>>> 3fa1538a
    - curl
    - cmake
    - freebayes
    - gawk
    - stacks
    - trimmomatic
    - mawk
    - bwa
    - samtools
    - vcftools >=0.1.15
    - rainbow
    - cd-hit
    - bedtools >=2.26.0
    - vcflib
    - gnuplot
    - parallel
    - bamtools
    - openjdk
    - pear
    - unzip
  run:
<<<<<<< HEAD
=======
    - coreutils >=8.22
>>>>>>> 3fa1538a
    - curl
    - cmake
    - freebayes
    - gawk
    - stacks
    - trimmomatic
    - mawk
    - bwa
    - samtools
    - vcftools >=0.1.15
    - rainbow
    - cd-hit
    - bedtools >=2.26.0
    - vcflib
    - gnuplot
    - parallel
    - bamtools
    - openjdk
    - pear
    - unzip
    - grep

test:
  commands:
    - "dDocent --help"
about:
  home: "http://ddocent.com"
  license: "The MIT License (MIT)"
  summary: " dDocent is  an interactive bash wrapper to QC, assemble, map, and call SNPs from all types of RAD data"<|MERGE_RESOLUTION|>--- conflicted
+++ resolved
@@ -15,11 +15,8 @@
 requirements:
   build:
     - {{ compiler('c') }}
-<<<<<<< HEAD
-=======
   host:
     - coreutils >=8.22
->>>>>>> 3fa1538a
     - curl
     - cmake
     - freebayes
@@ -41,10 +38,7 @@
     - pear
     - unzip
   run:
-<<<<<<< HEAD
-=======
     - coreutils >=8.22
->>>>>>> 3fa1538a
     - curl
     - cmake
     - freebayes
