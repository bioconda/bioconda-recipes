<<<<<<< HEAD
{% set version = "1.21.0" %}
=======
{% set version = "1.22.0" %}
>>>>>>> 2e17421a
{% set name = "curatedBladderData" %}
{% set bioc = "3.10" %}

package:
  name: 'bioconductor-{{ name|lower }}'
  version: '{{ version }}'
source:
  url:
    - 'https://bioconductor.org/packages/{{ bioc }}/data/experiment/src/contrib/{{ name }}_{{ version }}.tar.gz'
    - 'https://bioarchive.galaxyproject.org/{{ name }}_{{ version }}.tar.gz'
    - 'https://depot.galaxyproject.org/software/bioconductor-{{ name|lower }}/bioconductor-{{ name|lower }}_{{ version }}_src_all.tar.gz'
<<<<<<< HEAD
  md5: b3ccb1e90e07d00f83ebf3dfe9d1f1c7
=======
  md5: 09f942437f516a0002875cefe5e11091
>>>>>>> 2e17421a
build:
  number: 0
  rpaths:
    - lib/R/lib/
    - lib/
  noarch: generic
# Suggests: BiocStyle, survival, xtable, sva, genefilter, logging
requirements:
  host:
    - 'bioconductor-affy >=1.64.0,<1.65.0'
    - r-base
  run:
    - 'bioconductor-affy >=1.64.0,<1.65.0'
    - r-base
    - curl
test:
  commands:
    - '$R -e "library(''{{ name }}'')"'
about:
  home: 'https://bioconductor.org/packages/{{ bioc }}/data/experiment/html/{{ name }}.html'
  license: Artistic-2.0
  summary: 'Bladder Cancer Gene Expression Analysis'
  description: 'The curatedBladderData package provides relevant functions and data for gene expression analysis in patients with bladder cancer.'
<|MERGE_RESOLUTION|>--- conflicted
+++ resolved
@@ -1,8 +1,4 @@
-<<<<<<< HEAD
-{% set version = "1.21.0" %}
-=======
 {% set version = "1.22.0" %}
->>>>>>> 2e17421a
 {% set name = "curatedBladderData" %}
 {% set bioc = "3.10" %}
 
@@ -14,11 +10,7 @@
     - 'https://bioconductor.org/packages/{{ bioc }}/data/experiment/src/contrib/{{ name }}_{{ version }}.tar.gz'
     - 'https://bioarchive.galaxyproject.org/{{ name }}_{{ version }}.tar.gz'
     - 'https://depot.galaxyproject.org/software/bioconductor-{{ name|lower }}/bioconductor-{{ name|lower }}_{{ version }}_src_all.tar.gz'
-<<<<<<< HEAD
-  md5: b3ccb1e90e07d00f83ebf3dfe9d1f1c7
-=======
   md5: 09f942437f516a0002875cefe5e11091
->>>>>>> 2e17421a
 build:
   number: 0
   rpaths:
