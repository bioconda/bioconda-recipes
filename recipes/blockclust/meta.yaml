package:
  name: blockclust
  version: 1.1.0

source:
<<<<<<< HEAD
  url: https://github.com/pavanvidem/blockclust/archive/v1.1.0.tar.gz
  sha256: 2376c567f17537da4ac6eba1f75dd1f56079ea406e7e801c5de1ac9e82c08219

build:
  number: 3
=======
  url: https://github.com/pavanvidem/blockclust/archive/23cb198228d3ce2f5ecab49e9e85dfce44b14e67.tar.gz
  sha256: ab54fd935333c1bc7cebed05a3e26d935530f85376b77623f8e846969872bb0e

build:
  number: 2
>>>>>>> f5824651
  skip: True  # [osx]

requirements:
  build:
    - {{ compiler('cxx') }}
  host:
    - python
    - r-base
  run:
    - python
    - r-base
    - scikit-learn >=0.20.0
    - r-dendextend >=1.8.0
    - mcl >=14.137
    - eden 1.1
    - pysam >=0.15.0
    - gnu-wget
    - cloudpickle 0.5.6

test:
  commands:
    - blockclust 2>&1 | grep classification

about:
  home: https://github.com/pavanvidem/blockclust
  license: GPL
  license_file: LICENSE
  summary: Efficient clustering and classification of non-coding RNAs from short read RNA-seq profiles.

extra:
  identifiers:
    - doi:10.1093/bioinformatics/btu270<|MERGE_RESOLUTION|>--- conflicted
+++ resolved
@@ -3,19 +3,11 @@
   version: 1.1.0
 
 source:
-<<<<<<< HEAD
   url: https://github.com/pavanvidem/blockclust/archive/v1.1.0.tar.gz
   sha256: 2376c567f17537da4ac6eba1f75dd1f56079ea406e7e801c5de1ac9e82c08219
 
 build:
   number: 3
-=======
-  url: https://github.com/pavanvidem/blockclust/archive/23cb198228d3ce2f5ecab49e9e85dfce44b14e67.tar.gz
-  sha256: ab54fd935333c1bc7cebed05a3e26d935530f85376b77623f8e846969872bb0e
-
-build:
-  number: 2
->>>>>>> f5824651
   skip: True  # [osx]
 
 requirements:
