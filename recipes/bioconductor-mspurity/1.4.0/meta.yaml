{% set version = "1.4.0" %}
{% set name = "msPurity" %}
{% set bioc = "3.6" %}

package:
  name: 'bioconductor-{{ name|lower }}'
  version: '{{ version }}'
source:
  url:
    - 'http://bioconductor.org/packages/{{ bioc }}/bioc/src/contrib/{{ name }}_{{ version }}.tar.gz'
    - 'https://depot.galaxyproject.org/software/{{ name }}/{{ name }}_{{ version }}_src_all.tar.gz'
  sha256: 542501d5413ffe9d296f8ae8c5311d3b41ee6f3b8ce7c99204ff52d73230bf80
build:
  number: 1
  rpaths:
    - lib/R/lib/
    - lib/
requirements:
  build:
    - {{ compiler('cxx') }}
  host:
    - bioconductor-mzr
    - r-base
    - r-dbi
    - r-dosnow
    - r-fastcluster
    - r-foreach
    - r-ggplot2
    - r-plyr
    - r-rcpp
    - r-reshape2
    - r-rsqlite
    - r-stringr
<<<<<<< HEAD
    - {{ compiler('c') }}
=======
>>>>>>> 3fa1538a
  run:
    - bioconductor-mzr
    - r-base
    - r-dbi
    - r-dosnow
    - r-fastcluster
    - r-foreach
    - r-ggplot2
    - r-plyr
    - r-rcpp
    - r-reshape2
    - r-rsqlite
    - r-stringr
test:
  commands:
    - '$R -e "library(''{{ name }}'')"'
about:
  home: 'http://bioconductor.org/packages/{{ bioc }}/bioc/html/{{ name }}.html'
  license: 'GPL (>= 2)'
  summary: 'Assess the contribution of the targeted precursor in fragmentation acquired or anticipated isolation windows using a metric called "precursor purity". Also provides simple processing steps (averaging, filtering, blank subtraction, etc) for DI-MS data. Works for both LC-MS(/MS) and DI-MS(/MS) data. Spectral matching of fragmentation spectra can also be run against a SQLite database of library spectra.'

extra:
  identifiers:
    - biotools:mspurity
    - doi:10.1021/acs.analchem.6b04358<|MERGE_RESOLUTION|>--- conflicted
+++ resolved
@@ -31,10 +31,6 @@
     - r-reshape2
     - r-rsqlite
     - r-stringr
-<<<<<<< HEAD
-    - {{ compiler('c') }}
-=======
->>>>>>> 3fa1538a
   run:
     - bioconductor-mzr
     - r-base
