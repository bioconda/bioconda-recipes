#!/bin/bash
<<<<<<< HEAD
mkdir -p "$PREFIX/bin"
=======
>>>>>>> 241c2841
export MACHTYPE=x86_64
export BINDIR=$(pwd)/bin
mkdir -p "$BINDIR"
(cd kent/src/lib && make)
(cd kent/src/htslib && make)
(cd kent/src/jkOwnLib && make)
(cd kent/src/hg/lib && make)
(cd kent/src/hg/bedToGenePred && make)
cp bin/bedToGenePred "$PREFIX/bin"
chmod +x "$PREFIX/bin/bedToGenePred"<|MERGE_RESOLUTION|>--- conflicted
+++ resolved
@@ -1,11 +1,7 @@
 #!/bin/bash
-<<<<<<< HEAD
 mkdir -p "$PREFIX/bin"
-=======
->>>>>>> 241c2841
 export MACHTYPE=x86_64
 export BINDIR=$(pwd)/bin
-mkdir -p "$BINDIR"
 (cd kent/src/lib && make)
 (cd kent/src/htslib && make)
 (cd kent/src/jkOwnLib && make)
