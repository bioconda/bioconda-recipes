build:
  number: 1
  skip: True # [osx]

package:
  name: pedagree
  version: "0.0.11"

source:
  url: https://pypi.python.org/packages/source/p/pedagree/pedagree-0.0.11.tar.gz
  md5: 42d4d309c9b47921870c404a1e3bb406
<<<<<<< HEAD
#  patches:
   # List any patch files here
   # - fix.patch

# host:
  # noarch_python: True
  # preserve_egg_dir: True
  # entry_points:
    # Put any entry points (scripts to be generated automatically) here. The
    # syntax is module:function.  For example
    #
    # - pedagree = pedagree:main
    #
    # Would create an entry point called pedagree that calls pedagree.main()


  # If this is a new build for the same version, increment the build
  # number. If you do not include this key, it defaults to 0.
  # number: 1
=======
>>>>>>> 3fa1538a

requirements:
  host:
    - python
    - setuptools

  run:
    - python

test:
  imports:
    - pedagree
    - pedagree.tests

  requires:
    - numpy
    - cython
    - cyvcf2
    - networkx

about:
  home: https://github.com/brentp/pedagree
  license: MIT License
  license_file: LICENSE
  summary: 'pleasingly pythonic pedigree manipulation'<|MERGE_RESOLUTION|>--- conflicted
+++ resolved
@@ -9,28 +9,6 @@
 source:
   url: https://pypi.python.org/packages/source/p/pedagree/pedagree-0.0.11.tar.gz
   md5: 42d4d309c9b47921870c404a1e3bb406
-<<<<<<< HEAD
-#  patches:
-   # List any patch files here
-   # - fix.patch
-
-# host:
-  # noarch_python: True
-  # preserve_egg_dir: True
-  # entry_points:
-    # Put any entry points (scripts to be generated automatically) here. The
-    # syntax is module:function.  For example
-    #
-    # - pedagree = pedagree:main
-    #
-    # Would create an entry point called pedagree that calls pedagree.main()
-
-
-  # If this is a new build for the same version, increment the build
-  # number. If you do not include this key, it defaults to 0.
-  # number: 1
-=======
->>>>>>> 3fa1538a
 
 requirements:
   host:
