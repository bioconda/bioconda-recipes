--- conflicted
+++ resolved
@@ -12,11 +12,7 @@
     - 0001-install.sh.patch
 
 build:
-<<<<<<< HEAD
-  number: 1
-=======
-  number: 2
->>>>>>> 3f0cfa7c
+  number: 3
   skip: True  # [osx]
   run_exports:
     - {{ pin_subpackage(name, max_pin='x') }}
@@ -26,16 +22,10 @@
     - {{ compiler('c') }}
     - {{ compiler('cxx') }}
     - make
-<<<<<<< HEAD
-    - autoconf
-    - automake
-    - libtool
-=======
     - automake
     - autoconf
     - libtool
     - pkg-config
->>>>>>> 3f0cfa7c
   host:
     - zlib
     - bzip2
@@ -54,19 +44,12 @@
     - masurca --help
 
 about:
-<<<<<<< HEAD
-  home: "https://masurca.blogspot.com"
-  license: "GPL-3.0-only"
-  license_family: GPL3
-  license_file: "LICENSE.txt"
-=======
   home: "https://masurca.blogspot.co.uk"
   license: "GPL-3.0-only"
   license_family: GPL3
   license_file: "LICENSE.txt"
   dev_url: "https://github.com/alekseyzimin/masurca"
   doc_url: "https://github.com/alekseyzimin/masurca/blob/v{{ version }}/README.md"
->>>>>>> 3f0cfa7c
   summary:
     MaSuRCA (Maryland Super-Read Celera Assembler) genome assembly software.
     MaSuRCA requires Illumina data, and supports third-generation PacBio/Nanopore
