--- conflicted
+++ resolved
@@ -1,5 +1,5 @@
 {% set name = "masurca" %}
-{% set version = "3.4.2" %}
+{% set version = "4.0.7" %}
 
 package:
   name: {{ name }}
@@ -7,11 +7,7 @@
 
 source:
   url: https://github.com/alekseyzimin/masurca/releases/download/v{{ version }}/MaSuRCA-{{ version }}.tar.gz
-<<<<<<< HEAD
-  sha256: ab97cfdce4167349542aac300c27f128361a80d1999e79fb9e0e41a3bf02c0f1
-=======
   sha256: 6ad1c06396cc1bd6025d37f0fcce617633c57d414954cdc7dd7c70eec8a09154
->>>>>>> 41a6cd1a
 
 build:
   number: 1
