{% set name = "masurca" %}
{% set version = "4.1.4" %}

package:
  name: {{ name }}
  version: {{ version }}

source:
  url: https://github.com/alekseyzimin/masurca/releases/download/v{{ version }}/MaSuRCA-{{ version }}.tar.gz
  sha256: 6112d742bac326917a57d02f71494e5de4c6a67c6bbef8de54f842b9d5873d7d
  patches:
    - 0002-48bit_iterator.patch

build:
<<<<<<< HEAD
  number: 3
=======
  number: 0
>>>>>>> 6ddc538b
  skip: True  # [osx]
  run_exports:
    - {{ pin_subpackage(name, max_pin='x') }}

requirements:
  build:
    - {{ compiler('c') }}
    - {{ compiler('cxx') }}
    - make
    - automake
    - autoconf
    - libtool
    - pkg-config
  host:
    - zlib
    - bzip2
    - libxcrypt
    - boost-cpp
  run:
    - boost-cpp
    - perl
    - grep
    - bwa

test:
  commands:
    - masurca --help

about:
  home: "https://masurca.blogspot.co.uk"
  license: "GPL-3.0-only"
  license_family: GPL3
  license_file: "LICENSE.txt"
  dev_url: "https://github.com/alekseyzimin/masurca"
  doc_url: "https://github.com/alekseyzimin/masurca/blob/v{{ version }}/README.md"
  description:
    MaSuRCA (Maryland Super-Read Celera Assembler) genome assembly software.
    MaSuRCA requires Illumina data, and supports third-generation PacBio/Nanopore
    MinION reads for hybrid assembly.
  summary: "MaSuRCA (Maryland Super-Read Celera Assembler) genome assembly software."

extra:
  identifiers:
    - biotools:masurca
    - doi:10.1093/bioinformatics/btt476
  additional-platforms:
    - linux-aarch64<|MERGE_RESOLUTION|>--- conflicted
+++ resolved
@@ -12,11 +12,7 @@
     - 0002-48bit_iterator.patch
 
 build:
-<<<<<<< HEAD
-  number: 3
-=======
-  number: 0
->>>>>>> 6ddc538b
+  number: 1
   skip: True  # [osx]
   run_exports:
     - {{ pin_subpackage(name, max_pin='x') }}
