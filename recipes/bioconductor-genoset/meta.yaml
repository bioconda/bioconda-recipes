{% set version = "1.34.0" %}
{% set name = "genoset" %}
{% set bioc = "3.6" %}

package:
  name: 'bioconductor-{{ name|lower }}'
  version: '{{ version }}'
source:
  url:
    - 'http://bioconductor.org/packages/{{ bioc }}/bioc/src/contrib/{{ name }}_{{ version }}.tar.gz'
    - 'https://bioarchive.galaxyproject.org/{{ name }}_{{ version }}.tar.gz'
    - 'https://depot.galaxyproject.org/software/bioconductor-{{ name }}/bioconductor-{{ name }}_{{ version }}_src_all.tar.gz'
  sha256: e0e79c4cec94a7b9a44ea23c150e9c29fcdfe634d669b92aa67d0c3b327a86b3
build:
  number: 1
  rpaths:
    - lib/R/lib/
    - lib/
requirements:
  build:
    - {{ compiler('c') }}
  host:
    - 'bioconductor-biocgenerics >=0.11.3'
    - 'bioconductor-genomeinfodb >=1.1.3'
    - 'bioconductor-genomicranges >=1.17.19'
    - 'bioconductor-iranges >=2.5.12'
    - 'bioconductor-s4vectors >=0.13.13'
    - 'bioconductor-summarizedexperiment >=1.1.6'
    - r-base
<<<<<<< HEAD
    - {{ compiler('c') }}
=======
>>>>>>> 3fa1538a
  run:
    - 'bioconductor-biocgenerics >=0.11.3'
    - 'bioconductor-genomeinfodb >=1.1.3'
    - 'bioconductor-genomicranges >=1.17.19'
    - 'bioconductor-iranges >=2.5.12'
    - 'bioconductor-s4vectors >=0.13.13'
    - 'bioconductor-summarizedexperiment >=1.1.6'
    - r-base
    - libcxx # [osx]
test:
  commands:
    - '$R -e "library(''{{ name }}'')"'
about:
  home: 'http://bioconductor.org/packages/{{ bioc }}/bioc/html/{{ name }}.html'
  license: Artistic-2.0
  summary: 'GenoSet provides an extension of the RangedSummarizedExperiment class with additional API features. This class provides convenient and fast methods for working with segmented genomic data. Additionally, GenoSet provides the class RleDataFrame which stores runs of data along the genome for multiple samples and provides very fast summaries of arbitrary row sets (regions of the genome).'

extra:
  identifiers:
    - biotools:genoset
    - doi:10.1038/nmeth.3252<|MERGE_RESOLUTION|>--- conflicted
+++ resolved
@@ -27,10 +27,6 @@
     - 'bioconductor-s4vectors >=0.13.13'
     - 'bioconductor-summarizedexperiment >=1.1.6'
     - r-base
-<<<<<<< HEAD
-    - {{ compiler('c') }}
-=======
->>>>>>> 3fa1538a
   run:
     - 'bioconductor-biocgenerics >=0.11.3'
     - 'bioconductor-genomeinfodb >=1.1.3'
