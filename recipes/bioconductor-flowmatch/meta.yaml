--- conflicted
+++ resolved
@@ -24,10 +24,6 @@
     - bioconductor-flowcore
     - r-base
     - 'r-rcpp >=0.11.0'
-<<<<<<< HEAD
-    - {{ compiler('c') }}
-=======
->>>>>>> 3fa1538a
   run:
     - bioconductor-biobase
     - bioconductor-flowcore
