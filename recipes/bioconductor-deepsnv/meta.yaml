--- conflicted
+++ resolved
@@ -17,12 +17,9 @@
   run_exports: '{{ pin_subpackage("bioconductor-deepsnv", max_pin="x.x") }}'
 
 extra:
-<<<<<<< HEAD
-=======
   additional-platforms:
     - linux-aarch64
 
->>>>>>> 9dc5d888
   identifiers:
     - biotools:deepsnv
   parent_recipe:
