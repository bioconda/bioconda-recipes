--- conflicted
+++ resolved
@@ -32,10 +32,6 @@
 gustaf_mate_joining \
 "
 
-<<<<<<< HEAD
 for i in $binaries; do cp $SRC_DIR/bin/$i $PREFIX/bin/$i && chmod a+x $PREFIX/bin/$i; done
 
-fi
-=======
-for i in ${binaries}; do install -v -m 755 $SRC_DIR/bin/$i "$PREFIX/bin"; done
->>>>>>> 764832a5
+fi