--- conflicted
+++ resolved
@@ -2,7 +2,6 @@
 {% set version = "1.0.10" %}
 
 package:
-<<<<<<< HEAD
   name: gustaf
   version: "1.0.0"
 
@@ -19,26 +18,6 @@
     md5: 9c219eac167750e7745274da69509da3 # [osx]
   - url:  http://packages.seqan.de/gustaf/gustaf-1.0.8-Linux-x86_64.tar.xz # [linux64]
     md5: a873ad2048eb2a74e65aff220bba8132 # [linux64]
-=======
-  name: {{ name }}
-  version: {{ version }}
-
-source:
-  - url: http://packages.seqan.de/gustaf/gustaf-{{ version }}-Mac-x86_64.zip  # [osx and x86_64]
-    sha256: 0f3afadd9257beb3780be0622bb55344e9593370cba5004f06248852fda162e7  # [osx and x86_64]
-  - url: http://packages.seqan.de/gustaf/gustaf-{{ version }}-Linux-x86_64.tar.xz  # [linux and x86_64]
-    sha256: 54b23c837fe80574185a9d80805e358a865561a63122b4238e371b507ac8610a  # [linux and x86_64]
-
-build:
-  number: 0
-  run_exports: 
-    - {{ pin_subpackage('gustaf', max_pin="x") }}
-
-requirements:
-  build:
-    - {{ compiler('cxx') }}
->>>>>>> 764832a5
-
 test:
   commands:
     - gustaf --help 2>&1 > /dev/null
