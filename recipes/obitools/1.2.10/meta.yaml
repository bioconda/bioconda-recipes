--- conflicted
+++ resolved
@@ -8,19 +8,11 @@
   sha1: cb49f1cc73eef5d97110aa092b78f9143f113249
   sha256: ffa158a31d1bc01ca0ee9b62a27654fc88a01e7fe0a18984f4bbb8a1a72b1f5e
   patches:
-<<<<<<< HEAD
-   - extractreads.patch
-   - extractreads2.patch
-
-host:
-  number: 1
-=======
     - extractreads.patch
     - extractreads2.patch
 
 build:
   number: 2
->>>>>>> 3fa1538a
   skip: True  # [not py27 or osx]
 
 requirements:
