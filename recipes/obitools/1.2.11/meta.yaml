--- conflicted
+++ resolved
@@ -11,13 +11,8 @@
     - extractreads.patch
     - extractreads2.patch
 
-<<<<<<< HEAD
-host:
-  number: 0
-=======
 build:
   number: 1
->>>>>>> 3fa1538a
   skip: True  # [not py27]
 
 requirements:
