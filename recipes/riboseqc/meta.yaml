--- conflicted
+++ resolved
@@ -15,15 +15,11 @@
 
 build:
   noarch: generic
-<<<<<<< HEAD
   merge_build_host: True  # [win]
   # If this is a new build for the same version, increment the build number.
   number: 0
 
   # This is required to make R link correctly on Linux.
-=======
-  number: 0
->>>>>>> 13eec337
   rpaths:
     - lib/R/lib/
     - lib/
