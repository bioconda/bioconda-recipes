{% set version = "1.6.0" %}
{% set name = "LINC" %}
{% set bioc = "3.6" %}

package:
  name: 'bioconductor-{{ name|lower }}'
  version: '{{ version }}'
source:
  url:
    - 'http://bioconductor.org/packages/{{ bioc }}/bioc/src/contrib/{{ name }}_{{ version }}.tar.gz'
    - 'https://bioarchive.galaxyproject.org/{{ name }}_{{ version }}.tar.gz'
    - 'https://depot.galaxyproject.org/software/bioconductor-{{ name|lower }}/bioconductor-{{ name|lower }}_{{ version }}_src_all.tar.gz'
  sha256: cde9f0069dd8a1db8483a969dddd7107d16fd89a76ba867305664c5d2fcb8b4a
build:
  number: 1
  rpaths:
    - lib/R/lib/
    - lib/
requirements:
  build:
    - {{ compiler('cxx') }}
  host:
    - bioconductor-biobase
    - bioconductor-clusterprofiler
    - bioconductor-dose
    - bioconductor-ggtree
    - bioconductor-org.hs.eg.db
    - bioconductor-reactomepa
    - bioconductor-sva
    - r-ape
    - r-base
    - r-ggplot2
    - r-gridextra
    - r-png
    - 'r-rcpp >=0.11.0'
    - r-reshape2
<<<<<<< HEAD
    - {{ compiler('c') }}
=======
>>>>>>> 3fa1538a
  run:
    - bioconductor-biobase
    - bioconductor-clusterprofiler
    - bioconductor-dose
    - bioconductor-ggtree
    - bioconductor-org.hs.eg.db
    - bioconductor-reactomepa
    - bioconductor-sva
    - r-ape
    - r-base
    - r-ggplot2
    - r-gridextra
    - r-png
    - 'r-rcpp >=0.11.0'
    - r-reshape2
    - libcxx # [osx]
test:
  commands:
    - '$R -e "library(''{{ name }}'')"'
about:
  home: 'http://bioconductor.org/packages/{{ bioc }}/bioc/html/{{ name }}.html'
  license: Artistic-2.0
  summary: 'This package provides methods to compute co-expression networks of lincRNAs and protein-coding genes. Biological terms associated with the sets of protein-coding genes predict the biological contexts of lincRNAs according to the ''Guilty by Association'' approach.'

extra:
  identifiers:
    - biotools:linc
    - doi:10.1038/nmeth.3252<|MERGE_RESOLUTION|>--- conflicted
+++ resolved
@@ -34,10 +34,6 @@
     - r-png
     - 'r-rcpp >=0.11.0'
     - r-reshape2
-<<<<<<< HEAD
-    - {{ compiler('c') }}
-=======
->>>>>>> 3fa1538a
   run:
     - bioconductor-biobase
     - bioconductor-clusterprofiler
