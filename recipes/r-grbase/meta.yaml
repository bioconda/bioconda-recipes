{% set version = '1.8.7' %}
{% set posix = 'm2-' if win else '' %}
{% set native = 'm2w64-' if win else '' %}

package:
  name: r-grbase
  version: {{ version|replace("-", "_") }}

source:
  url:
    - {{ cran_mirror }}/src/contrib/gRbase_{{ version }}.tar.gz
    - {{ cran_mirror }}/src/contrib/Archive/gRbase/gRbase_{{ version }}.tar.gz
  sha256: 01d77e1b029ac22b4e13f07384285f363733a42aba842eddfc5e1aceea99f808

build:
<<<<<<< HEAD
  merge_build_host: True  # [win]
  number: 2
=======
  number: 0
>>>>>>> 5492ec64
  rpaths:
    - lib/R/lib/
    - lib/

requirements:
  build:
    - {{ compiler('c') }}
    - {{ compiler('cxx') }}
    - make
  host:
    - r-base
    - r-matrix
    - bioconductor-rbgl
    - r-rcpp >=0.11.1
    - r-rcpparmadillo
    - r-rcppeigen
    - bioconductor-rgraphviz
    - bioconductor-graph
    - r-igraph
    - r-magrittr
    - r-biocmanager
    - libblas
    - liblapack
  run:
    - r-base
    - r-matrix
    - bioconductor-rbgl
    - r-rcpp >=0.11.1
    - r-rcpparmadillo
    - r-rcppeigen
    - bioconductor-rgraphviz
    - bioconductor-graph
    - r-biocmanager
    - r-igraph
    - r-magrittr

test:
  commands:
    - $R -e "library('gRbase')"           # [not win]
    - "\"%R%\" -e \"library('gRbase')\""  # [win]

about:
  home: http://people.math.aau.dk/~sorenh/software/gR/
  license: GPL-2.0-or-later
  summary: "The 'gRbase' package provides graphical modelling features used by e.g. the packages
    'gRain', 'gRim' and 'gRc'. 'gRbase' implements graph algorithms including (i) maximum
    cardinality search (for marked and unmarked graphs). (ii) moralization, (iii) triangulation,
    (iv) creation of junction tree. 'gRbase' facilitates array operations, 'gRbase'
    implements functions for testing for conditional independence. 'gRbase' illustrates
    how hierarchical log-linear models may be implemented and describes concept of graphical
    meta data. The facilities of the package are documented in the book by H\xF8jsgaard,
    Edwards and Lauritzen (2012, <doi:10.1007/978-1-4614-2299-0>) and in the paper by
    Dethlefsen and H\xF8jsgaard, (2005, <doi:10.18637/jss.v014.i17>). Please see 'citation(\"gRbase\")'
    for citation details. NOTICE  'gRbase' requires that the packages graph, 'Rgraphviz'
    and 'RBGL' are installed from 'bioconductor'; for installation instructions please
    refer to the web page given below."
  license_family: GPL2
  license_file:
    - '{{ environ["PREFIX"] }}/lib/R/share/licenses/GPL-2'

# Package: gRbase
# Version: 1.8-6.7
# Title: A Package for Graphical Modelling in R
# Author: Sren Hjsgaard <sorenh@math.aau.dk>
# Maintainer: Sren Hjsgaard <sorenh@math.aau.dk>
# Description: The 'gRbase' package provides graphical modelling features used by e.g. the packages 'gRain', 'gRim' and 'gRc'. 'gRbase' implements graph algorithms including (i) maximum cardinality search (for marked and unmarked graphs). (ii) moralization, (iii) triangulation, (iv) creation of junction tree. 'gRbase' facilitates array operations, 'gRbase' implements functions for testing for conditional independence. 'gRbase' illustrates how hierarchical log-linear models may be implemented and describes concept of graphical meta data. The facilities of the package are documented in the book by Hjsgaard, Edwards and Lauritzen (2012, <doi:10.1007/978-1-4614-2299-0>) and in the paper by Dethlefsen and Hjsgaard, (2005, <doi:10.18637/jss.v014.i17>). Please see 'citation("gRbase")' for citation details. NOTICE  'gRbase' requires that the packages graph, 'Rgraphviz' and 'RBGL' are installed from 'bioconductor'; for installation instructions please refer to the web page given below.
# License: GPL (>= 2)
# URL: http://people.math.aau.dk/~sorenh/software/gR/
# ByteCompile: Yes
# Encoding: UTF-8
# VignetteBuilder: knitr
# Depends: R (>= 3.6.0), methods
# Imports: graph, Rgraphviz, RBGL, stats4, igraph, magrittr, Matrix, Rcpp (>= 0.11.1)
# Suggests: testthat (>= 2.1.0), microbenchmark, knitr
# LinkingTo: Rcpp (>= 0.11.1), RcppEigen, RcppArmadillo
# RoxygenNote: 7.1.1
# NeedsCompilation: yes
# Packaged: 2020-07-03 05:18:45 UTC; sorenh
# Repository: CRAN
# Date/Publication: 2020-07-03 16:50:08 UTC<|MERGE_RESOLUTION|>--- conflicted
+++ resolved
@@ -13,12 +13,7 @@
   sha256: 01d77e1b029ac22b4e13f07384285f363733a42aba842eddfc5e1aceea99f808
 
 build:
-<<<<<<< HEAD
-  merge_build_host: True  # [win]
-  number: 2
-=======
   number: 0
->>>>>>> 5492ec64
   rpaths:
     - lib/R/lib/
     - lib/
