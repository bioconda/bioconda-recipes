--- conflicted
+++ resolved
@@ -1,10 +1,6 @@
-<<<<<<< HEAD
-about:
-=======
 {% set version = "3.5.1" %}
 
-about: 
->>>>>>> f599b93d
+about:
   home: "https://bitbucket.org/levitsky/pyteomics"
   license: "Apache License, Version 2.0"
   summary: "A framework for proteomics data analysis."
@@ -29,15 +25,9 @@
     - pandas
     - sqlalchemy
 
-<<<<<<< HEAD
 source:
-  md5: 3c8d1bcc16c53100e531a10a2853f679
-  url: "https://pypi.python.org/packages/02/2d/0dfb9bd5b02db6228e3277020209ddb7217e12a76e39a1cb0d1c70756e30/pyteomics-3.4.tar.gz"
-=======
-source: 
   url: https://pypi.io/packages/source/p/pyteomics/pyteomics-{{ version }}.tar.gz
   sha256: acd95d8e139e42c113f3f0bc4f512b9a7081d94eefd5bd73e183e1b4a848c364
->>>>>>> f599b93d
 
 test:
   imports:
