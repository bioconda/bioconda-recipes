{% set name = "iqtree" %}
{% set version = "2.2.0.3" %}

package:
  name: {{ name|lower }}
  version: {{ version | replace("-", "_") }}

build:
  number: 1

source:
<<<<<<< HEAD
  - url: https://github.com/iqtree/iqtree2/archive/v2.2-beta.tar.gz
    sha256: e7a6f40e51f17cab61d510f3e619230f39e8a678067a6c7189511f3ace7ef599
=======
  - url: https://github.com/iqtree/iqtree2/archive/v{{ version }}.tar.gz
    sha256: c78f9425ffcdd055dfd44842dcf1ce4bf1b6c91da7fbd24a59fc8d631ae93db6
>>>>>>> 5492ec64
    #patches:
    #  - 0001-PATCH-macos-10.9.patch
  - url: https://github.com/tothuhien/lsd2/archive/v1.9.9.tar.gz
    sha256: decda612ad7f26c67d50f3dc46fb14bfc2ac90776e460b14c548fd6f9d281454
    folder: lsd2

requirements:
  build:
    - make
    - {{ compiler('c') }}
    - {{ compiler('cxx') }}
    - cmake
    - llvm-openmp  # [osx]
    - ld64 # [osx]
  host:
    - boost-cpp
    - eigen
    - zlib

test:
  commands:
    - iqtree
    - iqtree2

about:
  home: "http://www.iqtree.org/"
  dev_url: https://github.com/iqtree/iqtree2
  license: GPL-2.0-or-later
  summary: "Efficient phylogenomic software by maximum likelihood."

extra:
  identifiers:
    - biotools:iq-tree
    - doi:10.1093/molbev/msu300
    - usegalaxy-eu:{{ name|lower }}<|MERGE_RESOLUTION|>--- conflicted
+++ resolved
@@ -9,13 +9,8 @@
   number: 1
 
 source:
-<<<<<<< HEAD
-  - url: https://github.com/iqtree/iqtree2/archive/v2.2-beta.tar.gz
-    sha256: e7a6f40e51f17cab61d510f3e619230f39e8a678067a6c7189511f3ace7ef599
-=======
   - url: https://github.com/iqtree/iqtree2/archive/v{{ version }}.tar.gz
     sha256: c78f9425ffcdd055dfd44842dcf1ce4bf1b6c91da7fbd24a59fc8d631ae93db6
->>>>>>> 5492ec64
     #patches:
     #  - 0001-PATCH-macos-10.9.patch
   - url: https://github.com/tothuhien/lsd2/archive/v1.9.9.tar.gz
