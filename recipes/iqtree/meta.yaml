--- conflicted
+++ resolved
@@ -6,11 +6,7 @@
   version: {{ version }}
 
 build:
-<<<<<<< HEAD
-  number: 2
-=======
-  number: 0
->>>>>>> 93339e4e
+  number: 1
 
 source:
   - url: https://github.com/iqtree/iqtree2/archive/v{{ version }}.tar.gz
@@ -23,11 +19,8 @@
 
 requirements:
   build:
-<<<<<<< HEAD
     - make
-=======
     - {{ compiler('c') }}
->>>>>>> 93339e4e
     - {{ compiler('cxx') }}
     - cmake
     - llvm-openmp  # [osx]
