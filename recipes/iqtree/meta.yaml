{% set name = "iqtree" %}
{% set version = "1.5.5" %}

package:
  name: {{ name|lower }}
  version: {{ version }}

build:
  number: 2

source:
  url: https://github.com/Cibiv/IQ-TREE/archive/v{{ version }}.tar.gz
  md5: 477947ae99dd74ca57ccd6cacb501b15

requirements:
  build:
    - {{ compiler('c') }}
    - cmake
    - eigen
    - zlib

  run:
    - zlib
<<<<<<< HEAD
  
=======

>>>>>>> 3fa1538a
test:
  commands:
    - iqtree-omp
    - iqtree

about:
  home: "http://www.iqtree.org/"
  license: "GPL-2.0"
  summary: "Efficient phylogenomic software by maximum likelihood"<|MERGE_RESOLUTION|>--- conflicted
+++ resolved
@@ -21,11 +21,7 @@
 
   run:
     - zlib
-<<<<<<< HEAD
-  
-=======
 
->>>>>>> 3fa1538a
 test:
   commands:
     - iqtree-omp
