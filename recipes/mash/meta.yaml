{% set name = "Mash" %}
{% set version = "2.3" %}
{% set sha256 = "f96cf7305e010012c3debed966ac83ceecac0351dbbfeaa6cd7ad7f068d87fe1" %}

package:
  name: {{ name|lower }}
  version: {{ version }}

source:
  url: https://github.com/marbl/{{ name }}/archive/v{{ version }}.tar.gz
  sha256: {{ sha256 }}

build:
<<<<<<< HEAD
  number: 8
  run_exports:
    - {{ pin_subpackage(name|lower, max_pin='x') }}
=======
  skip: True  # [osx]
  number: 8
>>>>>>> a2cf7897

requirements:
  build:
    - make
    - {{ compiler('cxx') }}
    - autoconf
    - automake
    - libtool
  host:
    - zlib >=1.3
    - libzlib
    - capnproto
    - gsl
    - libcblas
  run:
    - capnproto
    - gsl
    - libcblas

test:
  commands:
    - mash -h
    - mash --version | grep '{{ version }}'

about:
  home: https://github.com/marbl/{{ name }}
  license: https://github.com/marbl/{{ name }}/blob/master/LICENSE.txt
  license_file: LICENSE.txt
  summary: "Fast sequence distance estimator that uses MinHash."
  dev_url: https://github.com/marbl/{{ name }}
  doc_url: https://mash.readthedocs.io/en/latest

extra:
  additional-platforms:
    - linux-aarch64
    - osx-arm64
  identifiers:
    - biotools:mash
    - usegalaxy-eu:mash_screen
    - usegalaxy-eu:mash_sketch<|MERGE_RESOLUTION|>--- conflicted
+++ resolved
@@ -11,14 +11,9 @@
   sha256: {{ sha256 }}
 
 build:
-<<<<<<< HEAD
   number: 8
   run_exports:
     - {{ pin_subpackage(name|lower, max_pin='x') }}
-=======
-  skip: True  # [osx]
-  number: 8
->>>>>>> a2cf7897
 
 requirements:
   build:
