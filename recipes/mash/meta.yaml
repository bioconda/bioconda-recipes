{% set name = "Mash" %}
{% set version = "2.3" %}
{% set sha256 = "f96cf7305e010012c3debed966ac83ceecac0351dbbfeaa6cd7ad7f068d87fe1" %}

package:
  name: {{ name|lower }}
  version: {{ version }}

source:
  url: https://github.com/marbl/{{ name }}/archive/v{{ version }}.tar.gz
  sha256: {{ sha256 }}
  patches:
    - limits.patch
    - memcpy-no-wrap.patch
    
build:
<<<<<<< HEAD
  skip: True  # [osx]
  number: 8
=======
  number: 9
  run_exports:
    - {{ pin_subpackage(name|lower, max_pin='x') }}
>>>>>>> 9dc5d888

requirements:
  build:
    - make
    - {{ compiler('cxx') }}
    - autoconf
    - automake
    - libtool
  host:
    - zlib >=1.3
    - libzlib
    - capnproto
    - gsl
    - libcblas
  run:
    - capnproto
    - gsl
    - libcblas

test:
  commands:
    - mash -h
    - mash --version | grep '{{ version }}'

about:
  home: https://github.com/marbl/{{ name }}
  license: "https://github.com/marbl/{{ name }}/blob/master/LICENSE.txt"
  license_file: "LICENSE.txt"
  summary: "Fast sequence distance estimator that uses MinHash."
  dev_url: https://github.com/marbl/{{ name }}
  doc_url: "https://mash.readthedocs.io/en/latest"

extra:
  additional-platforms:
    - linux-aarch64
    - osx-arm64
  identifiers:
    - biotools:mash
    - usegalaxy-eu:mash_screen
    - usegalaxy-eu:mash_sketch
    - doi:10.1186/s13059-016-0997-x
    - doi:10.1186/s13059-019-1841-x<|MERGE_RESOLUTION|>--- conflicted
+++ resolved
@@ -14,14 +14,9 @@
     - memcpy-no-wrap.patch
     
 build:
-<<<<<<< HEAD
-  skip: True  # [osx]
-  number: 8
-=======
   number: 9
   run_exports:
     - {{ pin_subpackage(name|lower, max_pin='x') }}
->>>>>>> 9dc5d888
 
 requirements:
   build:
