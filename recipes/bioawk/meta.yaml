--- conflicted
+++ resolved
@@ -10,15 +10,6 @@
   number: 3
 
 requirements:
-<<<<<<< HEAD
-    build:
-      - {{ compiler('c') }}
-      - zlib
-      - bison
-      - m4
-    run:
-      - zlib
-=======
   build:
     - {{ compiler('c') }}
     - zlib
@@ -26,7 +17,6 @@
     - m4
   run:
     - zlib
->>>>>>> 3fa1538a
 
 test:
   commands:
