package:
  name: perl-termreadkey
  version: "2.32"

source:
  url: https://cpan.metacpan.org/authors/id/J/JS/JSTOWE/TermReadKey-2.32.tar.gz
  md5: c55420c3456b8e470a01d6557b1045a8

build:
  number: 1

requirements:
  build:
<<<<<<< HEAD
    - perl-threaded
    - {{ compiler('c') }}

  run:
    - perl-threaded
=======
    - perl
    - {{ compiler('c') }}

  run:
    - perl
>>>>>>> 3fa1538a

test:
  # Perl 'use' tests
  imports:
    - Term::ReadKey

about:
  home: http://metacpan.org/pod/TermReadKey
  license: perl_5
  summary: 'A perl module for simple terminal control'<|MERGE_RESOLUTION|>--- conflicted
+++ resolved
@@ -11,19 +11,11 @@
 
 requirements:
   build:
-<<<<<<< HEAD
-    - perl-threaded
-    - {{ compiler('c') }}
-
-  run:
-    - perl-threaded
-=======
     - perl
     - {{ compiler('c') }}
 
   run:
     - perl
->>>>>>> 3fa1538a
 
 test:
   # Perl 'use' tests
