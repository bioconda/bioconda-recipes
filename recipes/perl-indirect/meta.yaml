--- conflicted
+++ resolved
@@ -13,11 +13,7 @@
 build:
   run_exports:
     - {{ pin_subpackage(name, max_pin="x.x") }}
-<<<<<<< HEAD
-  number: 5
-=======
   number: 6
->>>>>>> 9dc5d888
 
 requirements:
   build:
