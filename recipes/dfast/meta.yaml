--- conflicted
+++ resolved
@@ -5,11 +5,7 @@
   version: {{ version }}
 
 build:
-<<<<<<< HEAD
-  number: 2
-=======
-  number: 0
->>>>>>> 263049ca
+  number: 1
   binary_relocation: False # [osx]
 source:
   url: https://github.com/nigyta/dfast_core/archive/{{ version }}.tar.gz
