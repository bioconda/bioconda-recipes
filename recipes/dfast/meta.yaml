bkup

package:
  name: dfast
  version: 1.2.3

build:
  number: 1
<<<<<<< HEAD
  noarch: generic
=======
>>>>>>> 6ee8806b

source:
  url: https://github.com/nigyta/dfast_core/archive/1.2.3.tar.gz
  sha256: 710d2cad3874aba691e5995bc3865785e1807a09bf3a8a8c622126d7d4551859 

requirements:
<<<<<<< HEAD
  run:
    - python
    - futures  # [py2k]
    - six      # [py2k]
=======


  run:
    - python >=3.5
>>>>>>> 6ee8806b
    - biopython
    - openjdk
    - aragorn
    - barrnap
    - blast >=2.6.0
    - ghostx
    - hmmer >=3.1b2
    - metagene_annotator >=1.0
    - last

test:
  commands:
    - dfast --version

about:
  home: 'https://dfast.nig.ac.jp'
  license: "GPLv3"
  license_file: "docs/LICENSE"
  summary: "DDBJ Fast Annotation and Submission Tool - Prokaryotic genome annotation pipeline"
  dev_url: "https://github.com/nigyta/dfast_core"

extra:
  identifiers:
    - biotools:dfast
    - doi:10.1093/bioinformatics/btx713
  skip-lints:
    - should_be_noarch_generic
    <|MERGE_RESOLUTION|>--- conflicted
+++ resolved
@@ -1,32 +1,17 @@
-bkup
-
 package:
   name: dfast
   version: 1.2.3
 
 build:
   number: 1
-<<<<<<< HEAD
-  noarch: generic
-=======
->>>>>>> 6ee8806b
 
 source:
   url: https://github.com/nigyta/dfast_core/archive/1.2.3.tar.gz
   sha256: 710d2cad3874aba691e5995bc3865785e1807a09bf3a8a8c622126d7d4551859 
 
 requirements:
-<<<<<<< HEAD
-  run:
-    - python
-    - futures  # [py2k]
-    - six      # [py2k]
-=======
-
-
   run:
     - python >=3.5
->>>>>>> 6ee8806b
     - biopython
     - openjdk
     - aragorn
@@ -53,5 +38,4 @@
     - biotools:dfast
     - doi:10.1093/bioinformatics/btx713
   skip-lints:
-    - should_be_noarch_generic
-    +    - should_be_noarch_generic