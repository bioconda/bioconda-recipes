#!/bin/sh

APPROOT=$PREFIX/opt/$PKG_NAME-$PKG_VERSION

rm bin/*/aragorn
rm bin/*/barrnap
rm -r bin/Darwin/barrnap-0.8
<<<<<<< HEAD
rm -r bin/Darwin/lib
=======
>>>>>>> cd01aca1
rm bin/*/blastdbcmd
rm bin/*/blastp
rm bin/*/ghost*
rm bin/*/hmm*
rm bin/*/makeblastdb
rm bin/*/mga
rm bin/*/rpsblast
if [ "$(uname)" == "Darwin" ]; then
    rm -rf bin/Linux
<<<<<<< HEAD
    # LD_LIBRARY_PATH=$APPROOT/bin/Darwin/lib
=======
    LD_LIBRARY_PATH=$APPROOT/bin/Darwin/lib
>>>>>>> cd01aca1
else
    rm -rf bin/Darwin
fi


mkdir -p $APPROOT
mkdir -p ${PREFIX}/bin

cp -r ./* $APPROOT

ln -s ${APPROOT}/dfast ${PREFIX}/bin/dfast
ln -s ${APPROOT}/scripts/dfast_file_downloader.py ${PREFIX}/bin/dfast_file_downloader.py
ln -s ${APPROOT}/scripts/file_downloader.py ${PREFIX}/bin/file_downloader.py

python ${APPROOT}/scripts/file_downloader.py --protein dfast --cdd Cog --hmm TIGR --no_indexing<|MERGE_RESOLUTION|>--- conflicted
+++ resolved
@@ -5,10 +5,7 @@
 rm bin/*/aragorn
 rm bin/*/barrnap
 rm -r bin/Darwin/barrnap-0.8
-<<<<<<< HEAD
 rm -r bin/Darwin/lib
-=======
->>>>>>> cd01aca1
 rm bin/*/blastdbcmd
 rm bin/*/blastp
 rm bin/*/ghost*
@@ -18,11 +15,6 @@
 rm bin/*/rpsblast
 if [ "$(uname)" == "Darwin" ]; then
     rm -rf bin/Linux
-<<<<<<< HEAD
-    # LD_LIBRARY_PATH=$APPROOT/bin/Darwin/lib
-=======
-    LD_LIBRARY_PATH=$APPROOT/bin/Darwin/lib
->>>>>>> cd01aca1
 else
     rm -rf bin/Darwin
 fi
