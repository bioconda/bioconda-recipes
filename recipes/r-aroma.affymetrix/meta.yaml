{% set version = '3.2.0' %}

package:
  name: r-aroma.affymetrix
  version: {{ version|replace("-", "_") }}

source:
  url:
    - {{ cran_mirror }}/src/contrib/aroma.affymetrix_{{ version }}.tar.gz
    - {{ cran_mirror }}/src/contrib/Archive/aroma.affymetrix/aroma.affymetrix_{{ version }}.tar.gz
  sha256: d279cf13cf6ed8369cfdf6682ace12924379bad578003453449aa1ccec31b0a7

build:
<<<<<<< HEAD
  merge_build_host: True  # [win]
  number: 2
=======
  noarch: generic
  number: 0
>>>>>>> 884aae0f
  rpaths:
    - lib/R/lib/
    - lib/

requirements:
  host:
    - r-base
    - r-mass
    - r-r.cache >=0.13.0
    - r-r.devices >=2.16.0
    - r-r.filesets >=2.13.0
    - r-r.methodss3 >=1.7.1
    - r-r.oo >=1.21.0
    - r-r.utils >=2.9.0
    - r-aroma.apd >=0.6.0
    - r-aroma.core >=3.2.0
    - r-future
    - r-listenv
    - r-matrixstats >=0.54.0
  run:
    - r-base
    - r-mass
    - r-r.cache >=0.13.0
    - r-r.devices >=2.16.0
    - r-r.filesets >=2.13.0
    - r-r.methodss3 >=1.7.1
    - r-r.oo >=1.21.0
    - r-r.utils >=2.9.0
    - r-aroma.apd >=0.6.0
    - r-aroma.core >=3.2.0
    - r-future
    - r-listenv
    - r-matrixstats >=0.54.0

test:
  commands:
    - $R -e "library('aroma.affymetrix')"

about:
  home: http://www.aroma-project.org/, https://github.com/HenrikBengtsson/aroma.affymetrix
  license: LGPL (>= 2.1)
  summary: A cross-platform R framework that facilitates processing of any number of Affymetrix
    microarray samples regardless of computer system.  The only parameter that limits
    the number of chips that can be processed is the amount of available disk space.  The
    Aroma Framework has successfully been used in studies to process tens of thousands
    of arrays.  This package has actively been used since 2006.
  license_family: LGPL<|MERGE_RESOLUTION|>--- conflicted
+++ resolved
@@ -11,13 +11,8 @@
   sha256: d279cf13cf6ed8369cfdf6682ace12924379bad578003453449aa1ccec31b0a7
 
 build:
-<<<<<<< HEAD
-  merge_build_host: True  # [win]
-  number: 2
-=======
   noarch: generic
   number: 0
->>>>>>> 884aae0f
   rpaths:
     - lib/R/lib/
     - lib/
