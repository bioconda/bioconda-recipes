<<<<<<< HEAD
{% set version = "0.7.0" %}
=======
{% set version = "0.6.2" %}
>>>>>>> bbb58be5


package:
  name: "nf-test"
  version: {{ version }}

build:
  number: 0
  noarch: generic

source:
  url: https://github.com/askimed/nf-test/releases/download/v{{version}}/nf-test-{{version}}.tar.gz
  sha256: 0ab3038ef4aa6ba7090b07637e309f282edb15de776607ab7888258d2a34b092

requirements:
  host:
    - openjdk >=11,<=18
    - coreutils
    - curl
  run:
    - openjdk >=11,<=18
    - coreutils
    - curl

test:
  commands:
    - nf-test version

about:
  home: 'https://code.askimed.com/nf-test/'
  license: "MIT"
  summary: "nf-test is a simple test framework for Nextflow pipelines."<|MERGE_RESOLUTION|>--- conflicted
+++ resolved
@@ -1,8 +1,4 @@
-<<<<<<< HEAD
 {% set version = "0.7.0" %}
-=======
-{% set version = "0.6.2" %}
->>>>>>> bbb58be5
 
 
 package:
