{% set name = "recognizer" %}
<<<<<<< HEAD
{% set version = "1.3.1" %}
{% set sha256 = "dc9d20d889a19bfd391064433d89a5144bc7103db51f399162466bd331509120" %}
=======
{% set version = "1.3.2" %}
{% set sha256 = "4657dcfe530a812090f4bfbeeeebf001dab609b39cc6e4361230da20ab0695b1" %}
>>>>>>> 5f33de4c

package:
  name: {{ name|lower }}
  version: {{ version }}

source:
  url: https://github.com/iquasere/reCOGnizer/archive/{{ version }}.tar.gz
  sha256: {{ sha256 }}

build:
  noarch: generic
  number: 0
  script: "mkdir -p $PREFIX/bin && cp recognizer.py $PREFIX/bin && cp -r Databases $PREFIX/bin"

requirements:
  run:
    - python
    - pandas
    - blast
    - lxml
    - openpyxl
    - krona
    - wget

test:
  commands:
    - recognizer.py -v

about:
  home: https://github.com/iquasere/reCOGnizer
  license: BSD-3-Clause
  license_family: BSD
  license_file: LICENSE
  summary: 'A tool for domain based annotation with the COG database'
  description: |
    reCOGnizer performs domain based annotation with RPS-BLAST, using
    Hidden Markov Models (HMM) from COG database. It rebuilds COG database
    for multithreaded annotation, organizes information regarding COG IDs
    and respective categories, obtains EC numbers using resources from the
    eggNOG database and organizes all this information into TSV and EXCEL
    files for easy handling by users or pipelines. It also produces a Krona
    plot representing the quantification of COG functions identified.
  doc_url: https://github.com/iquasere/reCOGnizer/blob/master/README.md
  dev_url: https://github.com/iquasere/reCOGnizer

extra:
  recipe-maintainers:
    - iquasere<|MERGE_RESOLUTION|>--- conflicted
+++ resolved
@@ -1,11 +1,6 @@
 {% set name = "recognizer" %}
-<<<<<<< HEAD
-{% set version = "1.3.1" %}
-{% set sha256 = "dc9d20d889a19bfd391064433d89a5144bc7103db51f399162466bd331509120" %}
-=======
 {% set version = "1.3.2" %}
 {% set sha256 = "4657dcfe530a812090f4bfbeeeebf001dab609b39cc6e4361230da20ab0695b1" %}
->>>>>>> 5f33de4c
 
 package:
   name: {{ name|lower }}
