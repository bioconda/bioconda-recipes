--- conflicted
+++ resolved
@@ -6,12 +6,7 @@
   version: {{ version }}
 build:
   number: 0
-<<<<<<< HEAD
-  - {{ compiler('c') }}
-  - {{ compiler('cxx') }}
-=======
   skip: True  # [py < 37]
->>>>>>> f9297f77
   script: "{{ PYTHON }} -m pip install . --no-deps -vv"
 
 source:
@@ -29,16 +24,6 @@
     - sinfo
     - pytoml
   run:
-<<<<<<< HEAD
-    - numpy>=1.19.5
-    - scipy>=1.6.0 
-    - pandas>=1.1.3
-    - matplotlib-base>=3.3.1 
-    - seaborn>=0.11.1
-    - scikit-learn>=0.24
-    - statsmodels>=0.12.0
-    - anndata>=0.7.5',
-=======
     - python
     - numpy >=1.19.5
     - scipy >=1.6.0 
@@ -48,7 +33,6 @@
     - scikit-learn >=0.24
     - statsmodels >=0.12.0
     - anndata >=0.7.5
->>>>>>> f9297f77
     - typing
     - umap-learn >=0.4.6
     - IPython >=7.19.0
@@ -60,19 +44,6 @@
     - phylics
 
 about:
-<<<<<<< HEAD
-  home: https://github.com/bioinformatics-polito/PhyliCS 
-  dev_url: https://github.com/bioinformatics-polito/PhyliCS
-  license: AGPLv3
-  license_file: https://github.com/bioinformatics-polito/PhyliCS/blob/master/LICENSE.rst
-  summary: Single-cell CNV data analysis toolkit
-
-
-extra:
-  skip-lints:
-    - should_be_noarch_generic
-=======
   home: https://github.com/bioinformatics-polito/PhyliCS
   license: AGPL3
   summary: Single-cell CNV data analysis toolkit
->>>>>>> f9297f77
