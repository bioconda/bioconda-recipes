--- conflicted
+++ resolved
@@ -11,11 +11,7 @@
   sha256: {{ sha256 }}
 
 build:
-<<<<<<< HEAD
-  number: 8
-=======
   number: 0
->>>>>>> 68539b43
   run_exports:
     - {{ pin_subpackage(name|lower, max_pin="x") }}
 
