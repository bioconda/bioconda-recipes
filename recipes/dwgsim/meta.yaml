{% set name = "dwgsim" %}
{% set version = "1.1.14" %}

package:
  name: {{ name }}
  version: {{ version }}

source:
  - url: https://github.com/nh13/DWGSIM/archive/{{ name }}.0.1.14.tar.gz
    sha256: a974a253bf6bcd5a2162f9ebc6c78c56a29c541850f375a45ddb2b649574ce1b
  - url: http://github.com/samtools/samtools/archive/28391e5898804ce6b805016.tar.gz
    sha256: b17bc6564eef101aeefc2d572347f7141bdb8eb5cdaa81725fdd768cf80d1a2b
    folder: samtools

build:
<<<<<<< HEAD
  number: 1
=======
  number: 2
>>>>>>> 9dc5d888
  run_exports:
    - {{ pin_subpackage(name, max_pin="x") }}

requirements:
  build:
    - make
    - {{ compiler('c') }}
  host:
    - zlib
    - ncurses
  run:
    - ncurses

test:
  commands:
    - printf ">a\nAAAAA" > ref.fa; dwgsim ref.fa pref

about:
  home: "https://github.com/nh13/DWGSIM"
  license: "GPL-2.0-or-later"
  license_file: LICENSE
  license_family: GPL
  summary: 'Whole Genome Simulator for Next-Generation Sequencing.'
  dev_url: "https://github.com/nh13/DWGSIM"

extra:
  recipe-maintainers:
    - notestaff
    - nh13
  additional-platforms:
    - linux-aarch64
    - osx-arm64<|MERGE_RESOLUTION|>--- conflicted
+++ resolved
@@ -13,11 +13,7 @@
     folder: samtools
 
 build:
-<<<<<<< HEAD
-  number: 1
-=======
   number: 2
->>>>>>> 9dc5d888
   run_exports:
     - {{ pin_subpackage(name, max_pin="x") }}
 
