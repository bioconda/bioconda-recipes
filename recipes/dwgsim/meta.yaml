about:
  home: https://github.com/nh13/DWGSIM
  license: GNU General Public License v2 (GPLv2)
  license_family: GPL
  summary: 'Whole Genome Simulator for Next-Generation Sequencing'

build:
  number: 5

package:
  name: dwgsim
  version: '1.1.11'

requirements:
  build:
<<<<<<< HEAD
      - {{ compiler('c') }}
      - zlib
      - ncurses
  run:
      - zlib
      - ncurses
=======
    - {{ compiler('c') }}
    - zlib
    - ncurses
  run:
    - zlib
    - ncurses
>>>>>>> 3fa1538a

test:
  commands:
    - printf ">a\nAAAAA" > ref.fa; dwgsim ref.fa pref

source:
  url: https://github.com/nh13/DWGSIM/archive/dwgsim.0.1.11.tar.gz
  sha256: 49e4b558e313f4cd5755961f7f24ba48ad580c0324772d7080b59cb69ce0148b<|MERGE_RESOLUTION|>--- conflicted
+++ resolved
@@ -13,21 +13,12 @@
 
 requirements:
   build:
-<<<<<<< HEAD
-      - {{ compiler('c') }}
-      - zlib
-      - ncurses
-  run:
-      - zlib
-      - ncurses
-=======
     - {{ compiler('c') }}
     - zlib
     - ncurses
   run:
     - zlib
     - ncurses
->>>>>>> 3fa1538a
 
 test:
   commands:
