--- conflicted
+++ resolved
@@ -13,11 +13,7 @@
     - 0002-set-gridssargs-for-virusbreakend-annotation.patch
 
 build:
-<<<<<<< HEAD
-  number: 4
-=======
   number: 5
->>>>>>> 9dc5d888
   run_exports:
     - {{ pin_subpackage('gridss', max_pin="x.x.x") }}
   skip: True # [osx]
