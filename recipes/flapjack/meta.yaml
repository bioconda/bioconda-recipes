{% set name = "flapjack" %}
{% set version = "1.18.06.13" %}

package:
  name: {{ name }}
  version: {{ version }}

source:
  fn: {{ name }}-{{ version }}.zip
  url: http://bioinf.hutton.ac.uk/flapjack/installers/bioconda/{{name}}-{{version}}.zip
<<<<<<< HEAD
  md5: 3802d7518032253c503dc560cf17e3a8
=======
  md5: f138bece56de63babaa4ccd620d5d5aa
>>>>>>> 06d61fd1

build:
  number: 1

requirements:
  build:
  run:
    - openjdk >=8,<9

test:
  commands:
    - flapjack --version > /dev/null

about:
  home: https://ics.hutton.ac.uk/flapjack
  license: BSD-2-Clause
  license_file: docs/Flapjack.html
  summary: Flapjack provides interactive visualizations of high-throughput genotyping data.
  <|MERGE_RESOLUTION|>--- conflicted
+++ resolved
@@ -8,11 +8,7 @@
 source:
   fn: {{ name }}-{{ version }}.zip
   url: http://bioinf.hutton.ac.uk/flapjack/installers/bioconda/{{name}}-{{version}}.zip
-<<<<<<< HEAD
   md5: 3802d7518032253c503dc560cf17e3a8
-=======
-  md5: f138bece56de63babaa4ccd620d5d5aa
->>>>>>> 06d61fd1
 
 build:
   number: 1
