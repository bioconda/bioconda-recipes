{% set package = "ucsc-paratestjob" %}
{% set program = "paraTestJob" %}
{% set version = "482" %}
{% set sha256 = "745d0f0a980e9f863373b0b0a6ad7961a1d0f53a9d7c446e92fc28fc4909431a" %}

package:
  name: {{ package }}
  version: {{ version }}

source:
  url: https://hgdownload.cse.ucsc.edu/admin/exe/userApps.archive/userApps.v{{ version }}.src.tgz
  sha256: {{ sha256 }}
  patches:
    - 0001-include.patch
    - 0002-include.linux.patch  # [linux]
    - 0003-common.mk.patch
    - 0004-straw.patch

build:
<<<<<<< HEAD
  number: 1
=======
  number: 2
>>>>>>> 32556f1c
  run_exports:
    - {{ pin_subpackage(package, max_pin=None) }}

requirements:
  build:
    - make
    - {{ compiler('c') }}
    - {{ compiler('cxx') }}
  host:
    - libpng
    - libuuid
    - mariadb-connector-c
    - mysql-connector-c  # [not arm64]
    - libopenssl-static
    - clangdev  # [osx]
    - rsync  # [osx]
    - libiconv
    - bzip2
    - liblzma-devel
    - zlib
  run:
    - libpng
    - libuuid
    - mariadb-connector-c
    - mysql-connector-c  # [not arm64]
    - libopenssl-static

test:
  commands:
    # just check for existence and exec bit, because the individual packages have no unified behavior
    - test -x ${PREFIX}/bin/{{ program }}

about:
  home: "https://hgdownload.cse.ucsc.edu/admin/exe"
  license: "Varies; see https://genome.ucsc.edu/license"
  summary: "A good test job to run on Parasol. Can be configured to take a long time or crash."
  dev_url: "https://github.com/ucscGenomeBrowser/kent"
  doc_url: "https://github.com/ucscGenomeBrowser/kent/blob/v{{ version }}_base/README"

extra:
  identifiers:
    - biotools:UCSC_Genome_Browser_Utilities
    - doi:10.1093/bib/bbs038
  additional-platforms:
    - linux-aarch64
    - osx-arm64<|MERGE_RESOLUTION|>--- conflicted
+++ resolved
@@ -17,11 +17,7 @@
     - 0004-straw.patch
 
 build:
-<<<<<<< HEAD
-  number: 1
-=======
   number: 2
->>>>>>> 32556f1c
   run_exports:
     - {{ pin_subpackage(package, max_pin=None) }}
 
