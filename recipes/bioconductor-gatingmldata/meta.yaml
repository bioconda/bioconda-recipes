--- conflicted
+++ resolved
@@ -1,8 +1,4 @@
-<<<<<<< HEAD
-{% set version = "2.25.0" %}
-=======
 {% set version = "2.26.0" %}
->>>>>>> 2e17421a
 {% set name = "gatingMLData" %}
 {% set bioc = "3.10" %}
 
@@ -14,11 +10,7 @@
     - 'https://bioconductor.org/packages/{{ bioc }}/data/experiment/src/contrib/{{ name }}_{{ version }}.tar.gz'
     - 'https://bioarchive.galaxyproject.org/{{ name }}_{{ version }}.tar.gz'
     - 'https://depot.galaxyproject.org/software/bioconductor-{{ name|lower }}/bioconductor-{{ name|lower }}_{{ version }}_src_all.tar.gz'
-<<<<<<< HEAD
-  md5: 3fb8e16cd0417604fb45f99979e23c19
-=======
   md5: 5df25320f90eb9b49240db6311bf288a
->>>>>>> 2e17421a
 build:
   number: 0
   rpaths:
