--- conflicted
+++ resolved
@@ -11,11 +11,7 @@
   sha256: 21f5349e888ea76241912600ee5c35a0d2fd50180568b9b08b2b597f099bf708
 
 build:
-<<<<<<< HEAD
-  number: 5
-=======
   number: 0
->>>>>>> 5492ec64
   rpaths:
     - lib/R/lib/
     - lib/
