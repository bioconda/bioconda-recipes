{% set name = "CPAT" %}
{% set version = "3.0.5" %}

package:
  name: "{{ name|lower }}"
  version: "{{ version }}"

build:
<<<<<<< HEAD
  number: 1
  skip: True  # [py2k or py > 39]
=======
  number: 2
  skip: True  # [py > 39]
>>>>>>> 90bc105b
  run_exports:
    - {{ pin_subpackage('cpat', max_pin="x") }}

source:
  url: https://pypi.io/packages/source/{{ name[0] }}/{{ name }}/{{ name }}-{{ version }}.tar.gz
  sha256: ea7c9216208221f68055f962073622939ff90bbe52ebe36c305ead9f91ed24bc

requirements:
  build:
    - {{ compiler('c') }}
  host:
    - bx-python
    - pip
    - nose
    - python
    - pysam
    - numpy
    - cython
  run:
    - bx-python
    - python
    - numpy
    - pysam
    - r-base

test:
  commands:
    - cpat.py -h
    - make_hexamer_tab.py -h
    - make_logitModel.py -h

about:
  home: https://cpat.readthedocs.io/en/latest/
  license: GPL-2.0-or-later
  license_file: LICENSE.txt
  summary: Coding Potential Assessment Tool

extra:
  additional-platforms:
    - linux-aarch64<|MERGE_RESOLUTION|>--- conflicted
+++ resolved
@@ -6,13 +6,8 @@
   version: "{{ version }}"
 
 build:
-<<<<<<< HEAD
-  number: 1
-  skip: True  # [py2k or py > 39]
-=======
   number: 2
   skip: True  # [py > 39]
->>>>>>> 90bc105b
   run_exports:
     - {{ pin_subpackage('cpat', max_pin="x") }}
 
