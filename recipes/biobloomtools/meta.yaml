{% set version = "2.3.5" %}

package:
  name: biobloomtools
  version: {{ version }}

source:
  url: https://github.com/bcgsc/biobloom/releases/download/{{ version }}/biobloomtools-{{ version }}.tar.gz
  sha256: 03fbc0d0fc867f76d64f756d556598e5fe5f015363df8f97fbed4cfd541c6749

build:
  skip: true  # [osx or win]
<<<<<<< HEAD
  number: 3
=======
  number: 5
>>>>>>> 90bc105b
  run_exports:
    - {{ pin_subpackage("biobloomtools", max_pin="x") }}

requirements:
  build:
    - {{ compiler('cxx') }} 
    - llvm-openmp  # [osx]
    - make
  host:
    - boost
    - sparsehash
    - sdsl-lite
    - zlib
  run:
    - llvm-openmp  # [osx]
    - zlib
    - sparsehash
    - make

test:
  commands:
    - biobloommaker --help
    - biobloomcategorizer --help
    - biobloommimaker --help
    - biobloommicategorizer --help

about:
  home: https://github.com/bcgsc/biobloom 
  license: GPL-3.0 
  license_file: LICENSE
  summary: Building Bloom filters and using them for categorizing sequences 

extra:
  additional-platforms:
    - linux-aarch64<|MERGE_RESOLUTION|>--- conflicted
+++ resolved
@@ -10,11 +10,7 @@
 
 build:
   skip: true  # [osx or win]
-<<<<<<< HEAD
-  number: 3
-=======
   number: 5
->>>>>>> 90bc105b
   run_exports:
     - {{ pin_subpackage("biobloomtools", max_pin="x") }}
 
