--- conflicted
+++ resolved
@@ -1,5 +1,5 @@
 #!/bin/bash
-<<<<<<< HEAD
+
 if [[ $target_platform =~ linux.* ]] || [[ $target_platform == win-32 ]] || [[ $target_platform == win-64 ]] || [[ $target_platform == osx-64 ]]; then
   export DISABLE_AUTOBREW=1
   $R CMD INSTALL --build .
@@ -32,7 +32,4 @@
       done
     popd
   fi
-fi
-=======
-$R CMD INSTALL --build .
->>>>>>> 73ccb4c7
+fi