{% set name = "repaq" %}
{% set version = "0.5.1" %}

package:
  name: {{ name }}
  version: {{ version }}

source:
  url: https://github.com/OpenGene/repaq/archive/v{{ version }}.tar.gz
  sha256: 19720e87ce83327d8c8de6176fa85bb32ada4d722eea86ee5210d2d55cd4e787
  patches:
    - endian.patch

build:
<<<<<<< HEAD
  number: 5
=======
  number: 0
  run_exports:
    - {{ pin_subpackage('repaq', max_pin="x.x") }}
>>>>>>> 9dc5d888

requirements:
  build:
    - make
    - {{ compiler('c') }}
    - {{ compiler('cxx') }}
  host:
    - zlib

test:
  commands:
    - repaq --help

about:
  home: "https://github.com/OpenGene/repaq"
  license: MIT
  license_family: MIT
  license_file: LICENSE
  summary: "A fast lossless FASTQ compressor with ultra-high compression ratio."
  dev_url: "https://github.com/OpenGene/repaq"
  doc_url: "https://github.com/OpenGene/repaq/blob/v{{ version }}/README.md"

extra:
  additional-platforms:
    - linux-aarch64
    - osx-arm64
  identifiers:
    - doi:10.3389/fgene.2023.1260531<|MERGE_RESOLUTION|>--- conflicted
+++ resolved
@@ -12,13 +12,9 @@
     - endian.patch
 
 build:
-<<<<<<< HEAD
-  number: 5
-=======
   number: 0
   run_exports:
     - {{ pin_subpackage('repaq', max_pin="x.x") }}
->>>>>>> 9dc5d888
 
 requirements:
   build:
