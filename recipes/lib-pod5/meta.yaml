{% set version = "0.2.4" %}

package:
  name: lib-pod5
  version: {{ version }}

build:
  number: 0
  noarch: python

requirements:
  host:
    - python >=3.7
    - pip
  run:
    - python >=3.7
    - numpy >=1.21
    - libstdcxx-ng

test:
  imports:
    - lib_pod5

about:
  home: https://github.com/nanoporetech/pod5-file-format
<<<<<<< HEAD
  license: Mozilla Public License Version 2.0
  license_file: LICENSE.md
=======
  license: MPL-2.0
>>>>>>> ef032b05
  summary: 'Python bindings for the POD5 file format'
  description: |
    [![Documentation Status](https://readthedocs.org/projects/pod5-file-format/badge/?version=latest)](https://pod5-file-format.readthedocs.io/)

    **Python bindings for the POD5 file format**

    What does this project contain
    ------------------------------

    This project contains the low-level core library (extension modules) for reading and writing POD5 files.
    This project forms the basis of the pure-python [pod5 package](https://github.com/nanoporetech/pod5-file-format) which is probably the project you want.

    Documentation
    -------------

    Full documentation is found at https://pod5-file-format.readthedocs.io/
  dev_url: https://github.com/nanoporetech/pod5-file-format
  doc_url: https://pod5-file-format.readthedocs.io/

extra:
  recipe-maintainers:
    - JannesSP<|MERGE_RESOLUTION|>--- conflicted
+++ resolved
@@ -23,12 +23,8 @@
 
 about:
   home: https://github.com/nanoporetech/pod5-file-format
-<<<<<<< HEAD
-  license: Mozilla Public License Version 2.0
+  license: MPL-2.0
   license_file: LICENSE.md
-=======
-  license: MPL-2.0
->>>>>>> ef032b05
   summary: 'Python bindings for the POD5 file format'
   description: |
     [![Documentation Status](https://readthedocs.org/projects/pod5-file-format/badge/?version=latest)](https://pod5-file-format.readthedocs.io/)
