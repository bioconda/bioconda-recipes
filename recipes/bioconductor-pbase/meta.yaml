--- conflicted
+++ resolved
@@ -39,10 +39,6 @@
     - bioconductor-s4vectors
     - r-base
     - r-rcpp
-<<<<<<< HEAD
-    - {{ compiler('c') }}
-=======
->>>>>>> 3fa1538a
   run:
     - bioconductor-annotationfilter
     - bioconductor-biobase
