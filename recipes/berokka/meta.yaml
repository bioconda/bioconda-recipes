{% set version = "0.2.3" %}
{% set sha256 = "460f4272768e205008aa8aa885d1df5bab9af2c5b404c261e00573c6a30a641f" %}

package:
  name: berokka
  version: '{{version}}'

source:
  url: https://github.com/tseemann/berokka/archive/v{{version}}.tar.gz
  sha256: '{{sha256}}'

build:
  noarch: generic
<<<<<<< HEAD
  number: 3
=======
  number: 0
>>>>>>> ef4ceae6

requirements:
  build:
  run:
    - perl
    - perl-bioperl >=1.7
    - blast >=2.3

test:
  commands:
    - berokka -h | grep 'canu'

about:
  home: https://github.com/tseemann/berokka
  license: GPL-3.0
  license_family: GPL
  license_file: LICENSE
  summary: Trim, circularise and orient long read bacterial genome assemblies.<|MERGE_RESOLUTION|>--- conflicted
+++ resolved
@@ -11,11 +11,7 @@
 
 build:
   noarch: generic
-<<<<<<< HEAD
-  number: 3
-=======
   number: 0
->>>>>>> ef4ceae6
 
 requirements:
   build:
