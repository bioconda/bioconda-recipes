--- conflicted
+++ resolved
@@ -10,13 +10,9 @@
   sha256: {{ sha256 }}
 
 build:
-<<<<<<< HEAD
-  number: 0
+  number: 2
   run_exports:
     - {{ pin_subpackage('libdeflate', max_pin='x.x') }}
-=======
-  number: 1
->>>>>>> 04d80473
 
 requirements:
   build:
