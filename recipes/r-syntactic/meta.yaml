{% set version = "0.4.5" %}
{% set github = "https://github.com/acidgenomics/r-syntactic" %} 

package:
  name: r-syntactic
  version: "{{ version }}"

source:
  url: "{{ github }}/archive/v{{ version }}.tar.gz"
<<<<<<< HEAD
  sha256: c6b08b5e4a6e769efbcb5c00b748737787abd56ba242f43c9eac8ff22981766c
=======
  sha256: 8290098184b1590b2e051a4c0964897995a8cc2bd55d5f8a09fff49268aa7452
>>>>>>> 93339e4e

build:
  noarch: generic
  number: 1

requirements:
  host:
      # Depends:
    - r-base >=4.0
      # Imports:
    - r-acidbase >=0.3.13
    - r-acidgenerics >=0.5.17
    - r-goalie >=0.5.0
    - r-stringi >=1.5
    - r-stringr >=1.4
  run:
      # Depends:
    - r-base >=4.0
      # Imports:
    - r-acidbase >=0.3.13
    - r-acidgenerics >=0.5.17
    - r-goalie >=0.5.0
    - r-stringi >=1.5
    - r-stringr >=1.4

test:
  commands:
    - $R -e "library('syntactic')"

about:
  home: https://r.acidgenomics.com/packages/syntactic/
  dev_url: "{{ github }}"
  license: AGPL-3
  license_file: LICENSE
  license_family: GPL
  summary: Make syntactically valid names out of character vectors.

extra:
  recipe-maintainers:
    - acidgenomics
    - mjsteinbaugh<|MERGE_RESOLUTION|>--- conflicted
+++ resolved
@@ -7,15 +7,11 @@
 
 source:
   url: "{{ github }}/archive/v{{ version }}.tar.gz"
-<<<<<<< HEAD
-  sha256: c6b08b5e4a6e769efbcb5c00b748737787abd56ba242f43c9eac8ff22981766c
-=======
   sha256: 8290098184b1590b2e051a4c0964897995a8cc2bd55d5f8a09fff49268aa7452
->>>>>>> 93339e4e
 
 build:
   noarch: generic
-  number: 1
+  number: 2
 
 requirements:
   host:
