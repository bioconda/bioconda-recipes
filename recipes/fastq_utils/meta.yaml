{% set name = "fastq_utils" %}
{% set version = "0.25.3" %}

package:
  name: {{ name }}
  version: {{ version }}

source:
  url: https://github.com/nunofonseca/fastq_utils/archive/{{ version }}.tar.gz
  sha256: 73dcefe69c45986d1b2f4e0f66f736e000504f2f3d904f1054840319d3944bb7
  patches:
    - 0001-Makefile.patch
    - 0002-install_deps.patch

build:
<<<<<<< HEAD
  skip: True  # [osx]
  number: 2
=======
  number: 0
  run_exports:
      - {{ pin_subpackage('fastq_utils', max_pin="x.x") }}
>>>>>>> 9dc5d888

requirements:
  build:
    - {{ compiler('c') }}
    - make
  host:
    - zlib
    - bzip2
    - xz
    - ncurses
    - wget
    - tar
    - samtools 0.1.19 =h20b1175_10  # [linux and x86_64]
  run:
    - samtools

test:
  commands:
    - test -x ${PREFIX}/bin/fastq_info
    - test -x ${PREFIX}/bin/fastq_filterpair
    - test -x ${PREFIX}/bin/fastq_filter_n
    - test -x ${PREFIX}/bin/fastq_num_reads
    - test -x ${PREFIX}/bin/fastq_trim_poly_at
    - test -x ${PREFIX}/bin/fastq_pre_barcodes
    - test -x ${PREFIX}/bin/bam_add_tags
    - test -x ${PREFIX}/bin/bam_umi_count
    - test -x ${PREFIX}/bin/fastq2bam
    - test -x ${PREFIX}/bin/bam2fastq

about:
  home: "https://github.com/nunofonseca/fastq_utils"
  dev_url: "https://github.com/nunofonseca/fastq_utils"
  license: "GPL-3.0-only"
  license_family: GPL3
  summary: "Validation and manipulation of FASTQ files, scRNA-seq barcode pre-processing and UMI quantification."
  Description:  |
    Set of Linux utilities to validate and manipulate fastq files. It also 
    includes a set of programs to preprocess barcodes (namely UMIs, cells 
    and samples), add the barcodes as tags in BAM files and count UMIs. 
  license_file: LICENSE
  doc_url: "https://github.com/nunofonseca/fastq_utils/blob/{{ version }}/README.md"

extra:
  recipe-maintainers:
    - pinin4fjords
    - nunofonseca
  additional-platforms:
    - linux-aarch64
    - osx-arm64<|MERGE_RESOLUTION|>--- conflicted
+++ resolved
@@ -13,14 +13,9 @@
     - 0002-install_deps.patch
 
 build:
-<<<<<<< HEAD
-  skip: True  # [osx]
-  number: 2
-=======
   number: 0
   run_exports:
       - {{ pin_subpackage('fastq_utils', max_pin="x.x") }}
->>>>>>> 9dc5d888
 
 requirements:
   build:
