{% set name = "bohra" %}
<<<<<<< HEAD
{% set version = "1.2.18" %}
{% set sha256 = "e6c5a8a20b89eb4a38e2b03b534245e043e37cbb92cfa368ae779c669bd8e19c" %}
=======
{% set version = "1.2.19" %}
{% set sha256 = "5489c2ade07107defb3c1cc32a0dd0ac1e4af2261f7bc533425d3f656c80072c" %}
>>>>>>> 1da39182

package:
  name: "{{ name }}"
  version: "{{ version }}"

source:
  url: "https://pypi.io/packages/source/{{ name[0] }}/{{ name }}/{{ name }}-{{ version }}.tar.gz"
  sha256: "{{ sha256 }}"

build:
  noarch: python
  number: 0
  entry_points:
    - bohra=bohra.bohra:main
  script: "{{ PYTHON }} -m pip install . --no-deps --ignore-installed -vv "

requirements:
  host:
    - python >=3.7
    - pip
  run:
    - python >=3.7
    - biopython >=1.70
    - snakemake >=5.10
    - pandas >=1.0
    - numpy >=1.18.1
    - svgwrite
    - jinja2
    - packaging
    - psutil
    - pytest-runner
    - pytest
    - sh
    - snippy ==4.4.5
    - samtools ==1.9
    - shovill >=1.0.9
    - prokka >=1.14.6
    - mlst >=2.19
    - snp-dists ==0.6.3
    - samtools ==1.9
    - iqtree
    - quicktree
    - seqtk
    - roary
    - kraken2
<<<<<<< HEAD
    - abritamr >=0.2.2
=======
    - abritamr ==0.2.2
>>>>>>> 1da39182
    - mash
    - toml

test:
  imports:
    - bohra
  commands:
    - bohra --version | grep -F '{{ version }}'
    - bohra --help

about:
  home: "https://github.com/kristyhoran/bohra"
  license: "GNU General Public v3 (GPLv3)"
  license_family: "GPL3"
  license_file: "LICENSE.txt"
  summary: "Pipeline for analysing Illumina data for microbiological public health."

extra:
  recipe-maintainers:
    - kristyhoran
    - tseemann<|MERGE_RESOLUTION|>--- conflicted
+++ resolved
@@ -1,11 +1,6 @@
 {% set name = "bohra" %}
-<<<<<<< HEAD
-{% set version = "1.2.18" %}
-{% set sha256 = "e6c5a8a20b89eb4a38e2b03b534245e043e37cbb92cfa368ae779c669bd8e19c" %}
-=======
 {% set version = "1.2.19" %}
 {% set sha256 = "5489c2ade07107defb3c1cc32a0dd0ac1e4af2261f7bc533425d3f656c80072c" %}
->>>>>>> 1da39182
 
 package:
   name: "{{ name }}"
@@ -17,7 +12,7 @@
 
 build:
   noarch: python
-  number: 0
+  number: 1
   entry_points:
     - bohra=bohra.bohra:main
   script: "{{ PYTHON }} -m pip install . --no-deps --ignore-installed -vv "
@@ -51,11 +46,7 @@
     - seqtk
     - roary
     - kraken2
-<<<<<<< HEAD
     - abritamr >=0.2.2
-=======
-    - abritamr ==0.2.2
->>>>>>> 1da39182
     - mash
     - toml
 
