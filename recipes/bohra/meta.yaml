{% set name = "bohra" %}
{% set version = "2.2.0" %}
{% set sha256 = "f46620a45a446d2068404d5cec86e2bf18a99df66107c932c13483614e03078b" %}

package:
  name: "{{ name }}"
  version: "{{ version }}"

source:
  url: "https://pypi.io/packages/source/{{ name[0] }}/{{ name }}/{{ name }}-{{ version }}.tar.gz"
  sha256: "{{ sha256 }}"

build:
  noarch: python
  number: 0
  entry_points:
    - bohra=bohra.bohra:main
  script: "{{ PYTHON }} -m pip install . --no-deps --ignore-installed -vv "

requirements:
  host:
    - python >=3.8
    - pip
  run:
<<<<<<< HEAD
    - python >=3.8
    - biopython = 1.81
    - nextflow = 22.10.6
    - pandas = 1.0.5
    - numpy = 1.23.1
=======
    - python >=3.9
    - biopython 1.81
    - nextflow 22.10.6
    - pandas 1.0.5
    - numpy 1.23.1
>>>>>>> 0d4f3e4d
    - jinja2
    - packaging
    - psutil
    - pytest-runner
    - pytest
    - sh
    - any2fasta
    - csvtk
    - perl-list-moreutils
    - perl-text-csv
    - perl-svg
    
test:
  imports:
    - bohra
  commands:
    - bohra --version | grep -F '{{ version }}'
    - bohra --help

about:
  home: "https://github.com/kristyhoran/bohra"
  license: "GNU General Public v3 (GPLv3)"
  license_family: "GPL3"
  license_file: "LICENSE.txt"
  summary: "Pipeline for analysing Illumina data for microbiological public health."

extra:
  recipe-maintainers:
    - kristyhoran
    - tseemann<|MERGE_RESOLUTION|>--- conflicted
+++ resolved
@@ -22,19 +22,11 @@
     - python >=3.8
     - pip
   run:
-<<<<<<< HEAD
     - python >=3.8
-    - biopython = 1.81
-    - nextflow = 22.10.6
-    - pandas = 1.0.5
-    - numpy = 1.23.1
-=======
-    - python >=3.9
     - biopython 1.81
     - nextflow 22.10.6
     - pandas 1.0.5
     - numpy 1.23.1
->>>>>>> 0d4f3e4d
     - jinja2
     - packaging
     - psutil
