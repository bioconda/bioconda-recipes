--- conflicted
+++ resolved
@@ -11,29 +11,9 @@
   version: '{{version}}'
 
 source:
-<<<<<<< HEAD
-  fn: Sickle-0.5.tar.gz
-  url: https://pypi.python.org/packages/source/S/Sickle/Sickle-0.5.tar.gz
-  md5: 9c93e7f3e0db98ab1a18107dfa096082
-#  patches:
-   # List any patch files here
-   # - fix.patch
-
-# host:
-  # noarch_python: True
-  # preserve_egg_dir: True
-  # entry_points:
-    # Put any entry points (scripts to be generated automatically) here. The
-    # syntax is module:function.  For example
-    #
-    # - sickle = sickle:main
-    #
-    # Would create an entry point called sickle that calls sickle.main()
-=======
   fn: Sickle-{{version}}.tar.gz
   url: https://pypi.python.org/packages/source/S/Sickle/Sickle-{{version}}.tar.gz
   sha256: '{{sha256}}'
->>>>>>> 3fa1538a
 
 
 requirements:
