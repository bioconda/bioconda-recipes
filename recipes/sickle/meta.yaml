{% set version = "0.6.3" %}
{% set sha256 = "e2b6c684fd16ce3e6b556ccdb6ace2a084c60eceb9583993c76461c9206808fe" %}

build:
<<<<<<< HEAD
  number: 1
  skip: True # [osx]
=======
  number: 0
  skip: true # [osx]
  script: $PYTHON setup.py install --single-version-externally-managed --record=record.txt
>>>>>>> f599b93d

package:
  name: sickle
  version: '{{version}}'

source:
<<<<<<< HEAD
  url: https://pypi.python.org/packages/source/S/Sickle/Sickle-0.5.tar.gz
  md5: 9c93e7f3e0db98ab1a18107dfa096082

build:
  number: 1
=======
  fn: Sickle-{{version}}.tar.gz
  url: https://pypi.python.org/packages/source/S/Sickle/Sickle-{{version}}.tar.gz
  sha256: '{{sha256}}'

>>>>>>> f599b93d

requirements:
  host:
    - python
    - setuptools
    - requests >=1.1.0
    - lxml >=3.2.3

  run:
    - python
    - libgcc #[linux]
    - requests >=1.1.0
    - lxml >=3.2.3

test:
  # Python imports
  imports:
    - sickle

  requires:
    - mock >=1.0.1
    - nose >=1.0


about:
  home: http://github.com/mloesch/sickle
  license: BSD License
  license_family: BSD
  summary: A lightweight OAI client library for Python

# See
# http://docs.continuum.io/conda/build.html for
# more information about meta.yaml<|MERGE_RESOLUTION|>--- conflicted
+++ resolved
@@ -2,32 +2,19 @@
 {% set sha256 = "e2b6c684fd16ce3e6b556ccdb6ace2a084c60eceb9583993c76461c9206808fe" %}
 
 build:
-<<<<<<< HEAD
   number: 1
-  skip: True # [osx]
-=======
-  number: 0
   skip: true # [osx]
   script: $PYTHON setup.py install --single-version-externally-managed --record=record.txt
->>>>>>> f599b93d
 
 package:
   name: sickle
   version: '{{version}}'
 
 source:
-<<<<<<< HEAD
-  url: https://pypi.python.org/packages/source/S/Sickle/Sickle-0.5.tar.gz
-  md5: 9c93e7f3e0db98ab1a18107dfa096082
-
-build:
-  number: 1
-=======
   fn: Sickle-{{version}}.tar.gz
   url: https://pypi.python.org/packages/source/S/Sickle/Sickle-{{version}}.tar.gz
   sha256: '{{sha256}}'
 
->>>>>>> f599b93d
 
 requirements:
   host:
@@ -56,8 +43,4 @@
   home: http://github.com/mloesch/sickle
   license: BSD License
   license_family: BSD
-  summary: A lightweight OAI client library for Python
-
-# See
-# http://docs.continuum.io/conda/build.html for
-# more information about meta.yaml+  summary: A lightweight OAI client library for Python