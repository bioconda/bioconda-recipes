--- conflicted
+++ resolved
@@ -1,9 +1,5 @@
 {% set name = "magcluster" %}
-<<<<<<< HEAD
 {% set version = "0.2.0" %}
-=======
-{% set version = "0.1.8" %}
->>>>>>> 81763afa
 
 
 package:
@@ -12,11 +8,8 @@
 
 source:
   url: https://pypi.io/packages/source/{{ name[0] }}/{{ name }}/{{ name }}-{{ version }}.tar.gz
-<<<<<<< HEAD
   sha256: edcf7574f715ac11bfa88d2e47c7d4c33266a0a0e55275c7a15e225af67eeac2
-=======
-  sha256: d62ecb5597fc8fcf98ef1825fadd14e541a6b9de8e3dd51a47a94555823abd3a
->>>>>>> 81763afa
+
 
 build:
   number: 0
