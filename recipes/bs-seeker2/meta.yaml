--- conflicted
+++ resolved
@@ -1,8 +1,4 @@
-<<<<<<< HEAD
-{% set version = "2.1.0" %}
-=======
 {% set version = "2.1.7" %}
->>>>>>> 3ed978b6
 
 package:
   name: bs-seeker2
@@ -14,11 +10,7 @@
 
 source:
   url: https://github.com/BSSeeker/BSseeker2/archive/v{{ version }}.tar.gz
-<<<<<<< HEAD
-  sha256: 9eaeba3e15db18aa69c2466d4915dbdc8e99853b63dc17119501367f4bfd3996
-=======
   sha256: dfa6a2a0659cd68a652a2b7ffbb41ce1c881739f40fee07e338065686913a3e0
->>>>>>> 3ed978b6
 
 requirements:
   run:
