--- conflicted
+++ resolved
@@ -14,16 +14,11 @@
     - include.patch
 
 build:
-<<<<<<< HEAD
-  skip: True  # [osx]
-  number: 5
-=======
-  number: 0
+  number: 1
   skip: True # [osx]
   ignore_run_exports:
     - libpng
     - libuuid
->>>>>>> 263049ca
 
 requirements:
   build:
