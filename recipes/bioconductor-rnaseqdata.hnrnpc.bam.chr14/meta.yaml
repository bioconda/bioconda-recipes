<<<<<<< HEAD
{% set version = "0.23.0" %}
=======
{% set version = "0.24.0" %}
>>>>>>> 2e17421a
{% set name = "RNAseqData.HNRNPC.bam.chr14" %}
{% set bioc = "3.10" %}

package:
  name: 'bioconductor-{{ name|lower }}'
  version: '{{ version }}'
source:
  url:
    - 'https://bioconductor.org/packages/{{ bioc }}/data/experiment/src/contrib/{{ name }}_{{ version }}.tar.gz'
    - 'https://bioarchive.galaxyproject.org/{{ name }}_{{ version }}.tar.gz'
    - 'https://depot.galaxyproject.org/software/bioconductor-{{ name|lower }}/bioconductor-{{ name|lower }}_{{ version }}_src_all.tar.gz'
<<<<<<< HEAD
  md5: a45f1ed343c2470657e81a38f2a689e1
=======
  md5: 429795be07059720dd0edd69eb9bfbf2
>>>>>>> 2e17421a
build:
  number: 0
  rpaths:
    - lib/R/lib/
    - lib/
  noarch: generic
# Suggests: GenomicAlignments, BiocManager
requirements:
  host:
    - r-base
  run:
    - r-base
    - curl
test:
  commands:
    - '$R -e "library(''{{ name }}'')"'
about:
  home: 'https://bioconductor.org/packages/{{ bioc }}/data/experiment/html/{{ name }}.html'
  license: LGPL
  summary: 'Aligned reads from RNAseq experiment: Transcription profiling by high throughput sequencing of HNRNPC knockdown and control HeLa cells'
  description: 'The package contains 8 BAM files, 1 per sequencing run. Each BAM file was obtained by (1) aligning the reads (paired-end) to the full hg19 genome with TopHat2, and then (2) subsetting to keep only alignments on chr14. See accession number E-MTAB-1147 in the ArrayExpress database for details about the experiment, including links to the published study (by Zarnack et al., 2012) and to the FASTQ files.'
  license_file: '{{ environ["PREFIX"] }}/lib/R/share/licenses/LGPL-3'
<|MERGE_RESOLUTION|>--- conflicted
+++ resolved
@@ -1,8 +1,4 @@
-<<<<<<< HEAD
-{% set version = "0.23.0" %}
-=======
 {% set version = "0.24.0" %}
->>>>>>> 2e17421a
 {% set name = "RNAseqData.HNRNPC.bam.chr14" %}
 {% set bioc = "3.10" %}
 
@@ -14,11 +10,7 @@
     - 'https://bioconductor.org/packages/{{ bioc }}/data/experiment/src/contrib/{{ name }}_{{ version }}.tar.gz'
     - 'https://bioarchive.galaxyproject.org/{{ name }}_{{ version }}.tar.gz'
     - 'https://depot.galaxyproject.org/software/bioconductor-{{ name|lower }}/bioconductor-{{ name|lower }}_{{ version }}_src_all.tar.gz'
-<<<<<<< HEAD
-  md5: a45f1ed343c2470657e81a38f2a689e1
-=======
   md5: 429795be07059720dd0edd69eb9bfbf2
->>>>>>> 2e17421a
 build:
   number: 0
   rpaths:
