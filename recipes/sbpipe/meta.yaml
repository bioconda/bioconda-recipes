--- conflicted
+++ resolved
@@ -11,12 +11,8 @@
   sha256: 5ae5fe0332ea76567f9f5405abda27f2631146ff6c735ac809127939f61c9fac
 
 build:
-<<<<<<< HEAD
-  number: 0
-=======
   noarch: python
   number: 1
->>>>>>> 3fa1538a
   script: python -m pip install --no-deps --ignore-installed .
   entry_points:
     - sbpipe = sbpipe:main
