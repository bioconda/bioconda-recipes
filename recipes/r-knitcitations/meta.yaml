{% set version = '1.0.8' %}

{% set posix = 'm2-' if win else '' %}
{% set native = 'm2w64-' if win else '' %}

package:
  name: r-knitcitations
  version: {{ version|replace("-", "_") }}

source:
  url:
    - {{ cran_mirror }}/src/contrib/knitcitations_{{ version }}.tar.gz
    - {{ cran_mirror }}/src/contrib/Archive/knitcitations/knitcitations_{{ version }}.tar.gz
  sha256: 3b366d6b7cd02998d451f820a7883e6c5c315391a5301112a80c8b725969081e

build:
<<<<<<< HEAD
  merge_build_host: True  # [win]
=======
  merge_build_host: True
>>>>>>> 9e3df5a0
  number: 0

  rpaths:
    - lib/R/lib/
    - lib/

requirements:
  build:
    - {{posix}}zip
  host:
    - r-base
    - r-refmanager >=0.8.2
    - r-digest
    - r-httr >=0.3

  run:
    - r-base
    - r-refmanager >=0.8.2
    - r-digest
    - r-httr >=0.3

test:
  commands:
<<<<<<< HEAD
    - $R -e "library('knitcitations')"           # [not win]
    - "\"%R%\" -e \"library('knitcitations')\""  # [win]
=======
    - $R -e "library('knitcitations')"
    - "\"%R%\" -e \"library('knitcitations')\""
>>>>>>> 9e3df5a0

about:
  home: https://github.com/cboettig/knitcitations
  license: MIT + file LICENSE
  summary: Provides the ability to create dynamic citations in which the bibliographic information
    is pulled from the web rather than having to be entered into a local database such
    as 'bibtex' ahead of time. The package is primarily aimed at authoring in the R
    'markdown' format, and can provide outputs for web-based authoring such as linked
    text for inline citations.  Cite using a 'DOI', URL, or 'bibtex' file key.  See
    the package URL for details.
  license_family: MIT<|MERGE_RESOLUTION|>--- conflicted
+++ resolved
@@ -14,11 +14,7 @@
   sha256: 3b366d6b7cd02998d451f820a7883e6c5c315391a5301112a80c8b725969081e
 
 build:
-<<<<<<< HEAD
   merge_build_host: True  # [win]
-=======
-  merge_build_host: True
->>>>>>> 9e3df5a0
   number: 0
 
   rpaths:
@@ -42,13 +38,8 @@
 
 test:
   commands:
-<<<<<<< HEAD
     - $R -e "library('knitcitations')"           # [not win]
     - "\"%R%\" -e \"library('knitcitations')\""  # [win]
-=======
-    - $R -e "library('knitcitations')"
-    - "\"%R%\" -e \"library('knitcitations')\""
->>>>>>> 9e3df5a0
 
 about:
   home: https://github.com/cboettig/knitcitations
