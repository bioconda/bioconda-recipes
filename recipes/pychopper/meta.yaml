{% set name = "pychopper" %}
<<<<<<< HEAD
{% set version = "2.1.0" %}
=======
{% set version = "2.2.0" %}
>>>>>>> a04499b8

package:
  name: "{{ name|lower }}"
  version: "{{ version }}"

source:
  url: https://github.com/nanoporetech/pychopper/archive/v{{ version }}.tar.gz
<<<<<<< HEAD
  sha256: 850f9ce7e83b93f7856a32a08478dbd069013991d354ef2a66e6b105ea6abb98
=======
  sha256: 0d088f2dde34906b40aa385e1a512e2f2e6779edb156cde8bbf19caacba05882
>>>>>>> a04499b8

build:
  noarch: python
  number: 0
  script: {{ PYTHON }} -m pip install . --no-deps --ignore-installed -vv

requirements:
  host:
    - python >=3
    - pip
  run:
    - python >=3
    - python-edlib
    - parasail-python
    - hmmer >=3
    - tqdm
    - matplotlib
    - seaborn
    - six
    - pandas

test:
  commands:
    - cdna_classifier.py --help

about:
  home: https://github.com/nanoporetech/pychopper
  license: MPL2
  summary: A tool to identify, orient and rescue full length cDNA reads from nanopore data.
  license_file: LICENSE.md<|MERGE_RESOLUTION|>--- conflicted
+++ resolved
@@ -1,9 +1,5 @@
 {% set name = "pychopper" %}
-<<<<<<< HEAD
-{% set version = "2.1.0" %}
-=======
 {% set version = "2.2.0" %}
->>>>>>> a04499b8
 
 package:
   name: "{{ name|lower }}"
@@ -11,11 +7,7 @@
 
 source:
   url: https://github.com/nanoporetech/pychopper/archive/v{{ version }}.tar.gz
-<<<<<<< HEAD
-  sha256: 850f9ce7e83b93f7856a32a08478dbd069013991d354ef2a66e6b105ea6abb98
-=======
   sha256: 0d088f2dde34906b40aa385e1a512e2f2e6779edb156cde8bbf19caacba05882
->>>>>>> a04499b8
 
 build:
   noarch: python
