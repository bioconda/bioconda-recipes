<<<<<<< HEAD
{% set version = "1.13.0" %}
=======
{% set version = "1.14.0" %}
>>>>>>> 2e17421a
{% set name = "prostateCancerCamcap" %}
{% set bioc = "3.10" %}

package:
  name: 'bioconductor-{{ name|lower }}'
  version: '{{ version }}'
source:
  url:
    - 'https://bioconductor.org/packages/{{ bioc }}/data/experiment/src/contrib/{{ name }}_{{ version }}.tar.gz'
    - 'https://bioarchive.galaxyproject.org/{{ name }}_{{ version }}.tar.gz'
    - 'https://depot.galaxyproject.org/software/bioconductor-{{ name|lower }}/bioconductor-{{ name|lower }}_{{ version }}_src_all.tar.gz'
<<<<<<< HEAD
  md5: 1cd1fe6c46af4a427a39d46f3cb35e0d
=======
  md5: 93b5dd0337eeb752e1a3304ad560e747
>>>>>>> 2e17421a
build:
  number: 0
  rpaths:
    - lib/R/lib/
    - lib/
  noarch: generic
# Suggests: GEOquery
requirements:
  host:
    - 'bioconductor-biobase >=2.46.0,<2.47.0'
    - r-base
  run:
    - 'bioconductor-biobase >=2.46.0,<2.47.0'
    - r-base
    - curl
test:
  commands:
    - '$R -e "library(''{{ name }}'')"'
about:
  home: 'https://bioconductor.org/packages/{{ bioc }}/data/experiment/html/{{ name }}.html'
  license: Artistic-2.0
  summary: 'Prostate Cancer Data'
  description: 'A Bioconductor data package for the Ross-Adams (2015) Prostate Cancer dataset.'
<|MERGE_RESOLUTION|>--- conflicted
+++ resolved
@@ -1,8 +1,4 @@
-<<<<<<< HEAD
-{% set version = "1.13.0" %}
-=======
 {% set version = "1.14.0" %}
->>>>>>> 2e17421a
 {% set name = "prostateCancerCamcap" %}
 {% set bioc = "3.10" %}
 
@@ -14,11 +10,7 @@
     - 'https://bioconductor.org/packages/{{ bioc }}/data/experiment/src/contrib/{{ name }}_{{ version }}.tar.gz'
     - 'https://bioarchive.galaxyproject.org/{{ name }}_{{ version }}.tar.gz'
     - 'https://depot.galaxyproject.org/software/bioconductor-{{ name|lower }}/bioconductor-{{ name|lower }}_{{ version }}_src_all.tar.gz'
-<<<<<<< HEAD
-  md5: 1cd1fe6c46af4a427a39d46f3cb35e0d
-=======
   md5: 93b5dd0337eeb752e1a3304ad560e747
->>>>>>> 2e17421a
 build:
   number: 0
   rpaths:
