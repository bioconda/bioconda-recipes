<<<<<<< HEAD
{% set version = "0.2.4" %}
=======
{% set version = "0.2.5" %}
>>>>>>> bc699a87
{% set github = "https://github.com/acidgenomics/freerange" %}

package:
  name: r-freerange
  version: "{{ version }}"

source:
  url: "{{ github }}/archive/v{{ version }}.tar.gz"
<<<<<<< HEAD
  sha256: c0dbd5f4568c2998177c1a9587427603da754bafe08ca001dcbd5f0c26cdad66
=======
  sha256: 75c2b5b1aabaf97823bc30193647f430d0617256df402028de0dc5e16c5765d5
>>>>>>> bc699a87

build:
  noarch: generic
  number: 0

requirements:
  host:
    - bioconductor-annotationhub >=2.16
    - bioconductor-biocgenerics >=0.30
    - bioconductor-ensembldb >=2.8
    - bioconductor-genomeinfodb >=1.20
    - bioconductor-genomicfeatures >=1.36
    - bioconductor-genomicranges >=1.36
    - bioconductor-iranges >=2.18.2
    - bioconductor-s4vectors >=0.22
    - r-base
<<<<<<< HEAD
    - r-brio >=0.3.6
    - r-goalie >=0.3.5
    - r-syntactic >=0.2.3
    - r-transformer >=0.2.4
=======
    - r-brio >=0.3.7
    - r-goalie >=0.3.7
    - r-syntactic >=0.2.3
    - r-transformer >=0.2.6
>>>>>>> bc699a87
  run:
    - bioconductor-annotationhub >=2.16
    - bioconductor-biocgenerics >=0.30
    - bioconductor-ensembldb >=2.8
    - bioconductor-genomeinfodb >=1.20
    - bioconductor-genomicfeatures >=1.36
    - bioconductor-genomicranges >=1.36
    - bioconductor-iranges >=2.18.2
    - bioconductor-s4vectors >=0.22
    - r-base
<<<<<<< HEAD
    - r-brio >=0.3.6
    - r-goalie >=0.3.5
    - r-syntactic >=0.2.3
    - r-transformer >=0.2.4
=======
    - r-brio >=0.3.7
    - r-goalie >=0.3.7
    - r-syntactic >=0.2.3
    - r-transformer >=0.2.6
>>>>>>> bc699a87

test:
  commands:
    - $R -e "library('freerange')"

about:
  home: https://freerange.acidgenomics.com/
  dev_url: "{{ github }}"
  license: MIT
  license_file: LICENSE
  summary: Generate and manipulate genomic ranges.

extra:
  recipe-maintainers:
    - mjsteinbaugh<|MERGE_RESOLUTION|>--- conflicted
+++ resolved
@@ -1,8 +1,4 @@
-<<<<<<< HEAD
-{% set version = "0.2.4" %}
-=======
 {% set version = "0.2.5" %}
->>>>>>> bc699a87
 {% set github = "https://github.com/acidgenomics/freerange" %}
 
 package:
@@ -11,11 +7,7 @@
 
 source:
   url: "{{ github }}/archive/v{{ version }}.tar.gz"
-<<<<<<< HEAD
-  sha256: c0dbd5f4568c2998177c1a9587427603da754bafe08ca001dcbd5f0c26cdad66
-=======
   sha256: 75c2b5b1aabaf97823bc30193647f430d0617256df402028de0dc5e16c5765d5
->>>>>>> bc699a87
 
 build:
   noarch: generic
@@ -32,17 +24,10 @@
     - bioconductor-iranges >=2.18.2
     - bioconductor-s4vectors >=0.22
     - r-base
-<<<<<<< HEAD
-    - r-brio >=0.3.6
-    - r-goalie >=0.3.5
-    - r-syntactic >=0.2.3
-    - r-transformer >=0.2.4
-=======
     - r-brio >=0.3.7
     - r-goalie >=0.3.7
     - r-syntactic >=0.2.3
     - r-transformer >=0.2.6
->>>>>>> bc699a87
   run:
     - bioconductor-annotationhub >=2.16
     - bioconductor-biocgenerics >=0.30
@@ -53,17 +38,10 @@
     - bioconductor-iranges >=2.18.2
     - bioconductor-s4vectors >=0.22
     - r-base
-<<<<<<< HEAD
-    - r-brio >=0.3.6
-    - r-goalie >=0.3.5
-    - r-syntactic >=0.2.3
-    - r-transformer >=0.2.4
-=======
     - r-brio >=0.3.7
     - r-goalie >=0.3.7
     - r-syntactic >=0.2.3
     - r-transformer >=0.2.6
->>>>>>> bc699a87
 
 test:
   commands:
