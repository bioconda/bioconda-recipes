--- conflicted
+++ resolved
@@ -1,11 +1,6 @@
 {% set name = "regtools" %}
-<<<<<<< HEAD
-{% set version = "0.5.0" %}
-{% set sha256 = "c9a5f05b23ffb219c35d12a0403b34db7f7cee2b0be7dc3b6f71154dc838917e" %}
-=======
 {% set version = "0.5.1" %}
 {% set sha256 = "ab6237d9c8fa69f1eb25dbac9383c06ffa9de9fef073269c20ccd89e6f542fbf" %}
->>>>>>> db8f5707
 
 package:
   name: {{ name|lower }}
