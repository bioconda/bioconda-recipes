--- conflicted
+++ resolved
@@ -11,11 +11,7 @@
   url: https://github.com/griffithlab/{{ name }}/archive/{{ version }}.tar.gz
 
 build:
-<<<<<<< HEAD
-  number: 2
-=======
   number: 0
->>>>>>> fc149098
 
 requirements:
   build:
