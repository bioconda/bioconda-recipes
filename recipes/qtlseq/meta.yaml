--- conflicted
+++ resolved
@@ -1,11 +1,6 @@
 {% set name = "qtlseq" %}
-<<<<<<< HEAD
-{% set version = "2.0.3" %}
-{% set sha256 = "0891ec375661a6a07946cd8d2f60c7e10c2bef60248a0157a2112a5e2113a9ad" %}
-=======
 {% set version = "2.0.4" %}
 {% set sha256 = "8515e7c1fc5201b29918aa6988d7b906221ddcc9880d128d2c6bcf9fc33dfbf9" %}
->>>>>>> bc699a87
 
 package:
   name: {{ name|lower }}
