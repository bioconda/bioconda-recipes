--- conflicted
+++ resolved
@@ -3,11 +3,7 @@
 {% set sha256 = "a366531c566da5e7246ccf707b6770a92246c1cfe29fd30dc2d800c0d82269f1" %}
 
 build:
-<<<<<<< HEAD
   number: 3
-=======
-  number: 2
->>>>>>> aee28524
 
 package:
   name: {{ name|lower }}
@@ -24,20 +20,14 @@
     - openjdk >=7.0
     - pbzip2
     - bzip2
-<<<<<<< HEAD
     - samtools
-=======
-    - sambamba
->>>>>>> aee28524
+
   run:
     - openjdk >=7.0
     - pbzip2
     - bzip2
-<<<<<<< HEAD
     - samtools
-=======
-    - sambamba
->>>>>>> aee28524
+
 
 test:
   files:
