{% set name = "BBMap" %}
<<<<<<< HEAD
{% set version = "38.79" %}
{% set sha256 = "72891105b6d3e190b5b1d60fb964077a997cf5d2647c472b213a6dd46e1ca07c" %}
=======
{% set version = "38.80" %}
{% set sha256 = "551b590800eeba5f204baad4cab6c7597f2ea3bbfb32293550eb5cb6f34c0747" %}
>>>>>>> 8fff41d3

build:
  number: 0

package:
  name: {{ name|lower }}
  version: {{ version }}

source:
  url: http://downloads.sourceforge.net/project/{{ name|lower }}/{{ name }}_{{ version }}.tar.gz
  sha256: {{ sha256 }}

requirements:
  build:
    - {{ compiler('c') }}
  host:
    - openjdk >=7.0
  run:
    - openjdk >=7.0

test:
  files:
    - test.fa
    - testdatabase.fa
    - testexpected.sam
  commands:
    - bbmap.sh -V 2>&1 | grep "BBMap" > /dev/null
    - bbmerge.sh -V 2>&1 | grep "BBMerge" > /dev/null
    - bbduk.sh -V 2>&1 | grep "BBDuk" > /dev/null
    - bbmask.sh -V 2>&1 | grep "BBMask" > /dev/null
    - bbnorm.sh --help 2>&1 | grep "BBNorm" > /dev/null

about:
  home: https://sourceforge.net/projects/bbmap
  doc_url: https://jgi.doe.gov/data-and-tools/bbtools/bb-tools-user-guide/
  license: "UC-LBL license (see package)"
  license_file: license.txt
  summary: "BBMap is a short read aligner, as well as various other bioinformatic tools."

extra:
  notes: |
    BBMap is a series of Java programs, but they come with a number of custom
    wrapper shell scripts. Each of these is symlinked to the conda bin directory
    during install.
  identifiers:
    - biotools:bbmap
    - doi:10.1371/journal.pone.0185056<|MERGE_RESOLUTION|>--- conflicted
+++ resolved
@@ -1,11 +1,6 @@
 {% set name = "BBMap" %}
-<<<<<<< HEAD
-{% set version = "38.79" %}
-{% set sha256 = "72891105b6d3e190b5b1d60fb964077a997cf5d2647c472b213a6dd46e1ca07c" %}
-=======
 {% set version = "38.80" %}
 {% set sha256 = "551b590800eeba5f204baad4cab6c7597f2ea3bbfb32293550eb5cb6f34c0747" %}
->>>>>>> 8fff41d3
 
 build:
   number: 0
