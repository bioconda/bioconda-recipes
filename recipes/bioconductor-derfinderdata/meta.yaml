<<<<<<< HEAD
{% set version = "2.3.5" %}
=======
{% set version = "2.4.0" %}
>>>>>>> 2e17421a
{% set name = "derfinderData" %}
{% set bioc = "3.10" %}

package:
  name: 'bioconductor-{{ name|lower }}'
  version: '{{ version }}'
source:
  url:
    - 'https://bioconductor.org/packages/{{ bioc }}/data/experiment/src/contrib/{{ name }}_{{ version }}.tar.gz'
    - 'https://bioarchive.galaxyproject.org/{{ name }}_{{ version }}.tar.gz'
    - 'https://depot.galaxyproject.org/software/bioconductor-{{ name|lower }}/bioconductor-{{ name|lower }}_{{ version }}_src_all.tar.gz'
<<<<<<< HEAD
  md5: 303a1b184f8d203c20e4c97915c472ac
=======
  md5: 8be9d0365a5517eaae148d89a90d9f2d
>>>>>>> 2e17421a
build:
  number: 0
  rpaths:
    - lib/R/lib/
    - lib/
  noarch: generic
# Suggests: sessioninfo, knitcitations (>= 1.0.1), knitr (>= 1.6), knitrBootstrap (>= 0.9.0), RefManageR, rmarkdown (>= 0.3.3),
requirements:
  host:
    - r-base
  run:
    - r-base
    - curl
test:
  commands:
    - '$R -e "library(''{{ name }}'')"'
about:
  home: 'https://bioconductor.org/packages/{{ bioc }}/data/experiment/html/{{ name }}.html'
  license: Artistic-2.0
  summary: 'Processed BigWigs from BrainSpan for examples'
  description: 'Processed 22 samples from BrainSpan keeping only the information for chromosome 21. Data is stored in the BigWig format and is used for examples in other packages.'
<|MERGE_RESOLUTION|>--- conflicted
+++ resolved
@@ -1,8 +1,4 @@
-<<<<<<< HEAD
-{% set version = "2.3.5" %}
-=======
 {% set version = "2.4.0" %}
->>>>>>> 2e17421a
 {% set name = "derfinderData" %}
 {% set bioc = "3.10" %}
 
@@ -14,11 +10,7 @@
     - 'https://bioconductor.org/packages/{{ bioc }}/data/experiment/src/contrib/{{ name }}_{{ version }}.tar.gz'
     - 'https://bioarchive.galaxyproject.org/{{ name }}_{{ version }}.tar.gz'
     - 'https://depot.galaxyproject.org/software/bioconductor-{{ name|lower }}/bioconductor-{{ name|lower }}_{{ version }}_src_all.tar.gz'
-<<<<<<< HEAD
-  md5: 303a1b184f8d203c20e4c97915c472ac
-=======
   md5: 8be9d0365a5517eaae148d89a90d9f2d
->>>>>>> 2e17421a
 build:
   number: 0
   rpaths:
