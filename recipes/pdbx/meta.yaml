{% set name = "pdbx" %}
{% set org = "soedinglab" %}
{% set version = "827b2a2" %}

package:
  name: {{ name|lower }}
  version: {{ version }}

source:
  url: https://github.com/soedinglab/pdbx/archive/827b2a291fec428e4bd97bd32dada2d939351ce7.tar.gz
  sha256: 61960f11cf33773ce7ca65395dbf3c4bc22d48c14dd9fdb9560d3165c29d5987

build:
  number: 0
  run_exports:
    - {{ pin_subpackage(name, max_pin=None) }}

requirements:
  build:
    - {{ compiler('c') }}
    - {{ compiler('cxx') }}
    - make
    - cmake
  host:
<<<<<<< HEAD
    - python
    - setuptools
  run:
    - python
=======
    - python >=3.7
    - setuptools
  run:
    - python >=3.7
>>>>>>> a769a82c

test:
  imports:
    - pdbx
  commands:
    - pip check
  requires:
    - pip

about:
  home: https://mmcif.wwpdb.org/docs/sw-examples/python/html/index.html
  summary: "A parser module in python for structures of the protein data bank in the mmcif format"
  license: UNKNOWN
  description: |
    Proper recognition to the [Protein Data Bank](http://mmcif.wwpdb.org/docs/sw-examples/python/html/index.html)
    where this library for protein structures in the mmCIF format initially came from.
    It is modified the original library to support python3.
  doc_url: https://mmcif.wwpdb.org/docs/sw-examples/python/html/index.html
  dev_url: https://github.com/soedinglab/pdbx

extra:
  additional-platforms:
    - linux-aarch64
    - osx-arm64
  recipe-maintainers:
    - eunos-1128<|MERGE_RESOLUTION|>--- conflicted
+++ resolved
@@ -22,17 +22,10 @@
     - make
     - cmake
   host:
-<<<<<<< HEAD
     - python
     - setuptools
   run:
     - python
-=======
-    - python >=3.7
-    - setuptools
-  run:
-    - python >=3.7
->>>>>>> a769a82c
 
 test:
   imports:
