<<<<<<< HEAD
{% set version = "1.23.0" %}
=======
{% set version = "1.24.0" %}
>>>>>>> 2e17421a
{% set name = "MAQCsubsetAFX" %}
{% set bioc = "3.10" %}

package:
  name: 'bioconductor-{{ name|lower }}'
  version: '{{ version }}'
source:
  url:
    - 'https://bioconductor.org/packages/{{ bioc }}/data/experiment/src/contrib/{{ name }}_{{ version }}.tar.gz'
    - 'https://bioarchive.galaxyproject.org/{{ name }}_{{ version }}.tar.gz'
    - 'https://depot.galaxyproject.org/software/bioconductor-{{ name|lower }}/bioconductor-{{ name|lower }}_{{ version }}_src_all.tar.gz'
<<<<<<< HEAD
  md5: a754ae9c458a62e102f3e8e99c2882d0
=======
  md5: dbfb707d85cdb7db08fb11638100c318
>>>>>>> 2e17421a
build:
  number: 0
  rpaths:
    - lib/R/lib/
    - lib/
  noarch: generic
requirements:
  host:
    - 'bioconductor-affy >=1.64.0,<1.65.0'
    - 'bioconductor-biobase >=2.46.0,<2.47.0'
    - r-base
  run:
    - 'bioconductor-affy >=1.64.0,<1.65.0'
    - 'bioconductor-biobase >=2.46.0,<2.47.0'
    - r-base
    - curl
test:
  commands:
    - '$R -e "library(''{{ name }}'')"'
about:
  home: 'https://bioconductor.org/packages/{{ bioc }}/data/experiment/html/{{ name }}.html'
  license: Artistic-2.0
  summary: 'MAQC data subset for the Affymetrix platform'
  description: 'MAQC data subset for the Affymetrix platform'
<|MERGE_RESOLUTION|>--- conflicted
+++ resolved
@@ -1,8 +1,4 @@
-<<<<<<< HEAD
-{% set version = "1.23.0" %}
-=======
 {% set version = "1.24.0" %}
->>>>>>> 2e17421a
 {% set name = "MAQCsubsetAFX" %}
 {% set bioc = "3.10" %}
 
@@ -14,11 +10,7 @@
     - 'https://bioconductor.org/packages/{{ bioc }}/data/experiment/src/contrib/{{ name }}_{{ version }}.tar.gz'
     - 'https://bioarchive.galaxyproject.org/{{ name }}_{{ version }}.tar.gz'
     - 'https://depot.galaxyproject.org/software/bioconductor-{{ name|lower }}/bioconductor-{{ name|lower }}_{{ version }}_src_all.tar.gz'
-<<<<<<< HEAD
-  md5: a754ae9c458a62e102f3e8e99c2882d0
-=======
   md5: dbfb707d85cdb7db08fb11638100c318
->>>>>>> 2e17421a
 build:
   number: 0
   rpaths:
