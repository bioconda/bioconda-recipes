{% set name = "MoDLE" %}
{% set version = "1.1.0" %}
{% set sha256 = "ea9104b1de8c4a91dbaa9a05cdde0006232cec2b471c0b62f9b557e948425772" %}

package:
  name: {{ name|lower }}
  version: {{ version }}

build:
<<<<<<< HEAD
  number: 0
  skip: True  # [not osx]
=======
  number: 1
>>>>>>> fef53004

source:
  # url: https://github.com/paulsengroup/{{ name }}/archive/refs/tags/v{{ version }}.tar.gz
  url: https://github.com/paulsengroup/modle/archive/refs/heads/update-readme.zip
  sha256: {{ sha256 }}

requirements:
  build:
    - {{ compiler('c') }}
    - {{ compiler('cxx') }}
    - cmake >=3.20
    - conan >=2.0
    - git >2.7
    - make

about:
  home: https://github.com/paulsengroup/{{ name }}
  license: MIT
  license_file: LICENSE
  summary: High-performance stochastic modeling of DNA loop extrusion interactions
  dev_url: https://github.com/paulsengroup/{{ name }}
  doc_url: https://github.com/paulsengroup/{{ name }}#readme

test:
  requires:
    - cooler>=0.9
    - curl
    - pyBigWig>=0.3.22
    - xz
  source_files:
    - cmake/FetchTestDataset.cmake
    - test/scripts/compare_bwigs.py
    - test/scripts/modle_integration_test.sh
    - test/scripts/modle_tools_annotate_barriers_integration_test.sh
    - test/scripts/modle_tools_eval_integration_test.sh
    - test/scripts/modle_tools_transform_integration_test.sh
  commands:
    - modle --help
    - modle_tools --help
    - modle --version
    - modle_tools --version

extra:
  recipe-maintainers:
    - robomics
    - jonnings
  identifiers:
    - biotools:modle
    - biotools:modle_tools
    - doi:10.1186/s13059-022-02815-7
    - doi:10.5281/zenodo.6992533<|MERGE_RESOLUTION|>--- conflicted
+++ resolved
@@ -7,12 +7,7 @@
   version: {{ version }}
 
 build:
-<<<<<<< HEAD
   number: 0
-  skip: True  # [not osx]
-=======
-  number: 1
->>>>>>> fef53004
 
 source:
   # url: https://github.com/paulsengroup/{{ name }}/archive/refs/tags/v{{ version }}.tar.gz
