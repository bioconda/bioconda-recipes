--- conflicted
+++ resolved
@@ -1,8 +1,4 @@
-<<<<<<< HEAD
-{% set version = "4.19.0" %}
-=======
 {% set version = "4.20.0" %}
->>>>>>> 2e17421a
 {% set name = "PWMEnrich.Dmelanogaster.background" %}
 {% set bioc = "3.10" %}
 
@@ -14,11 +10,7 @@
     - 'https://bioconductor.org/packages/{{ bioc }}/data/experiment/src/contrib/{{ name }}_{{ version }}.tar.gz'
     - 'https://bioarchive.galaxyproject.org/{{ name }}_{{ version }}.tar.gz'
     - 'https://depot.galaxyproject.org/software/bioconductor-{{ name|lower }}/bioconductor-{{ name|lower }}_{{ version }}_src_all.tar.gz'
-<<<<<<< HEAD
-  md5: 6a5b75e49dcf62c1fbcd7f292df6949c
-=======
   md5: 9a27ac10834b4bea4dd7f7f536347fe0
->>>>>>> 2e17421a
 build:
   number: 0
   rpaths:
