--- conflicted
+++ resolved
@@ -9,11 +9,7 @@
   sha256: 46c6f67990397c2230f580be40697e4fdc284fbe7f0a38999a05d81cd6da5928
 
 build:
-<<<<<<< HEAD
-  number: 4
-=======
   number: 5
->>>>>>> 90bc105b
   run_exports:
     - {{ pin_subpackage('groot', max_pin='x') }}
 
