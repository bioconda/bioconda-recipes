{% set name = "pathogen-profiler" %}
{% set version = "0.1" %}
{% set sha256 = "cd9e9d55a05e162482996a589386f81450b089d3a40aa516675b7b0b3d9e51e2" %}

package:
  name: {{name}}
  version: {{version}}

source:
  url: https://github.com/jodyphelan/{{name}}/archive/v{{version}}.tar.gz
  sha256: '{{sha256}}'

build:
  script: python -m pip install --no-deps --ignore-installed .
  noarch: python
<<<<<<< HEAD
  number: 2
=======
  number: 1
>>>>>>> 97a64469

requirements:
  host:
    - python
    - pip
  run:
    - python
    - trimmomatic
    - bwa
    - bowtie2
    - minimap2
    - parallel
    - samtools=1.9
    - bcftools=1.9
    - tqdm

test:
  imports:
    - pathogenprofiler
  commands:
    - splitchr.py -h

about:
  home: https://github.com/jodyphelan/{{ name }}
  license: GPL3
  license_file: LICENSE
  summary: Library giving access to classes and functions to create a profiling tool to look for mutations from NGS data.<|MERGE_RESOLUTION|>--- conflicted
+++ resolved
@@ -13,11 +13,8 @@
 build:
   script: python -m pip install --no-deps --ignore-installed .
   noarch: python
-<<<<<<< HEAD
   number: 2
-=======
-  number: 1
->>>>>>> 97a64469
+
 
 requirements:
   host:
