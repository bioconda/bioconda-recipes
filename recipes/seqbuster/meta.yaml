<<<<<<< HEAD
=======
{% set version="3.5" %}

>>>>>>> db8f5707
package:
  name: seqbuster
  version: {{ version }}

source:
  url: https://github.com/lpantano/seqbuster/archive/miraligner-{{ version }}.tar.gz
  sha256: dd4d7179c39404504dc289bac52c23bfc2a19f28f1757ecce03f692b507ad4e9

build:
  number: 0
  noarch: True

requirements:
  run:
    - openjdk >=8
    - zlib

test:
  commands:
    - miraligner

about:
  home: https://github.com/lpantano/seqbuster
  license: MIT
  summary: miRNA and isomiR annotation

extra:
  identifiers:
    - biotools:seqbuster<|MERGE_RESOLUTION|>--- conflicted
+++ resolved
@@ -1,8 +1,5 @@
-<<<<<<< HEAD
-=======
 {% set version="3.5" %}
 
->>>>>>> db8f5707
 package:
   name: seqbuster
   version: {{ version }}
