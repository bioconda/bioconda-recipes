--- conflicted
+++ resolved
@@ -1,8 +1,4 @@
-<<<<<<< HEAD
-{% set version = "1.21.0" %}
-=======
 {% set version = "1.22.0" %}
->>>>>>> 2e17421a
 {% set name = "yeastNagalakshmi" %}
 {% set bioc = "3.10" %}
 
@@ -14,11 +10,7 @@
     - 'https://bioconductor.org/packages/{{ bioc }}/data/experiment/src/contrib/{{ name }}_{{ version }}.tar.gz'
     - 'https://bioarchive.galaxyproject.org/{{ name }}_{{ version }}.tar.gz'
     - 'https://depot.galaxyproject.org/software/bioconductor-{{ name|lower }}/bioconductor-{{ name|lower }}_{{ version }}_src_all.tar.gz'
-<<<<<<< HEAD
-  md5: 13d9d2918c4cb4ed129cc7978200e514
-=======
   md5: 5ac882fc2c671e7edc9712787f0e5359
->>>>>>> 2e17421a
 build:
   number: 0
   rpaths:
