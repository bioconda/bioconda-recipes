{% set version = "0.30.1" %}
{% set github = "https://github.com/pachterlab/sleuth" %}

package:
  name: r-sleuth
  version: "{{ version }}"

source:
<<<<<<< HEAD
  url: https://github.com/pachterlab/sleuth/archive/v{{ PKG_VERSION }}.tar.gz
  sha256: c25158dff35416865931f7c95f02c64be764c5b2ce964fe9f40972d96150ddb2
  patches:
    - patch

build:
  noarch: generic
  number: 6
=======
  url: "{{ github }}/archive/v{{ version }}.tar.gz"
  sha256: 4c8efca5d726471cb71187e8db07097a50f63aadf42f6fa25c59e7eed635f982

build:
  noarch: generic
  number: 0
>>>>>>> 9ab25436
  rpaths:
    - lib/R/lib/
    - lib/

requirements:
  host:
    # Depends:
    - r-base >=3.2.1
    # Imports:
    - bioconductor-rhdf5
    - r-aggregation
    - r-data.table
    - r-dplyr
    - r-ggplot2
    - r-lazyeval
    - r-matrixstats
    - r-pheatmap
    - r-reshape2
    - r-shiny
    - r-tidyr
    # Suggests:
    - r-mass
  run:
    # Depends:
    - r-base >=3.2.1
    # Imports:
    - bioconductor-rhdf5
    - r-aggregation
    - r-data.table
    - r-dplyr
    - r-ggplot2
    - r-lazyeval
    - r-matrixstats
    - r-pheatmap
    - r-reshape2
    - r-shiny
    - r-tidyr
    # Suggests:
    - r-mass

test:
  commands:
    - $R -e "library('sleuth')"

about:
  home: http://pachterlab.github.io/sleuth/
  dev_url: "{{ github }}"
  license: GPLv3
  license_file: LICENSE
  license_family: GPL
  summary: "Tools for investigating RNA-Seq."

extra:
  recipe-maintainers:
    - mjsteinbaugh<|MERGE_RESOLUTION|>--- conflicted
+++ resolved
@@ -6,23 +6,12 @@
   version: "{{ version }}"
 
 source:
-<<<<<<< HEAD
-  url: https://github.com/pachterlab/sleuth/archive/v{{ PKG_VERSION }}.tar.gz
-  sha256: c25158dff35416865931f7c95f02c64be764c5b2ce964fe9f40972d96150ddb2
-  patches:
-    - patch
-
-build:
-  noarch: generic
-  number: 6
-=======
   url: "{{ github }}/archive/v{{ version }}.tar.gz"
   sha256: 4c8efca5d726471cb71187e8db07097a50f63aadf42f6fa25c59e7eed635f982
 
 build:
   noarch: generic
   number: 0
->>>>>>> 9ab25436
   rpaths:
     - lib/R/lib/
     - lib/
