--- conflicted
+++ resolved
@@ -7,11 +7,7 @@
   sha256: e2c7442d6ff3f97293cfa0da276576f0996eae0a66eb3c2006332ef198f7ea09
 
 build:
-<<<<<<< HEAD
-  number: 2
-=======
   number: 0
->>>>>>> 5492ec64
   skip: True  # [py2k or py == 36]
   script: "{{ PYTHON }} -m pip install . --ignore-installed --no-deps -vv"
 
