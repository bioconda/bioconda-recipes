{% set version = "0.2.2" %}
package:
  name: fufihla
<<<<<<< HEAD
  version: {{ version }}

source:
  url: https://github.com/jingqing-hu/FuFiHLA/archive/refs/tags/v{{ version }}.tar.gz
=======
  version: 0.2.2

source:
  url: https://github.com/jingqing-hu/FuFiHLA/archive/refs/tags/v0.2.2.tar.gz
>>>>>>> cd2c6a8b
  sha256: c33bbc26626e562a6d20a6017e0e8a5fc9a584976ef45852af194726a6c90a6c

build:
  number: 0
  noarch: generic
  run_exports:
    - {{ pin_subpackage("fufihla", max_pin="x.x") }}
    
requirements:
  host: [] 
  run:
    - python
    - minimap2
    - samtools
    - bcftools
    - htslib    
    - seqtk
    - longcalld ==0.0.4
    - unzip
    - wget 

about:
  home: "https://github.com/jingqing-hu/FuFiHLA"
  summary: HLA typing pipeline for long reads (FuFiHLA) with a location-aware CLI.
  license: MIT
  license_file: LICENSE

test:
  commands:
    - fufihla -h
    - fufihla -h | grep -- '--ont'

extra:
  recipe-maintainers:
    - jingqing-hu<|MERGE_RESOLUTION|>--- conflicted
+++ resolved
@@ -1,17 +1,10 @@
 {% set version = "0.2.2" %}
 package:
   name: fufihla
-<<<<<<< HEAD
   version: {{ version }}
 
 source:
   url: https://github.com/jingqing-hu/FuFiHLA/archive/refs/tags/v{{ version }}.tar.gz
-=======
-  version: 0.2.2
-
-source:
-  url: https://github.com/jingqing-hu/FuFiHLA/archive/refs/tags/v0.2.2.tar.gz
->>>>>>> cd2c6a8b
   sha256: c33bbc26626e562a6d20a6017e0e8a5fc9a584976ef45852af194726a6c90a6c
 
 build:
