--- conflicted
+++ resolved
@@ -1,9 +1,5 @@
 {% set name = "pypairs" %}
-<<<<<<< HEAD
-{% set version = "3.0.3" %}
-=======
 {% set version = "3.0.9" %}
->>>>>>> 175848e4
 
 package:
   name: PYPAIRS #"{{ name|lower }}"
@@ -11,11 +7,7 @@
 
 source:
   url: https://pypi.io/packages/source/{{ name[0] }}/{{ name }}/{{ name }}-{{ version }}.tar.gz
-<<<<<<< HEAD
-  sha256: f80f037c2d30d5c58a36e7f98155223615fc452b712573ebfe8ad55a203ec60e
-=======
   sha256: baf268424ebe0eb58339e41877531c182e4c6634f59e9c21b77e0f33ec2f634d
->>>>>>> 175848e4
 
 build:
   number: 0
