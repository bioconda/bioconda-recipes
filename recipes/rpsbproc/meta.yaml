{% set name = "rpsbproc" %}
{% set version = "0.5.0" %}
{% set sha256 = "8b29f7e7d0a0654d10943e362557ed2d8df9a16218a4c8441c4dea4e7dc9154f" %}

package:
  name: {{ name }}
  version: {{ version }}

source:
  - url: https://ftp.ncbi.nih.gov/pub/mmdb/cdd/rpsbproc/RpsbProc-src.tar.gz
    sha256: {{ sha256 }}
    folder: rpsbproc
    patches:
      - normbase.patch

    # Get the last supported BLAST version (contains a subset of the NCBI-CXX toolchain),
    # required for building.
  - url: https://ftp.ncbi.nlm.nih.gov/blast/executables/blast+/2.15.0/ncbi-blast-2.15.0+-src.tar.gz
    sha256: 6918c370524c8d44e028bf491e8f245a895e07c66c77b261ce3b38d6058216e0
    folder: ncbi_cxx
    patches:
      - configurellvm.patch
      - phonehome.patch
      - update_configsub.patch
      - project_tree_builder.patch

build:
<<<<<<< HEAD
  number: 2
=======
  number: 3
>>>>>>> 9dc5d888
  run_exports:
    - {{ pin_subpackage(name, max_pin="x.x") }}

requirements:
  build:
    - make
    - {{ compiler('c') }}
    - {{ compiler('cxx') }}
  host:
    - zlib
    - bzip2
      # required as of blast-2.15.0
    - sqlite >=3.6.6
      # no runtime dependencies as it's statically linked (except standard libs)
  run:


test:
  commands:
    - rpsbproc -version-full

about:
  home: https://ftp.ncbi.nih.gov/pub/mmdb/cdd/rpsbproc/README
  license: Public Domain
  license_file: LICENSE
  summary: RpsbProc, the post-RPSBLAST Processing Utility.
  description: |
    The rpsbproc command line utility is an addition to the standalone version of
    Reverse Position-Specific BLAST (RPS-BLAST), also known as CD-Search (Conserved
    Domain Search).

    It post-processes the results of local RPS-BLAST searches in order to provide a
    non-redundant view of the search results, and to provide additional annotation
    on query sequences, such as domain superfamilies and functional sites, similar to
    the annotation provided by the corresponding web services (e.g., the NCBI Batch
    CD-Search web service at
    http://www.ncbi.nlm.nih.gov/Structure/bwrpsb/bwrpsb.cgi).

    Specifically, the rpsbproc utility reads the output of rpsblast/rpstblastn,
    fills in domain superfamily and functional site information for each region of
    the sequence, re-sorts the hits by a different standard, and calculates a
    set of non-redundent representative hits. In this way, it turns the
    raw alignments into domain/site annotations on the query sequence at different
    redundancy level, basically produce the same data as web-based Batch CD-Search
    service does. The annotation data is presented in tab-delimited tables to be processed
    either programatically or manually with a spreadsheet (see details below).

    See the CDD and CD-Search help document for additional details about
    superfamilies, conserved sites, and more:

    http://www.ncbi.nlm.nih.gov/Structure/cdd/cdd_help.shtml


extra:
  identifiers:
    - doi:10.1002/cpbi.90
  additional-platforms:
    - linux-aarch64
    - osx-arm64<|MERGE_RESOLUTION|>--- conflicted
+++ resolved
@@ -25,11 +25,7 @@
       - project_tree_builder.patch
 
 build:
-<<<<<<< HEAD
-  number: 2
-=======
   number: 3
->>>>>>> 9dc5d888
   run_exports:
     - {{ pin_subpackage(name, max_pin="x.x") }}
 
