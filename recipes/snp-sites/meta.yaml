--- conflicted
+++ resolved
@@ -7,46 +7,26 @@
   version: '{{version}}'
 
 build:
-<<<<<<< HEAD
   number: 2
 
 source:
-  url: https://github.com/sanger-pathogens/snp-sites/archive/{{ version }}.tar.gz
-  sha256: 73210a0c1aedee54546dadd0d7e495131c6d01451fc917d98ea122d9786b838f
-=======
-  number: 0
-
-source:
-  fn: snp-sites_{{version}}.tar.gz
   url: https://github.com/sanger-pathogens/snp-sites/archive/v{{version}}.tar.gz
   sha256: '{{sha256}}'
->>>>>>> f599b93d
   patches:
     - configure.patch
 
 requirements:
   build:
-<<<<<<< HEAD
   - {{ compiler('c') }}
   - automake
   - autoconf
   - libtool
+
+  host:
   - zlib
 
   run:
   - zlib
-=======
-    - gcc # [not osx]
-    - llvm # [osx]
-    - automake
-    - autoconf
-    - libtool
-    - zlib {{CONDA_ZLIB}}*
-
-  run:
-    - libgcc [not osx]
-    - zlib {{CONDA_ZLIB}}*
->>>>>>> f599b93d
 
 test:
   commands:
