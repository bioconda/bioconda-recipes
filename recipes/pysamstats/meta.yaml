--- conflicted
+++ resolved
@@ -7,11 +7,7 @@
   md5: 050294fe9fe99aae3b07ea28f6cbe449
 
 build:
-<<<<<<< HEAD
-  number: 13
-=======
   number: 15
->>>>>>> 9dc5d888
   run_exports:
     - {{ pin_subpackage('pysamstats', max_pin="x") }}
 
