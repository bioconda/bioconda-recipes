--- conflicted
+++ resolved
@@ -1,8 +1,4 @@
 #!/bin/bash
 
 export C_INCLUDE_PATH=${PREFIX}/include
-<<<<<<< HEAD
-
-=======
->>>>>>> 425cf637
 $PYTHON setup.py install