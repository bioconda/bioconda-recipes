--- conflicted
+++ resolved
@@ -1,11 +1,6 @@
-<<<<<<< HEAD
-{% set name = "pxblat" %}
-{% set version = "0.2.0" %}
-=======
 {% set name = "PxBLAT" %}
 {% set version = "1.1.10" %}
 {% set sha256 = "d20b48ac4c761ad26c680cd1a10e7fb22f581212d5221cbfc2bc7f522a6b81d2" %}
->>>>>>> ca702d84
 
 package:
   name: "{{ name|lower }}"
@@ -16,11 +11,6 @@
   sha256: ac8132e9a33854963f42e027e7f2a5280ac516076b109cd07cacd26745a16c7b
 
 build:
-<<<<<<< HEAD
-  number: 1
-  skip: True  #[py2k or win]
-  script: "{{ PYTHON }} -m pip install . --no-deps --ignore-installed -vvv "
-=======
   number: 0
   skip: True  # [py < 39]
   script: {{ PYTHON }} -m pip install . --no-deps --no-build-isolation -vvv
@@ -28,7 +18,6 @@
     - pxblat = pxblat.cli.cli:app
   run_exports:
     - {{ pin_subpackage('pxblat', max_pin="x") }}
->>>>>>> ca702d84
 
 requirements:
   build:
@@ -37,18 +26,6 @@
   host:
     - python >=3.9
     - pip
-<<<<<<< HEAD
-    - pybind11 >=2.9.1
-    - setuptools >=46.4
-    - zlib
-    - htslib
-    - openssl
-  run:
-    - python >=3.9
-    - zlib
-    - htslib
-    - openssl
-=======
     - poetry-core >=1.2.0
     - pybind11 >2.9.1
     - setuptools >=46.4
@@ -63,7 +40,6 @@
     - deprecated
     - mashumaro
     - urllib3
->>>>>>> ca702d84
 
 test:
   imports:
@@ -72,17 +48,6 @@
     - pxblat -h
 
 about:
-<<<<<<< HEAD
-  home: https://github.com/cauliyang/pxblat
-  license: MIT
-  license_file: COPYING
-  summary: PxBLAT An Efficient and Ergonomics Python Binding Library for BLAT.
-  doc_url: https://github.com/cauliyang/pxblat 
-
-extra:
-  recipe-maintainers:
-    - yangyangli 
-=======
   home: 'https://github.com/ylab-hi/pxblat'
   license: OTHER
   license_file: LICENSE
@@ -94,5 +59,4 @@
   recipe-maintainers:
     - yangyangli
   identifiers:
-    - doi:10.1101/2023.08.02.551686
->>>>>>> ca702d84
+    - doi:10.1101/2023.08.02.551686