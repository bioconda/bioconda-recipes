{% set name = "syngap" %}
{% set version = "1.2.2" %}

package:
  name: {{ name }}
  version: {{ version }}

source:
  url: https://github.com/yanyew/SynGAP/releases/download/v{{ version }}/{{ name }}_v{{ version }}.tar.gz
  sha256: 03d869b96d23800dc373c1fe0ee5c00b534eab6261d94176a56cd65e32d4b66a
  
build: 
<<<<<<< HEAD
  number: 1
  entry_points: 
=======
  number: 0
  entry_points:
>>>>>>> 0a5918e6
    - syngap = SynGAP:main
  noarch: generic
  run_exports:
    - {{ pin_subpackage('syngap', max_pin="x") }}

requirements:
  host: 
    - python >=3.10
    - pip
  run: 
    - python >=3.10
    - biopython >=1.81
    - jcvi >=1.3.6
    - bedtools >=2.31.0
    - last >=1454
    - emboss >=6.6.0
    - gffread >=0.12.7
    - seqkit >=2.4.0
    - diamond >=2.1.8
    - perl-bioperl >=1.7.8
    - kneed >=0.8.3
    - numpy >=1.26.0
    - pandas >=2.1.1
    - matplotlib-base >=3.8.0
    - scikit-image >=0.22.0
    - pybedtools >=0.9.0
    - deap >=1.4.1
    - more-itertools
    - crossmap
    - graphviz
    - webcolors
    - ortools-python
  pip:
    - ftpretty

test: 
  source_files: 
    - run_test.sh
    - SynGAP.py
    - initdb.py
    - master.py
    - dual.py
    - triple.py
    - custom.py
    - genepair.py
    - evi.py
    - eviplot.py
    - bin/*
    - scripts/*
  imports: 
    - SynGAP
    - initdb
    - master
    - dual
    - triple
    - custom
    - genepair
    - evi
    - eviplot
  commands: 
    - syngap -h
    - syngap initdb -h
    - syngap master -h
    - syngap dual -h
    - syngap triple -h
    - syngap custom -h
    - syngap genepair -h
    - syngap evi -h
    - syngap eviplot -h

about: 
  home: https://github.com/yanyew/SynGAP
  license: CC-BY-NC-SA-4.0
  summary: "SynGAP: Synteny-based Genome Annotations Polisher"
  dev_url: https://github.com/yanyew/SynGAP<|MERGE_RESOLUTION|>--- conflicted
+++ resolved
@@ -10,13 +10,8 @@
   sha256: 03d869b96d23800dc373c1fe0ee5c00b534eab6261d94176a56cd65e32d4b66a
   
 build: 
-<<<<<<< HEAD
   number: 1
-  entry_points: 
-=======
-  number: 0
   entry_points:
->>>>>>> 0a5918e6
     - syngap = SynGAP:main
   noarch: generic
   run_exports:
