{% set version = "0.3.9" %}
{% set sha256hash = "81ac0dd60e7dfb859dc0712927f921991ffe77fdf8b36f139de4ab73a735e011" %}

package:
  name: sgcocaller
  version: {{ version }}  
source:
  url:  https://github.com/ruqianl/sgcocaller/archive/refs/tags/v{{ version }}.tar.gz
  sha256: {{ sha256hash }}

build:
<<<<<<< HEAD
  number: 2
=======
  number: 0
>>>>>>> 5492ec64

requirements:
  build:
    - {{ compiler('c') }}
    - {{ compiler('cxx') }}
    - {{ compiler('fortran') }}
    - nim >=1.4.8
    - make >=4.3
    - llvm-openmp  # [osx]
    - libgomp      # [linux]
  host:
    - htslib
    - pcre
    - zlib
    - f2c          # [osx]
    - bzip2 >=1.0.6
  run:
    - zlib
    - f2c          # [osx]
    - bzip2 >=1.0.6


test:
  commands:
    - sgcocaller -h

about:
  home: https://gitlab.svi.edu.au/biocellgen-public/sgcocaller
  dev_url: https://gitlab.svi.edu.au/biocellgen-public/sgcocaller
  doc_url: https://gitlab.svi.edu.au/biocellgen-public/sgcocaller
  license: MIT
  license_file: LICENSE
  summary: 'Personalized haplotype construction and crossover calling in single-cell DNA sequenced gamete cells.'

extra:
  identifiers:
    - biotools:sgcocaller
<|MERGE_RESOLUTION|>--- conflicted
+++ resolved
@@ -9,11 +9,7 @@
   sha256: {{ sha256hash }}
 
 build:
-<<<<<<< HEAD
-  number: 2
-=======
   number: 0
->>>>>>> 5492ec64
 
 requirements:
   build:
