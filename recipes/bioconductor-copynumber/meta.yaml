{% set version="1.16.0" %}
{% set name="copynumber" %}
{% set bioc="3.5" %}

package:
  name: 'bioconductor-{{ name|lower}}'
  version: '{{ version }}'
source:
  fn: '{{ name }}_{{ version }}.tar.gz'
  url:
    - 'http://bioconductor.org/packages/{{ bioc }}/bioc/src/contrib/{{ name }}_{{ version }}.tar.gz'
    - 'https://bioarchive.galaxyproject.org/{{ name }}_{{ version }}.tar.gz'
    - 'https://depot.galaxyproject.org/software/{{ name }}/{{ name }}_{{ version }}_src_all.tar.gz'
  sha256: 1a33d3766416e077fc12dd2d5c4db3cd256771833305346eca6ac0a55ffd7f93
build:
  number: 0
  rpaths:
    - lib/R/lib/
    - lib/
requirements:
  build:
    - bioconductor-biocgenerics
    - bioconductor-genomicranges
    - bioconductor-iranges
    - bioconductor-s4vectors
    - 'r-base >=2.10'
<<<<<<< HEAD
=======
    
>>>>>>> 6dc76fe3
  run:
    - bioconductor-biocgenerics
    - bioconductor-genomicranges
    - bioconductor-iranges
    - bioconductor-s4vectors
    - 'r-base >=2.10'
test:
  commands:
    - '$R -e "library(''{{ name }}'')"'
about:
  home: 'http://bioconductor.org/packages/{{ bioc }}/bioc/html/{{ name }}.html'
  license: Artistic-2.0
  summary: 'Penalized least squares regression is applied to fit piecewise constant curves to copy number data to locate genomic regions of constant copy number. Procedures are available for individual segmentation of each sample, joint segmentation of several samples and joint segmentation of the two data tracks from SNP-arrays. Several plotting functions are available for visualization of the data and the segmentation results.'<|MERGE_RESOLUTION|>--- conflicted
+++ resolved
@@ -24,10 +24,6 @@
     - bioconductor-iranges
     - bioconductor-s4vectors
     - 'r-base >=2.10'
-<<<<<<< HEAD
-=======
-    
->>>>>>> 6dc76fe3
   run:
     - bioconductor-biocgenerics
     - bioconductor-genomicranges
