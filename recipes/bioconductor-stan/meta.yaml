{% set version = "2.6.0" %}
{% set name = "STAN" %}
{% set bioc = "3.6" %}

package:
  name: 'bioconductor-{{ name|lower }}'
  version: '{{ version }}'
source:
  url:
    - 'http://bioconductor.org/packages/{{ bioc }}/bioc/src/contrib/{{ name }}_{{ version }}.tar.gz'
    - 'https://bioarchive.galaxyproject.org/{{ name }}_{{ version }}.tar.gz'
    - 'https://depot.galaxyproject.org/software/bioconductor-{{ name|lower }}/bioconductor-{{ name|lower }}_{{ version }}_src_all.tar.gz'
  sha256: 57f631c2de8398df6292654cfd66ee1d873afa1845e6d9cc657b353daea14a25
build:
  number: 1
  rpaths:
    - lib/R/lib/
    - lib/
requirements:
  build:
    - {{ compiler('c') }}
  host:
    - bioconductor-biocgenerics
    - bioconductor-genomeinfodb
    - bioconductor-genomicranges
    - bioconductor-gviz
    - bioconductor-iranges
    - bioconductor-s4vectors
    - r-base
    - r-poilog
    - r-rsolnp
<<<<<<< HEAD
    - {{ compiler('c') }}
=======
>>>>>>> 3fa1538a
  run:
    - bioconductor-biocgenerics
    - bioconductor-genomeinfodb
    - bioconductor-genomicranges
    - bioconductor-gviz
    - bioconductor-iranges
    - bioconductor-s4vectors
    - r-base
    - r-poilog
    - r-rsolnp
    - libcxx # [osx]
test:
  commands:
    - '$R -e "library(''{{ name }}'')"'
about:
  home: 'http://bioconductor.org/packages/{{ bioc }}/bioc/html/{{ name }}.html'
  license: 'GPL (>= 2)'
  summary: 'Genome segmentation with hidden Markov models has become a useful tool to annotate genomic elements, such as promoters and enhancers. STAN (genomic STate ANnotation) implements (bidirectional) hidden Markov models (HMMs) using a variety of different probability distributions, which can model a wide range of current genomic data (e.g. continuous, discrete, binary). STAN de novo learns and annotates the genome into a given number of ''genomic states''. The ''genomic states'' may for instance reflect distinct genome-associated protein complexes (e.g. ''transcription states'') or describe recurring patterns of chromatin features (referred to as ''chromatin states''). Unlike other tools, STAN also allows for the integration of strand-specific (e.g. RNA)  and non-strand-specific data (e.g. ChIP).'

extra:
  identifiers:
    - biotools:stan<|MERGE_RESOLUTION|>--- conflicted
+++ resolved
@@ -29,10 +29,6 @@
     - r-base
     - r-poilog
     - r-rsolnp
-<<<<<<< HEAD
-    - {{ compiler('c') }}
-=======
->>>>>>> 3fa1538a
   run:
     - bioconductor-biocgenerics
     - bioconductor-genomeinfodb
