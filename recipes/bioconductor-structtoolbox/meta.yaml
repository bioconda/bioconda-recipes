--- conflicted
+++ resolved
@@ -1,8 +1,4 @@
-<<<<<<< HEAD
-{% set version = "1.18.0" %}
-=======
 {% set version = "1.18.2" %}
->>>>>>> 9dc5d888
 {% set name = "structToolbox" %}
 {% set bioc = "3.20" %}
 
@@ -43,11 +39,6 @@
     - r-gridextra
     - r-scales
     - r-sp
-<<<<<<< HEAD
-
-source:
-  md5: afd1a6cef078298e385bf9281b1543bf
-=======
     - bioconductor-BiocFileCache
     - bioconductor-BiocStyle
     - bioconductor-pmp
@@ -71,7 +62,6 @@
     - r-rappdirs
 source:
   md5: 035d4a34080e7f5557e730d4d076df20
->>>>>>> 9dc5d888
   url:
     - https://bioconductor.org/packages/{{ bioc }}/bioc/src/contrib/{{ name }}_{{ version }}.tar.gz
     - https://bioconductor.org/packages/{{ bioc }}/bioc/src/contrib/Archive/{{ name }}/{{ name }}_{{ version }}.tar.gz
