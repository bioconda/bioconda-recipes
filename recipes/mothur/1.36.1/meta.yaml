package:
  name: mothur
  version: 1.36.1


source:
  url: https://github.com/mothur/mothur/archive/v1.36.1.tar.gz
  md5: 96e176b223468e4d0cda02859a4ac7aa
  patches:
    - Build-Flags.patch

build:
<<<<<<< HEAD
  number: 4
=======
  number: 5
>>>>>>> 3fa1538a
  skip: True # [not linux64 or osx]

requirements:
  build:
    - {{ compiler('c') }}
    - zlib
    - ncurses
    - readline
    - boost >=1.55,1.60*  # does not work with boost >1.60
    - blast-legacy
  run:
    - zlib
    - ncurses
    - readline
    - boost 1.60*
    - blast-legacy
test:
  commands:
    - mothur "#help()"
    - uchime --version

about:
  home: http://www.mothur.org
  license: GPL
  summary: An expandable software to fill the bioinformatics needs of the microbial ecology community.<|MERGE_RESOLUTION|>--- conflicted
+++ resolved
@@ -10,11 +10,7 @@
     - Build-Flags.patch
 
 build:
-<<<<<<< HEAD
-  number: 4
-=======
   number: 5
->>>>>>> 3fa1538a
   skip: True # [not linux64 or osx]
 
 requirements:
