--- conflicted
+++ resolved
@@ -1,5 +1,5 @@
 {% set name = "meta-apo" %}
-{% set version = "1.0" %}
+{% set version = "1.1" %}
 
 
 
@@ -9,11 +9,8 @@
 
 source:
   url: https://github.com/qibebt-bioinfo/meta-apo/archive/refs/tags/v{{ version }}.tar.gz
-<<<<<<< HEAD
   sha256: 77ba046e1d99c476f42fac2a85745f8d16bdfc5ed368499f7583717ed3e5b978
-=======
-  sha256: ccd237ac02dc92decd0c309cedd0430af12d1a92b92f7c6b4207fdccc148fbb6
->>>>>>> 499676c2
+
 
 build:
   number: 1
