--- conflicted
+++ resolved
@@ -13,11 +13,7 @@
 requirements:
   build:
     - {{ compiler('c') }}
-<<<<<<< HEAD
-    - perl-threaded
-=======
     - perl
->>>>>>> 3fa1538a
     - perl-app-cpanminus
     - perl-module-build
     - perl-file-sharedir
@@ -27,11 +23,7 @@
     - cancerit-allelecount
     - impute2
   run:
-<<<<<<< HEAD
-    - perl-threaded
-=======
     - perl
->>>>>>> 3fa1538a
     - perl-file-sharedir
     - perl-file-sharedir-install
     - perl-pcap
