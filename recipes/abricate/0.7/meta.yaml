--- conflicted
+++ resolved
@@ -10,11 +10,7 @@
   md5: 756f568f1a43de1f27b27fdf236407d5
 
 requirements:
-<<<<<<< HEAD
-  build: 
-=======
   build:
->>>>>>> 3fa1538a
     - {{ compiler('c') }}
     - zlib
     - perl
