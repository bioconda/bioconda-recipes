package:
  name: abricate
  version: "0.4"

build:
  number: 2

source:
  url: https://github.com/tseemann/abricate/archive/v0.4.tar.gz
  md5: 62abd6f254ee23199ee2b7102a63982c

requirements:
<<<<<<< HEAD
  build: 
=======
  build:
>>>>>>> 3fa1538a
    - {{ compiler('c') }}
    - zlib
  run:
    - perl
    - perl-bioperl >=1.6.924
    - perl-file-slurp
    - perl-text-csv
    - perl-list-moreutils
    - blast >=2.2.30
    - zlib

test:
  commands:
    - abricate --version
    - abricate --list

about:
  home: https://github.com/tseemann/abricate
  license: GPL2
  license_file: LICENSE
  summary: Mass screening of contigs for antibiotic resistance genes<|MERGE_RESOLUTION|>--- conflicted
+++ resolved
@@ -10,11 +10,7 @@
   md5: 62abd6f254ee23199ee2b7102a63982c
 
 requirements:
-<<<<<<< HEAD
-  build: 
-=======
   build:
->>>>>>> 3fa1538a
     - {{ compiler('c') }}
     - zlib
   run:
