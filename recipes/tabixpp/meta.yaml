{% set version = "1.1.0" %}

package:
  name: tabixpp
  version: {{ version }}

source:
  url: https://github.com/ekg/tabixpp/archive/v{{version}}.tar.gz
  sha256: 56c8f1b07190aba5e1d0b738e380e726d380f0ad8b2d0df133200b0ab1f8ed88
  patches:
    - shared_lib.patch
    - pkg-config.patch

build:
<<<<<<< HEAD
  number: 9
=======
  number: 10
>>>>>>> 0d924b6e

requirements:
  build:
    - make
    - {{ compiler('c') }}
    - {{ compiler('cxx') }}
  host:
    - zlib
    - bzip2
    - xz
    - htslib
    - bc
    - samtools
    - pkg-config #needed for MacOS build
    
  run:
    - zlib
    - bzip2
    - xz
    - htslib
    - bc
    - samtools
    
test:
  commands:
    - which tabix++
    

about:
  home: https://github.com/ekg/tabixpp
  license: MIT
  license_file: LICENSE
  license_family: MIT
  summary: This is a C++ wrapper around tabix project which abstracts some of the details of opening and jumping in tabix-indexed files.
  maintainers: jpuritz

extra:
   identifiers:
    - biotools:tabixpp<|MERGE_RESOLUTION|>--- conflicted
+++ resolved
@@ -12,11 +12,7 @@
     - pkg-config.patch
 
 build:
-<<<<<<< HEAD
-  number: 9
-=======
-  number: 10
->>>>>>> 0d924b6e
+  number: 11
 
 requirements:
   build:
