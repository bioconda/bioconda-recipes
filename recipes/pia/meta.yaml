{% set name = "pia" %}
{% set version = "1.4.9" %}
{% set sha256 = "9759c0c5d7a6bbd310d67e35043a3d87106e05be2102ca6159ea3c7eea645fad" %}

package:
  name: {{ name|lower }}
  version: {{ version }}

build:
  noarch: generic
  number: 0
  run_exports:
    - {{ pin_subpackage('pia', max_pin="x") }}

source:
<<<<<<< HEAD
  url: https://github.com/medbioinf/pia/releases/download/1.4.9/pia-1.4.9.zip
=======
  url: https://github.com/medbioinf/pia/releases/download/{{ version }}/pia-{{ version }}.zip
>>>>>>> db741c05
  sha256: {{ sha256 }}

requirements:
  run:
    - openjdk >=17

test:
  commands:
    - pia --help
    - pia -Xms512m -Xmx2g --help

about:
  home: https://github.com/medbioinf/pia
  license: BSD-3-Clause
  license_file: LICENSE
  summary: PIA is a toolbox for MS based protein inference and identification analysis.
  description: |
   PIA allows you to inspect the results of common proteomics spectrum identification
   search engines, combine them seamlessly and conduct statistical analyses. The main
   focus of PIA lays on the integrated inference algorithms, i.e. concluding the proteins
   from a set of identified spectra. But it also allows you to inspect your peptide
   spectrum matches, calculate FDR values across different search engine results and
   visualize the correspondence between PSMs, peptides and proteins.

extra: 
  identifiers:
    - biotools:pia
    - doi:10.1021/acs.jproteome.5b00121
  notes: |
    PIA is Java program that comes with a custom wrapper shell script.
    This shell wrapper is called "pia" and is on $PATH by default. By default
    "-Xms2g -Xmx4g" is set in the wrapper. If you want to overwrite it you can
    specify these values directly after your binaries. If you have _JAVA_OPTIONS
    set globally this will take precedence.
    For example run it with "pia -Xms512m -Xmx2g" for a lower memory footprint.<|MERGE_RESOLUTION|>--- conflicted
+++ resolved
@@ -13,11 +13,7 @@
     - {{ pin_subpackage('pia', max_pin="x") }}
 
 source:
-<<<<<<< HEAD
-  url: https://github.com/medbioinf/pia/releases/download/1.4.9/pia-1.4.9.zip
-=======
   url: https://github.com/medbioinf/pia/releases/download/{{ version }}/pia-{{ version }}.zip
->>>>>>> db741c05
   sha256: {{ sha256 }}
 
 requirements:
