--- conflicted
+++ resolved
@@ -11,10 +11,6 @@
 
 build:
   number: 1
-<<<<<<< HEAD
-  skip: True  # [py < 36]
-=======
->>>>>>> 90bc105b
   script: "{{ PYTHON }} -m pip install . --no-deps --no-build-isolation --no-cache-dir --use-pep517 -vvv"
   entry_points:
     - pyrodigal = pyrodigal.cli:main
