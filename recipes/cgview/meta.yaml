--- conflicted
+++ resolved
@@ -21,21 +21,12 @@
   sha256: fc5a2a2fd75b2b419da18d2ff88d6f75053102fb8d8e0fbab1b7ce740ebcf4d6
 
 requirements:
-<<<<<<< HEAD
-    host:
-    run:
-       - openjdk >=6
-       - python
-       - perl
-       - perl-bioperl
-=======
   host:
   run:
     - openjdk >=6
     - python
     - perl
     - perl-bioperl
->>>>>>> 3fa1538a
 
 test:
   commands:
