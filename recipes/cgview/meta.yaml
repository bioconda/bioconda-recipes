--- conflicted
+++ resolved
@@ -13,11 +13,7 @@
   version: {{ version }}
 
 build:
-<<<<<<< HEAD
   noarch: generic
-=======
-  noarch: python
->>>>>>> b5fc5ea8
   number: 1
 
 source:
