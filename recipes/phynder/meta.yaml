{% set name = "phynder" %}
{% set version = "1.0" %}

package:
  name: {{ name|lower }}
  version: {{ version }}

source:
  url: https://github.com/richarddurbin/{{ name | lower }}/archive/refs/tags/v{{ version }}.tar.gz
  sha256: 94d629d0c2e9085bfe9dbbe2c6302021ad81a00b3696696e103aa31db51d849f

build:
<<<<<<< HEAD
  number: 1
  skip: True  # [osx]
=======
  number: 3
>>>>>>> 90bc105b
  run_exports:
    - {{ pin_subpackage('phynder', max_pin="x") }}

requirements:
  build:
    - make
    - {{ compiler('c') }}
    - autoconf
    - automake
    - libtool
  host:
    - libcurl
    - bzip2
    - xz
    - zlib
    - libdeflate
    - openssl  # [not osx]

test:
  commands:
    - phynder -h

about:
  home: https://github.com/richarddurbin/phynder
  dev_url: https://github.com/richarddurbin/phynder
  license: MIT
  license_family: MIT
  license_file: LICENSE
  summary: Efficient likelihood calculations to place samples into a phylogenetic tree.
  description: |
    Efficient likelihood calculations to place samples into a phylogenetic tree. 
    In particular, phynder was originally designed for placing male ancient DNA 
    samples into the Y chromosome phylogeny, when there are arbitrarily high rates 
    of missing data. It has also been used for assigning ancient samples to whole 
    mitochondrial genome phylogenies.

extra:
  additional-platforms:
    - linux-aarch64
  maintainers:
    - jfy133<|MERGE_RESOLUTION|>--- conflicted
+++ resolved
@@ -10,12 +10,7 @@
   sha256: 94d629d0c2e9085bfe9dbbe2c6302021ad81a00b3696696e103aa31db51d849f
 
 build:
-<<<<<<< HEAD
-  number: 1
-  skip: True  # [osx]
-=======
   number: 3
->>>>>>> 90bc105b
   run_exports:
     - {{ pin_subpackage('phynder', max_pin="x") }}
 
