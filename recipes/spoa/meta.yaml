{% set version = "4.0.7" %}

package:
  name: spoa
  version: {{ version }}

build:
<<<<<<< HEAD
  number: 2
=======
  number: 3
  run_exports:
    - {{ pin_subpackage('spoa', max_pin='x.x') }}
>>>>>>> 5492ec64

source:
  url: https://github.com/rvaser/spoa/releases/download/{{ version }}/spoa-v{{ version }}.tar.gz
  sha256: f7a8cd039e4aabea1481e123387fedaa8f87e55418a3649408a615f5c6b1b9a4

requirements:
  build:
    - make
    - {{ compiler('cxx') }}
    - cmake
  host:
    - zlib

test:
  commands:
    - spoa --help

about:
  home: https://github.com/rvaser/spoa
  license: MIT
  license_file: LICENSE
  summary: SIMD partial order alignment tool/library <|MERGE_RESOLUTION|>--- conflicted
+++ resolved
@@ -5,13 +5,9 @@
   version: {{ version }}
 
 build:
-<<<<<<< HEAD
-  number: 2
-=======
   number: 3
   run_exports:
     - {{ pin_subpackage('spoa', max_pin='x.x') }}
->>>>>>> 5492ec64
 
 source:
   url: https://github.com/rvaser/spoa/releases/download/{{ version }}/spoa-v{{ version }}.tar.gz
