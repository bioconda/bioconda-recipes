package:
  name: pysam
  version: 0.10.0

source:
<<<<<<< HEAD
  fn: pysam-0.10.0.tar.gz
=======
>>>>>>> 3fa1538a
  url: https://pypi.python.org/packages/87/8e/d2d8238558970df37c7aa01ddec63057a98042334e939b4c1c69cb9a2504/pysam-0.10.0.tar.gz
  md5: a1f3333ce60f8de542624cb07c792fc0
  patches:  # [osx]
    - osx_rpath.patch [osx]

build:
<<<<<<< HEAD
  number: 4
  skip: False
  binary_relocation: False # [linux]
=======
  number: 5
  skip: False
  binary_relocation: False # [linux]
  script: python -m pip install --no-deps --ignore-installed .
>>>>>>> 3fa1538a

requirements:
  build:
    - {{ compiler('c') }}
  host:
    - htslib >=1.3,<1.4
    - samtools >=1.3,<1.4
    - bcftools >=1.3,<1.4
    - cython
    - python
<<<<<<< HEAD
=======
    - pip
>>>>>>> 3fa1538a
    - setuptools
    - zlib
    - curl
  run:
    - htslib >=1.3,<1.4
    - samtools >=1.3,<1.4
    - bcftools >=1.3,<1.4
    - python
    - zlib
    - curl

test:
  imports:
    - pysam

about:
  home: https://github.com/pysam-developers/pysam
  license: MIT
  summary: "Pysam is a python module for reading and manipulating Samfiles. It is a lightweight wrapper of the samtools C-API. Pysam also includes an interface for tabix."

extra:
  identifiers:
    - biotools:pysam
    - doi:10.1093/bioinformatics/btp352<|MERGE_RESOLUTION|>--- conflicted
+++ resolved
@@ -3,26 +3,16 @@
   version: 0.10.0
 
 source:
-<<<<<<< HEAD
-  fn: pysam-0.10.0.tar.gz
-=======
->>>>>>> 3fa1538a
   url: https://pypi.python.org/packages/87/8e/d2d8238558970df37c7aa01ddec63057a98042334e939b4c1c69cb9a2504/pysam-0.10.0.tar.gz
   md5: a1f3333ce60f8de542624cb07c792fc0
   patches:  # [osx]
     - osx_rpath.patch [osx]
 
 build:
-<<<<<<< HEAD
-  number: 4
-  skip: False
-  binary_relocation: False # [linux]
-=======
   number: 5
   skip: False
   binary_relocation: False # [linux]
   script: python -m pip install --no-deps --ignore-installed .
->>>>>>> 3fa1538a
 
 requirements:
   build:
@@ -33,10 +23,7 @@
     - bcftools >=1.3,<1.4
     - cython
     - python
-<<<<<<< HEAD
-=======
     - pip
->>>>>>> 3fa1538a
     - setuptools
     - zlib
     - curl
