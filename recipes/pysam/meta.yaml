{% set version = "0.22.1" %}

package:
  name: pysam
  version: '{{ version }}'

source:
  url: https://github.com/pysam-developers/pysam/archive/v{{ version }}.tar.gz
  sha256: e4981524d7627c53fa0d3f8cbec2bd65c2ea7520092f25e1029af12cb7b82ff6
  patches:
    - arm_hwcap.patch

build:
<<<<<<< HEAD
  number: 1
=======
  number: 2
>>>>>>> 90bc105b
  skip: True # [py2k]
  binary_relocation: False # [linux]
  run_exports:
    - {{ pin_subpackage('pysam', max_pin="x.x") }}

requirements:
  build:
    - {{ compiler('c') }}
    - make
  host:
    - cython
    - python
    - setuptools
    - zlib
    - xz
    - bzip2
    - libdeflate
    - libcurl
    - openssl  # [not osx]
  run:
    - python

about:
  home: https://github.com/pysam-developers/pysam
  license: MIT
  summary: "Pysam is a Python module for reading and manipulating SAM/BAM/VCF/BCF files. It's a lightweight wrapper of the htslib C-API, the same one that powers samtools, bcftools, and tabix."

extra:
  additional-platforms:
    - linux-aarch64
    - osx-arm64
  identifiers:
    - biotools:pysam
    - doi:10.1093/bioinformatics/btp352<|MERGE_RESOLUTION|>--- conflicted
+++ resolved
@@ -11,11 +11,7 @@
     - arm_hwcap.patch
 
 build:
-<<<<<<< HEAD
-  number: 1
-=======
   number: 2
->>>>>>> 90bc105b
   skip: True # [py2k]
   binary_relocation: False # [linux]
   run_exports:
