package:
<<<<<<< HEAD
  name: pysam
  version: 0.13.0

source:
  fn: v0.13.0.tar.gz
  url: https://github.com/pysam-developers/pysam/archive/v0.13.0.tar.gz
  md5: 2a7456eaf8b30f5a2668667b24aa89ce


build:
  number: 1
  skip: False
  binary_relocation: False # [linux]
  string: "py{{CONDA_PY}}_htslib{{CONDA_HTSLIB}}_{{PKG_BUILDNUM}}"
=======
    name: pysam
    version: 0.14.0

source:
    fn: v0.14.0.tar.gz
    url: https://github.com/pysam-developers/pysam/archive/v0.14.tar.gz
    md5: 9e4546ef1657690e486288d3251b7186

build:
    number: 0
    skip: False
    binary_relocation: False # [linux]
    string: "py{{CONDA_PY}}_htslib1.7_{{PKG_BUILDNUM}}"
>>>>>>> 3340192b

extra:
  skip-lints:
    - setup_py_install_args
    - missing_hash
    - htslib_not_pinned

requirements:
<<<<<<< HEAD
  build:
    - gcc  # [linux]
    - llvm # [osx]
    - htslib {{CONDA_HTSLIB}}*
    - samtools {{CONDA_HTSLIB}}*
    - bcftools {{CONDA_HTSLIB}}*
    - cython
    - python
    - setuptools
    - zlib {{CONDA_ZLIB}}*
    - curl
  run:
    - libgcc # [linux]
    - htslib {{CONDA_HTSLIB}}*
    - samtools {{CONDA_HTSLIB}}*
    - bcftools {{CONDA_HTSLIB}}*
    - python
    - zlib {{CONDA_ZLIB}}*
    - curl
=======
    build:
        - gcc  # [linux]
        - llvm # [osx]
        - htslib 1.7
        - samtools 1.7
        - bcftools 1.6
        - cython
        - python
        - setuptools
        - zlib {{CONDA_ZLIB}}*
        - curl

    run:
        - libgcc # [linux]
        - htslib 1.7
        - samtools 1.7
        - bcftools 1.6
        - python
        - zlib {{CONDA_ZLIB}}*
        - curl
>>>>>>> 3340192b

test:
  imports:
    - pysam

about:
  home: https://github.com/pysam-developers/pysam
  license: MIT
  summary: "Pysam is a python module for reading and manipulating Samfiles. It is a lightweight wrapper of the samtools C-API. Pysam also includes an interface for tabix."<|MERGE_RESOLUTION|>--- conflicted
+++ resolved
@@ -1,20 +1,4 @@
 package:
-<<<<<<< HEAD
-  name: pysam
-  version: 0.13.0
-
-source:
-  fn: v0.13.0.tar.gz
-  url: https://github.com/pysam-developers/pysam/archive/v0.13.0.tar.gz
-  md5: 2a7456eaf8b30f5a2668667b24aa89ce
-
-
-build:
-  number: 1
-  skip: False
-  binary_relocation: False # [linux]
-  string: "py{{CONDA_PY}}_htslib{{CONDA_HTSLIB}}_{{PKG_BUILDNUM}}"
-=======
     name: pysam
     version: 0.14.0
 
@@ -28,7 +12,6 @@
     skip: False
     binary_relocation: False # [linux]
     string: "py{{CONDA_PY}}_htslib1.7_{{PKG_BUILDNUM}}"
->>>>>>> 3340192b
 
 extra:
   skip-lints:
@@ -37,27 +20,6 @@
     - htslib_not_pinned
 
 requirements:
-<<<<<<< HEAD
-  build:
-    - gcc  # [linux]
-    - llvm # [osx]
-    - htslib {{CONDA_HTSLIB}}*
-    - samtools {{CONDA_HTSLIB}}*
-    - bcftools {{CONDA_HTSLIB}}*
-    - cython
-    - python
-    - setuptools
-    - zlib {{CONDA_ZLIB}}*
-    - curl
-  run:
-    - libgcc # [linux]
-    - htslib {{CONDA_HTSLIB}}*
-    - samtools {{CONDA_HTSLIB}}*
-    - bcftools {{CONDA_HTSLIB}}*
-    - python
-    - zlib {{CONDA_ZLIB}}*
-    - curl
-=======
     build:
         - gcc  # [linux]
         - llvm # [osx]
@@ -78,13 +40,13 @@
         - python
         - zlib {{CONDA_ZLIB}}*
         - curl
->>>>>>> 3340192b
 
 test:
-  imports:
-    - pysam
+
+    imports:
+        - pysam
 
 about:
-  home: https://github.com/pysam-developers/pysam
-  license: MIT
-  summary: "Pysam is a python module for reading and manipulating Samfiles. It is a lightweight wrapper of the samtools C-API. Pysam also includes an interface for tabix."+    home: https://github.com/pysam-developers/pysam
+    license: MIT
+    summary: "Pysam is a python module for reading and manipulating Samfiles. It is a lightweight wrapper of the samtools C-API. Pysam also includes an interface for tabix."