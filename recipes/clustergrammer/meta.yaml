package:
  name: clustergrammer
  version: "1.13.6"

build:
<<<<<<< HEAD
  number: 1
=======
  number: 2
>>>>>>> 82c0b2b5
  noarch: python
  script: {{ PYTHON }} -m pip install . --ignore-installed --no-deps -vv

source:
  url: https://files.pythonhosted.org/packages/8f/c2/01418945fa93c76646cbc070a9079dd11c2e7356b6926197c5e978243e98/clustergrammer-1.13.6.tar.gz
  sha256: 0762ad5456060d6f78f0094d56b93543731622c841523392f8817f8b247e2f7f

requirements:
  host:
    - python
    - pip
  run:
    - python
    - numpy
    - scikit-learn
    - pandas <=1.0.0

test:
  imports:
    - clustergrammer

about:
  home: https://github.com/MaayanLab/clustergrammer-py
  license: MIT license
  summary: 'A python module for the Clustergrammer visualization project'
  license_family: MIT<|MERGE_RESOLUTION|>--- conflicted
+++ resolved
@@ -3,11 +3,7 @@
   version: "1.13.6"
 
 build:
-<<<<<<< HEAD
-  number: 1
-=======
   number: 2
->>>>>>> 82c0b2b5
   noarch: python
   script: {{ PYTHON }} -m pip install . --ignore-installed --no-deps -vv
 
