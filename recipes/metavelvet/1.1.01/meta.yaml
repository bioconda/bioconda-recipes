about:
  home: http://metavelvet.dna.bio.keio.ac.jp
  license: 'GNU General Public License'
  summary: 'MetaVelvet : An extension of Velvet assembler to de novo metagenome assembly from short sequence reads'

build:
  number: 2
  skip: True # [osx]

package:
  name: metavelvet
  version: '1.1.01'

requirements:
  build:
<<<<<<< HEAD
      - {{ compiler('c') }}
      - zlib
  run:
      - zlib
      - velvet
      - metavelvet-annois
=======
    - {{ compiler('c') }}
    - zlib
  run:
    - zlib
    - velvet
    - metavelvet-annois
>>>>>>> 3fa1538a

source:
  url: http://metavelvet.dna.bio.keio.ac.jp/src/MetaVelvet-1.1.01.tgz
  patches:
    - metavelvet.velvet.makefile.patch

test:
  commands:
    - meta-velvetg --help 2>&1 | grep "contiging and scaffolding program for metagenomics NGS data"<|MERGE_RESOLUTION|>--- conflicted
+++ resolved
@@ -13,21 +13,12 @@
 
 requirements:
   build:
-<<<<<<< HEAD
-      - {{ compiler('c') }}
-      - zlib
-  run:
-      - zlib
-      - velvet
-      - metavelvet-annois
-=======
     - {{ compiler('c') }}
     - zlib
   run:
     - zlib
     - velvet
     - metavelvet-annois
->>>>>>> 3fa1538a
 
 source:
   url: http://metavelvet.dna.bio.keio.ac.jp/src/MetaVelvet-1.1.01.tgz
