<<<<<<< HEAD
{% set version = "1.1.0" %}
=======
{% set version = "1.2.0" %}
>>>>>>> 2e17421a
{% set name = "curatedAdipoRNA" %}
{% set bioc = "3.10" %}

package:
  name: 'bioconductor-{{ name|lower }}'
  version: '{{ version }}'
source:
  url:
    - 'https://bioconductor.org/packages/{{ bioc }}/data/experiment/src/contrib/{{ name }}_{{ version }}.tar.gz'
    - 'https://bioarchive.galaxyproject.org/{{ name }}_{{ version }}.tar.gz'
    - 'https://depot.galaxyproject.org/software/bioconductor-{{ name|lower }}/bioconductor-{{ name|lower }}_{{ version }}_src_all.tar.gz'
<<<<<<< HEAD
  md5: 926fd79dbd24186c5f0626262d6f0fad
=======
  md5: 6501328649b94ab3098ccc8a267b1d3b
>>>>>>> 2e17421a
build:
  number: 0
  rpaths:
    - lib/R/lib/
    - lib/
  noarch: generic
# Suggests: knitr, rmarkdown, DESeq2, fastqcr, devtools, testthat, readr, dplyr, tidyr, ggplot2, S4Vectors
requirements:
  host:
    - 'bioconductor-summarizedexperiment >=1.16.0,<1.17.0'
    - r-base
  run:
    - 'bioconductor-summarizedexperiment >=1.16.0,<1.17.0'
    - r-base
    - curl
test:
  commands:
    - '$R -e "library(''{{ name }}'')"'
about:
  home: 'https://bioconductor.org/packages/{{ bioc }}/data/experiment/html/{{ name }}.html'
  license: GPL-3
  summary: 'A Curated RNA-Seq Dataset of MDI-induced Differentiated Adipocytes (3T3-L1)'
  description: 'A curated dataset of RNA-Seq samples. The samples are MDI-induced pre-phagocytes (3T3-L1) at different time points/stage of differentiation. The package document the data collection, pre-processing and processing. In addition to the documentation, the package contains the scripts that was used to generated the data.'
  license_file: '{{ environ["PREFIX"] }}/lib/R/share/licenses/GPL-3'
<|MERGE_RESOLUTION|>--- conflicted
+++ resolved
@@ -1,8 +1,4 @@
-<<<<<<< HEAD
-{% set version = "1.1.0" %}
-=======
 {% set version = "1.2.0" %}
->>>>>>> 2e17421a
 {% set name = "curatedAdipoRNA" %}
 {% set bioc = "3.10" %}
 
@@ -14,11 +10,7 @@
     - 'https://bioconductor.org/packages/{{ bioc }}/data/experiment/src/contrib/{{ name }}_{{ version }}.tar.gz'
     - 'https://bioarchive.galaxyproject.org/{{ name }}_{{ version }}.tar.gz'
     - 'https://depot.galaxyproject.org/software/bioconductor-{{ name|lower }}/bioconductor-{{ name|lower }}_{{ version }}_src_all.tar.gz'
-<<<<<<< HEAD
-  md5: 926fd79dbd24186c5f0626262d6f0fad
-=======
   md5: 6501328649b94ab3098ccc8a267b1d3b
->>>>>>> 2e17421a
 build:
   number: 0
   rpaths:
