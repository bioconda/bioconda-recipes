--- conflicted
+++ resolved
@@ -10,11 +10,7 @@
   sha256: 159dfee3894b5e95f8316e5ac82a812dd976b3e07d78ace9261570d0f115fe06
 
 build:
-<<<<<<< HEAD
-  number: 2
-=======
   number: 0
->>>>>>> ca702d84
   noarch: generic
   run_exports:
     - {{ pin_subpackage('r-acidmarkdown', max_pin="x.x") }}
