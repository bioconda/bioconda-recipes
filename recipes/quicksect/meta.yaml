--- conflicted
+++ resolved
@@ -10,11 +10,7 @@
   sha256: "d3e65b55b7f48e6105b11b1e1d6f37ccbf8caecfc7d7db7aba73dfaf6d732a9c"
 
 build:
-<<<<<<< HEAD
-  number: 9
-=======
   number: 10
->>>>>>> 90bc105b
   script: rm -f src/*.c ; {{ PYTHON }} -m pip install --no-deps --ignore-installed .
   run_exports:
     - {{ pin_subpackage(name, max_pin="x.x") }}
