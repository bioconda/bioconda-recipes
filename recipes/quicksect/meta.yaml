--- conflicted
+++ resolved
@@ -11,11 +11,7 @@
 
 build:
   number: 2
-<<<<<<< HEAD
-  script: python -m pip install --no-deps --ignore-installed .
-=======
   script: rm -f src/*.c ; {{ PYTHON }} -m pip install --no-deps --ignore-installed .
->>>>>>> 7b243ed0
 
 requirements:
   build:
