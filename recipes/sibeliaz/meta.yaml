--- conflicted
+++ resolved
@@ -12,11 +12,7 @@
     - tbb.patch
 
 build:
-<<<<<<< HEAD
-  number: 2
-=======
-  number: 0
->>>>>>> 727c2fc1
+  number: 1
   skip: True  # [osx]
 
 requirements:
