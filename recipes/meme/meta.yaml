--- conflicted
+++ resolved
@@ -15,45 +15,6 @@
   detect_binary_files_with_prefix: True
 
 requirements:
-<<<<<<< HEAD
-    build:
-        - {{ compiler('c') }}
-    host:
-        - yaml
-        - python
-        - perl
-        - ghostscript
-        - zlib
-        - libxslt
-        - libxml2 2.9.*
-        - expat
-        - perl-xml-parser
-        - perl-app-cpanminus
-        - perl-module-build
-        - perl-yaml
-        - perl-xml-simple
-        - perl-html-template
-        - perl-cgi
-        - perl-html-parser
-        - perl-html-tree
-
-    run:
-        - yaml
-        - expat
-        - python
-        - perl
-        - zlib
-        - libxslt
-        - libxml2 2.9.*
-        - ghostscript
-        - perl-xml-parser
-        - perl-yaml
-        - perl-xml-simple
-        - perl-html-template
-        - perl-cgi
-        - perl-html-parser
-        - perl-html-tree
-=======
   build:
     - {{ compiler('c') }}
   host:
@@ -91,7 +52,6 @@
     - perl-cgi
     - perl-html-parser
     - perl-html-tree
->>>>>>> 3fa1538a
 
 test:
   commands:
