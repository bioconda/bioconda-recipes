{% set name = "MEME" %}
{% set version = "5.3.0" %}

package:
  name: {{ name|lower }}
  version: {{ version }}

source:
  url: http://meme-suite.org/meme-software/{{ version }}/meme-{{ version }}.tar.gz
  sha256: b2ddec9db972fcf77b29c7deb62df8b1dd8a6638c13c1aa06a5d563c4a7ff756

build:
<<<<<<< HEAD
  number: 2
=======
  number: 1
>>>>>>> 41a6cd1a
  detect_binary_files_with_prefix: True

requirements:
  build:
    - make
    - {{ compiler('c') }}
  host:
    - yaml
    - icu
    - python
    - perl
    - ghostscript
    - zlib
    - xz
    - libxslt
    - libxml2
    - expat
    - perl-xml-parser
    - perl-app-cpanminus
    - perl-module-build
    - perl-yaml
    - perl-xml-simple
    - perl-html-template
    - perl-cgi
    - perl-html-parser
    - perl-html-tree
    - perl-math-cdf
    - perl-log-log4perl
    - perl-json
    - perl-file-which
    - openmpi
  run:
    - yaml
    - icu
    - expat
    - python
    - perl
    - zlib
    - xz
    - libxslt
    - libxml2
    - ghostscript
    - perl-xml-parser
    - perl-yaml
    - perl-xml-simple
    - perl-html-template
    - perl-cgi
    - perl-html-parser
    - perl-html-tree
    - perl-math-cdf
    - perl-log-log4perl
    - perl-json
    - perl-file-which
    - openmpi

test:
  commands:
    - meme -version
    - meme-chip -version
    - glam2 -version
    - tomtom -version
    - centrimo -version
    - ame -version
    - spamo -version
    - gomo -version
    - fimo -version
    - mast -version
    - mcast -version
    - glam2scan -version
    - momo simple -version
    - getsize -version
    - dreme -version

about:
  home: http://meme-suite.org
  license: Custom
  license_file: COPYING
  summary: Motif based sequence Analysis tools

extra:
  container:
    # openmpi needs ssh/rsh
    extended-base: true
  identifiers:
    - biotools:meme_suite
    - usegalaxy-eu:meme_dreme<|MERGE_RESOLUTION|>--- conflicted
+++ resolved
@@ -1,5 +1,5 @@
 {% set name = "MEME" %}
-{% set version = "5.3.0" %}
+{% set version = "5.4.1" %}
 
 package:
   name: {{ name|lower }}
@@ -7,20 +7,17 @@
 
 source:
   url: http://meme-suite.org/meme-software/{{ version }}/meme-{{ version }}.tar.gz
-  sha256: b2ddec9db972fcf77b29c7deb62df8b1dd8a6638c13c1aa06a5d563c4a7ff756
+  sha256: c07fb8afafa60fc5e84ca24493c82fa6f4bd1df1a2622102edbf86a1c30fd11f
 
 build:
-<<<<<<< HEAD
-  number: 2
-=======
   number: 1
->>>>>>> 41a6cd1a
   detect_binary_files_with_prefix: True
 
 requirements:
   build:
     - make
     - {{ compiler('c') }}
+    - nodejs
   host:
     - yaml
     - icu
@@ -73,11 +70,13 @@
 test:
   commands:
     - meme -version
+    - streme -version
+    - xstreme -version
     - meme-chip -version
     - glam2 -version
     - tomtom -version
     - centrimo -version
-    - ame -version
+    - ame --version 2>&1 | grep -i usage
     - spamo -version
     - gomo -version
     - fimo -version
