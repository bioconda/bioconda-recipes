--- conflicted
+++ resolved
@@ -11,17 +11,10 @@
   sha256: {{ sha256 }}
 
 build:
-<<<<<<< HEAD
-  number: 0
-  noarch: generic
-  run_exports:
-    - {{ pin_subpackage('merqury', max_pin="x") }}
-=======
   number: 2
   noarch: generic
   run_exports:
     - {{ pin_subpackage("merqury", max_pin='x.x') }}  
->>>>>>> 0f305c43
 
 requirements:
   run:
