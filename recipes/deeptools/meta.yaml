<<<<<<< HEAD
  {% set version = "4.0.0" %}
=======
{% set version = "3.5.6" %}
>>>>>>> 186fb001

package:
  name: deeptools
  version: {{ version }}

source:
<<<<<<< HEAD
  # url: https://github.com/deeptools/deepTools/archive/refs/tags/{{ version }}.tar.gz
  # sha256: f6dda39f552624758a9830cd4589ef43e7047284759b103cf833271cfa564dd1
  git_url: https://github.com/deeptools/deepTools.git
  git_rev: 98c9564f5abc795f0369ca6f07866070932b710b
  sha256: ignored
=======
  url: https://github.com/deeptools/deepTools/archive/refs/tags/{{ version }}.tar.gz
  sha256: 2f46c4234211eb3a05c99ff80586a8d89954cfd5a3f94a397cba90cade23ef02
>>>>>>> 186fb001

build:
  number: 0
  # enable if facing issues with local builds
  skip: true  # [py >= 313]
  run_exports:
    - {{ pin_subpackage("deeptools", max_pin="x") }}
  script: |
    set -xe
    export LANG=C.UTF-8
    export LC_ALL=C.UTF-8

    export RUST_BACKTRACE=1
    export CARGO_TERM_VERBOSE=true
    # export RUSTC_LOG=rustc_codegen_ssa::back::link=info

    export LIBCLANG_PATH=$PREFIX/lib # [linux]
    export HTS_STATIC=1
    export MACOSX_DEPLOYMENT_TARGET=13.0 # [osx and x86-64]
    cargo-bundle-licenses --format yaml --output RUST_THIRDPARTY.yml
    # build the wheel with maturin, then install it with pip
    maturin build -b pyo3 --interpreter "${PYTHON}" --release --strip --skip-auditwheel
    {{ PYTHON }} -m pip install ./target/wheels/*.whl --no-deps --no-build-isolation -vvv
  entry_points:
    - alignmentSieve = deeptools.alignmentSieve:main
    - bamCompare = deeptools.bamCompare:main
    - bamCoverage = deeptools.bamCoverage:main
    - bamPEFragmentSize = deeptools.bamPEFragmentSize:main
    - bigwigAverage = deeptools.bigwigAverage:main
    - bigwigCompare = deeptools.bigwigCompare:main
    - computeGCBias = deeptools.computeGCBias:main
    - computeMatrix = deeptools.computeMatrix:main
    - computeMatrixOperations = deeptools.computeMatrixOperations:main
    - correctGCBias = deeptools.correctGCBias:main
    - deeptools = deeptools.deeptools_list_tools:main
    - estimateReadFiltering = deeptools.estimateReadFiltering:main
    - estimateScaleFactor = deeptools.estimateScaleFactor:main
    - multiBamSummary = deeptools.multiBamSummary:main
    - multiBigwigSummary = deeptools.multiBigwigSummary:main
    - plotCorrelation = deeptools.plotCorrelation:main
    - plotCoverage = deeptools.plotCoverage:main
    - plotEnrichment = deeptools.plotEnrichment:main
    - plotFingerprint = deeptools.plotFingerprint:main
    - plotHeatmap = deeptools.plotHeatmap:main
    - plotPCA = deeptools.plotPCA:main
    - plotProfile = deeptools.plotProfile:main
    - bamCoverage2 = deeptools.bamCoverage2:main
    - bamCompare2 = deeptools.bamCompare2:main
    - computeMatrix2 = deeptools.computeMatrix2:main

requirements:
  build:
    - {{ compiler('rust') }}
    - cargo-bundle-licenses
  host:
<<<<<<< HEAD
    - python
    - pip
    - maturin
    - clangdev
  run:
    # - python
    - pybigwig >=0.2.1
=======
    - python >=3.9
    - pip
    - setuptools
  run:
    - python >=3.9
    - pybigwig >=0.2.3
>>>>>>> 186fb001
    - numpy >=2.0.0
    - numpydoc >=0.5
    - scipy >=0.17.0
    - matplotlib-base >=3.5.0
    - pysam >=0.14.0
    - py2bit >=0.2.0
    - plotly >=4.9
    - deeptoolsintervals >=0.1.8
    - importlib-metadata

test:
  imports:
    - deeptools
  commands:
    - bamCompare --version

about:
  home: https://github.com/deeptools/deepTools
  license: MIT
  license_family: MIT
  license_file:
    - LICENSE.txt
    - RUST_THIRDPARTY.yml
  summary: A set of user-friendly tools for normalization and visualzation of deep-sequencing data
  doc_url: https://deeptools.readthedocs.io/en/latest/
  dev_url: https://github.com/deeptools/deepTools

extra:
  identifiers:
    - biotools:deeptools
    - doi:10.1093/nar/gkw257
    - usegalaxy-eu:deeptools_plot_heatmap
    - usegalaxy-eu:deeptools_plot_pca
    - usegalaxy-eu:deeptools_plot_profile
    - usegalaxy-eu:deeptools_plot_correlation
    - usegalaxy-eu:deeptools_plot_coverage
    - usegalaxy-eu:deeptools_plot_fingerprint
    - usegalaxy-eu:deeptools_plot_enrichment
    - usegalaxy-eu:deeptools_bam_compare
    - usegalaxy-eu:deeptools_bam_pe_fragmentsize
    - usegalaxy-eu:deeptools_bigwig_compare
    - usegalaxy-eu:deeptools_correct_gc_bias
    - usegalaxy-eu:deeptools_multi_bam_summary
    - usegalaxy-eu:deeptools_compute_matrix
    - usegalaxy-eu:deeptools_compute_gc_bias
    - usegalaxy-eu:deeptools_multi_bigwig_summary
    - usegalaxy-eu:deeptools_compute_matrix_operations
    - usegalaxy-eu:deeptools_alignmentsieve
    - usegalaxy-eu:deeptools_estimatereadfiltering
    - usegalaxy-eu:hicup_deduplicator
    - usegalaxy-eu:deeptools_bigwig_average
  skip-lints:
    - uses_vcs_url
<|MERGE_RESOLUTION|>--- conflicted
+++ resolved
@@ -1,24 +1,15 @@
-<<<<<<< HEAD
-  {% set version = "4.0.0" %}
-=======
-{% set version = "3.5.6" %}
->>>>>>> 186fb001
+{% set version = "4.0.0" %}
 
 package:
   name: deeptools
   version: {{ version }}
 
 source:
-<<<<<<< HEAD
   # url: https://github.com/deeptools/deepTools/archive/refs/tags/{{ version }}.tar.gz
   # sha256: f6dda39f552624758a9830cd4589ef43e7047284759b103cf833271cfa564dd1
   git_url: https://github.com/deeptools/deepTools.git
   git_rev: 98c9564f5abc795f0369ca6f07866070932b710b
   sha256: ignored
-=======
-  url: https://github.com/deeptools/deepTools/archive/refs/tags/{{ version }}.tar.gz
-  sha256: 2f46c4234211eb3a05c99ff80586a8d89954cfd5a3f94a397cba90cade23ef02
->>>>>>> 186fb001
 
 build:
   number: 0
@@ -74,7 +65,6 @@
     - {{ compiler('rust') }}
     - cargo-bundle-licenses
   host:
-<<<<<<< HEAD
     - python
     - pip
     - maturin
@@ -82,14 +72,6 @@
   run:
     # - python
     - pybigwig >=0.2.1
-=======
-    - python >=3.9
-    - pip
-    - setuptools
-  run:
-    - python >=3.9
-    - pybigwig >=0.2.3
->>>>>>> 186fb001
     - numpy >=2.0.0
     - numpydoc >=0.5
     - scipy >=0.17.0
