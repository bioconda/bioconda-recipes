--- conflicted
+++ resolved
@@ -11,11 +11,7 @@
   sha256: b0d811cbd78eb69484fb184522cc358d9ad56235b85ee56bef22fc3c1d2df3f3
 
 build:
-<<<<<<< HEAD
-  number: 2
-=======
   number: 0
->>>>>>> ca702d84
   noarch: generic
   rpaths:
     - lib/R/lib/
