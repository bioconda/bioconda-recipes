{% set name = "perl-html-tidy" %}
package:
  name: {{name}}
  version: "1.60"

source:
  url: https://cpan.metacpan.org/authors/id/P/PE/PETDANCE/HTML-Tidy-1.60.tar.gz
  sha256: bcfbf65d687f8e672cf60c9821bcd65d5e8c72a78272b67bb0ac1c699a13d7c7
  patches:
    - makefile-pl.patch

build:
<<<<<<< HEAD
  number: 4
=======
  number: 6
  run_exports:
    - {{ pin_subpackage(name, max_pin = "x") }}

>>>>>>> 9dc5d888

requirements:
  build:
    - make
    - {{ compiler('c') }}
  host:
    - perl
    - perl-getopt-long
    - perl-exporter
    - perl-extutils-makemaker
    - perl-carp
    - perl-constant
    - perl-encode
    - perl-test-exception
    - tidyp

  run:
    - perl
    - perl-getopt-long
    - perl-exporter
    - perl-carp
    - perl-constant
    - perl-encode
    - tidyp

test:
  # Perl 'use' tests
  imports:
    - HTML::Tidy
    - HTML::Tidy::Message

about:
  home: http://github.com/petdance/html-tidy
  license: artistic_2
  summary: '(X)HTML validation in a Perl object'
extra:
  additional-platforms:
    - linux-aarch64
    - osx-arm64<|MERGE_RESOLUTION|>--- conflicted
+++ resolved
@@ -10,14 +10,10 @@
     - makefile-pl.patch
 
 build:
-<<<<<<< HEAD
-  number: 4
-=======
   number: 6
   run_exports:
     - {{ pin_subpackage(name, max_pin = "x") }}
 
->>>>>>> 9dc5d888
 
 requirements:
   build:
