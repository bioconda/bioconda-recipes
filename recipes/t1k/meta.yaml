--- conflicted
+++ resolved
@@ -5,11 +5,7 @@
   version: '{{ version }}'
 
 build:
-<<<<<<< HEAD
-  number: 3
-=======
   number: 0
->>>>>>> 9dc5d888
   run_exports:
     - {{ pin_subpackage('t1k', max_pin="x") }}
 
