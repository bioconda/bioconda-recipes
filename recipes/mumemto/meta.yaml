--- conflicted
+++ resolved
@@ -7,17 +7,10 @@
 
 source:
   url: https://github.com/vikshiv/mumemto/archive/refs/tags/v{{ version }}.tar.gz
-<<<<<<< HEAD
   sha256: f63e2d12d14ba02ed9d18f220b3864d1803503088e133d9d9fd7d40db56fe211
 
 build:
   number: 1
-=======
-  sha256: 8ebdebebb41a13aa19553a8da89f1844a8fb8ee64e63ae17aa06b9dbb61fad01
-
-build:
-  number: 2
->>>>>>> 8df97d2a
   pkg_format: '.conda'
   run_exports:
     - {{ pin_subpackage(name, max_pin='x.x') }}
