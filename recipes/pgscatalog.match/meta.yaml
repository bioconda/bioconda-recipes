{% set name = "pgscatalog.match" %}
<<<<<<< HEAD
{% set version = "0.3.3" %}
=======
{% set version = "0.3.2" %}
>>>>>>> a60c239c

package:
  name: {{ name|lower }}
  version: {{ version }}

source:
  url: https://pypi.io/packages/source/{{ name[0] }}/{{ name }}/pgscatalog_match-{{ version }}.tar.gz
<<<<<<< HEAD
  sha256: d927fa227917d3e03fb06370dfadc6a5fe4b85f0008f303909f0d7b2d1c48c61
=======
  sha256: 58aa6d60fbf66fe439051133d7a10b5018be8c59b4d8e47dec3fc830b60e9107
>>>>>>> a60c239c

build:
  number: 1
  noarch: python
  entry_points:
    - pgscatalog-match = pgscatalog.match.cli.match_cli:run_match
    - pgscatalog-matchmerge = pgscatalog.match.cli.merge_cli:run_merge
    - pgscatalog-intersect = pgscatalog.match.cli.intersect_cli:run_intersect
  script: {{ PYTHON }} -m pip install . -vvv --no-deps --no-build-isolation --no-cache-dir
  run_exports:
    - {{ pin_subpackage('pgscatalog.match', max_pin="x.x") }}

requirements:
  host:
    - python >=3.10
    - poetry-core
    - pip
  run:
    - python >=3.10
    - polars 0.20.30
    - pyarrow >=15.0.0,<16.0.0
    - pgscatalog.core >=0.3.0,<0.4.0

test:
  imports:
    - pgscatalog.match
  commands:
    - pip check
    - pgscatalog-match --help
    - pgscatalog-matchmerge --help
    - pgscatalog-intersect --help
  requires:
    - pip

about:
  home: https://github.com/PGScatalog/pygscatalog
  summary: "Tools for matching variants in PGS scoring files and target variant information files."
  license: MIT
  license_family: MIT
  doc_url: https://pygscatalog.readthedocs.io<|MERGE_RESOLUTION|>--- conflicted
+++ resolved
@@ -1,9 +1,6 @@
 {% set name = "pgscatalog.match" %}
-<<<<<<< HEAD
 {% set version = "0.3.3" %}
-=======
-{% set version = "0.3.2" %}
->>>>>>> a60c239c
+
 
 package:
   name: {{ name|lower }}
@@ -11,11 +8,8 @@
 
 source:
   url: https://pypi.io/packages/source/{{ name[0] }}/{{ name }}/pgscatalog_match-{{ version }}.tar.gz
-<<<<<<< HEAD
   sha256: d927fa227917d3e03fb06370dfadc6a5fe4b85f0008f303909f0d7b2d1c48c61
-=======
-  sha256: 58aa6d60fbf66fe439051133d7a10b5018be8c59b4d8e47dec3fc830b60e9107
->>>>>>> a60c239c
+
 
 build:
   number: 1
