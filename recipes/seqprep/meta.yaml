{% set version = "1.3.2" %}
{% set sha256 = "2b8a462a0e0a3e51f70be7730dc77b1f2bb69e74845dd0fbd2110a921c32265a" %}



package:
  name: seqprep
  version: '{{version}}'

build:
<<<<<<< HEAD
  number: 0
  skip: true # [osx]

source:
  fn: v{{version}}.tar.gz
  url: https://github.com/jstjohn/SeqPrep/archive/v{{version}}.tar.gz
  sha256: '{{sha256}}'
=======
  number: 2
  skip: True # [osx]

source:
  url: https://github.com/jstjohn/SeqPrep/archive/v{{ version }}.tar.gz
  sha256: {{ sha256hash }}
>>>>>>> 1914dbbb

  patches:
    - cflags.patch

requirements:
  build:
    - zlib
  run:
    - zlib

test:
  commands:
    - SeqPrep -h 2>&1 | grep SeqPrep

about:
  home: https://github.com/jstjohn/SeqPrep
  summary: Tool for stripping adaptors and/or merging paired reads with overlap into
    single reads.
  license: MIT

  license_family: MIT
extra:
  identifiers:
    - biotools:seqprep
    - doi:10.1134/S1021443716020175<|MERGE_RESOLUTION|>--- conflicted
+++ resolved
@@ -8,22 +8,13 @@
   version: '{{version}}'
 
 build:
-<<<<<<< HEAD
-  number: 0
-  skip: true # [osx]
-
-source:
-  fn: v{{version}}.tar.gz
-  url: https://github.com/jstjohn/SeqPrep/archive/v{{version}}.tar.gz
-  sha256: '{{sha256}}'
-=======
   number: 2
   skip: True # [osx]
 
 source:
   url: https://github.com/jstjohn/SeqPrep/archive/v{{ version }}.tar.gz
   sha256: {{ sha256hash }}
->>>>>>> 1914dbbb
+
 
   patches:
     - cflags.patch
