#!/usr/bin/env python
#
# Wrapper script for Java Conda packages that ensures that the java runtime
# is invoked with the right options. Adapted from the bash script (http://stackoverflow.com/questions/59895/can-a-bash-script-tell-what-directory-its-stored-in/246128#246128).

#
# Program Parameters
#
import os
import subprocess
import sys
import shutil
from os import access
from os import getenv
from os import X_OK
<<<<<<< HEAD
jar_file = 'PeptideShaker-1.16.30.jar'
=======
jar_file = 'PeptideShaker-1.16.31.jar'
>>>>>>> 8dfe5324


default_jvm_mem_opts = ['-Xms512m', '-Xmx1g']

# !!! End of parameter section. No user-serviceable code below this line !!!


def real_dirname(path):
    """Return the symlink-resolved, canonicalized directory-portion of path."""
    return os.path.dirname(os.path.realpath(path))


def java_executable():
    """Return the executable name of the Java interpreter."""
    java_home = getenv('JAVA_HOME')
    java_bin = os.path.join('bin', 'java')

    if java_home and access(os.path.join(java_home, java_bin), X_OK):
        return os.path.join(java_home, java_bin)
    else:
        return 'java'


def jvm_opts(argv):
    """Construct list of Java arguments based on our argument list.

    The argument list passed in argv must not include the script name.
    The return value is a 3-tuple lists of strings of the form:
      (memory_options, prop_options, passthrough_options)
    """
    mem_opts = []
    prop_opts = []
    pass_args = []
    exec_dir = None

    for arg in argv:
        if arg.startswith('-D'):
            prop_opts.append(arg)
        elif arg.startswith('-XX'):
            prop_opts.append(arg)
        elif arg.startswith('-Xm'):
            mem_opts.append(arg)
        elif arg.startswith('--exec_dir='):
            exec_dir = arg.split('=')[1].strip('"').strip("'")
            if not os.path.exists(exec_dir):
                shutil.copytree(real_dirname(sys.argv[0]), exec_dir, symlinks=False, ignore=None)
        else:
            pass_args.append(arg)

    # In the original shell script the test coded below read:
    #   if [ "$jvm_mem_opts" == "" ] && [ -z ${_JAVA_OPTIONS+x} ]
    # To reproduce the behaviour of the above shell code fragment
    # it is important to explictly check for equality with None
    # in the second condition, so a null envar value counts as True!

    if mem_opts == [] and getenv('_JAVA_OPTIONS') is None:
        mem_opts = default_jvm_mem_opts

    return (mem_opts, prop_opts, pass_args, exec_dir)


def main():
    java = java_executable()
    """
    PeptideShaker updates files relative to the path of the jar file.
    In a multiuser setting, the option --exec_dir="exec_dir"
    can be used as the location for the peptide-shaker distribution.
    If the exec_dir dies not exist,
    we copy the jar file, lib, and resources to the exec_dir directory.
    """
    (mem_opts, prop_opts, pass_args, exec_dir) = jvm_opts(sys.argv[1:])
    jar_dir = exec_dir if exec_dir else real_dirname(sys.argv[0])

    if pass_args != [] and pass_args[0].startswith('eu'):
        jar_arg = '-cp'
    else:
        jar_arg = '-jar'

    jar_path = os.path.join(jar_dir, jar_file)

    java_args = [java] + mem_opts + prop_opts + [jar_arg] + [jar_path] + pass_args

    sys.exit(subprocess.call(java_args))


if __name__ == '__main__':
    main()<|MERGE_RESOLUTION|>--- conflicted
+++ resolved
@@ -13,11 +13,7 @@
 from os import access
 from os import getenv
 from os import X_OK
-<<<<<<< HEAD
-jar_file = 'PeptideShaker-1.16.30.jar'
-=======
 jar_file = 'PeptideShaker-1.16.31.jar'
->>>>>>> 8dfe5324
 
 
 default_jvm_mem_opts = ['-Xms512m', '-Xmx1g']
