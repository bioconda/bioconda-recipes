--- conflicted
+++ resolved
@@ -1,9 +1,5 @@
 {% set name = "PeptideShaker" %}
-<<<<<<< HEAD
-{% set version = "1.16.30" %}
-=======
 {% set version = "1.16.31" %}
->>>>>>> 8dfe5324
 # Do not forget to update the version string in the peptide-shaker.py file
 
 about:
@@ -26,12 +22,7 @@
 
 source:
   url: http://genesis.ugent.be/maven2/eu/isas/peptideshaker/{{ name }}/{{ version }}/{{ name }}-{{ version }}.zip
-<<<<<<< HEAD
-  sha256: eeb53a662be880d3f95c9e35fcf4d770adbecc6e0b4a2e2b2ba77aa8d836b780
-=======
   sha256: 7086bf35b9f0ac0ad52d940f782373cd05f0b5cac638d3e696311939de980602
-
->>>>>>> 8dfe5324
 
 requirements:
   host:
