--- conflicted
+++ resolved
@@ -1,9 +1,5 @@
 {% set name = "PeptideShaker" %}
-<<<<<<< HEAD
 {% set version = "1.16.36" %}
-=======
-{% set version = "1.16.35" %}
->>>>>>> 29d04ef7
 
 # Do not forget to update the version string in the peptide-shaker.py file
 
@@ -27,11 +23,7 @@
 
 source:
   url: http://genesis.ugent.be/maven2/eu/isas/peptideshaker/{{ name }}/{{ version }}/{{ name }}-{{ version }}.zip
-<<<<<<< HEAD
   sha256: 0dcdb634059405c4a8a67be6f696e9c0c014c808eb6b5f35b8c9ef97636a1a1a
-=======
-  sha256: 701159ade190af573d7894d9c81dae4f709482a84863f3a052e9bf3b9a8f5ce0
->>>>>>> 29d04ef7
 
 requirements:
   host:
