--- conflicted
+++ resolved
@@ -1,10 +1,5 @@
 {% set name = "PeptideShaker" %}
-<<<<<<< HEAD
-{% set version = "2.0.1_SNAPSHOT" %}
-=======
-{% set version = "1.16.40" %}
-{% set sha256hash = "2100910d7775534aad736d7abd66bbb8f1b9e1d2fb396342203dc8f46292745b" %}
->>>>>>> 692e5a30
+{% set version = "2.0.1.alpha" %}
 
 # Do not forget to update the version string in the peptide-shaker.py file
 
@@ -24,21 +19,12 @@
   version: {{ version }}
 
 build:
-<<<<<<< HEAD
-  number: 2
+  number: 1
 
 source:
   #url: http://genesis.ugent.be/maven2/eu/isas/peptideshaker/{{ name }}/{{ version }}/{{ name }}-{{ version }}.zip
   url: https://github.com/CarlosHorro/PeptideShaker2-tests/raw/master/PeptideShaker-2.0.1-SNAPSHOT.zip
   sha256: 6ee0a28ff59b2a26467b238bebe26534f00bee57573f389243508aeade768038
-=======
-  noarch: generic
-  number: 1
-
-source:
-  url: http://genesis.ugent.be/maven2/eu/isas/peptideshaker/{{ name }}/{{ version }}/{{ name }}-{{ version }}.zip
-  sha256: {{ sha256hash }}
->>>>>>> 692e5a30
 
 requirements:
   host:
