--- conflicted
+++ resolved
@@ -19,16 +19,6 @@
 
 requirements:
   host:
-<<<<<<< HEAD
-     - python
-     - setuptools
-  run:
-     - python
-     - numpy >=1.11.2
-     - pandas >=0.18
-     - h5py >=2.6.0
-     - requests >=2.13.0
-=======
     - python
     - setuptools
   run:
@@ -37,7 +27,6 @@
     - pandas >=0.18
     - h5py >=2.6.0
     - requests >=2.13.0
->>>>>>> 3fa1538a
 
 test:
   imports:
