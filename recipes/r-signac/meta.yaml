{% set version = '1.10.0' %}

package:
  name: r-signac
  version: {{ version|replace("-", "_") }}

source:
  url:
    - {{ cran_mirror }}/src/contrib/Signac_{{ version }}.tar.gz
    - {{ cran_mirror }}/src/contrib/Archive/Signac/Signac_{{ version }}.tar.gz
  sha256: 75c274dfc49b0f1478adfdd85e9acbf04d3fae38f2ebe31658a1ba17a7880994

build:
<<<<<<< HEAD
  number: 2
=======
  number: 0
>>>>>>> 263049ca
  rpaths:
    - lib/R/lib/
    - lib/

requirements:
  build:
    - {{ compiler('c') }}
    - {{ compiler('cxx') }}
    - make
  host:
    - r-base
    - bioconductor-biocgenerics
    - bioconductor-genomeinfodb >=1.29.3
    - bioconductor-genomicranges
    - bioconductor-iranges
    - r-matrix
    - r-rcpp
    - r-rcpproll
    - bioconductor-rsamtools
    - bioconductor-s4vectors
    - r-seuratobject >=4.0.0
    - r-data.table
    - r-dplyr >=1.0.0
    - r-fastmatch
    - r-future
    - r-future.apply
    - r-ggplot2
    - r-irlba
    - r-patchwork
    - r-pbapply
    - r-rlang
    - r-scales
    - r-stringi
    - r-tidyr
    - r-tidyselect
    - r-vctrs
  run:
    - r-base
    - bioconductor-biocgenerics
    - bioconductor-genomeinfodb >=1.29.3
    - bioconductor-genomicranges
    - bioconductor-iranges
    - r-matrix
    - r-rcpp
    - r-rcpproll
    - bioconductor-rsamtools
    - bioconductor-s4vectors
    - r-seuratobject >=4.0.0
    - r-data.table
    - r-dplyr >=1.0.0
    - r-fastmatch
    - r-future
    - r-future.apply
    - r-ggplot2
    - r-irlba
    - r-patchwork
    - r-pbapply
    - r-rlang
    - r-scales
    - r-stringi
    - r-tidyr
    - r-tidyselect
    - r-vctrs

test:
  commands:
    - $R -e "library('Signac')"

about:
  home: https://github.com/timoast/signac, https://satijalab.org/signac
  license: MIT
  summary: 'A framework for the analysis and exploration of single-cell chromatin data. The ''Signac''
    package contains functions for quantifying single-cell chromatin data, computing
    per-cell quality control metrics, dimension reduction and normalization, visualization,
    and DNA sequence motif analysis. Reference: Stuart and Butler et al. (2019) <doi:10.1016/j.cell.2019.05.031>.'
  license_family: MIT
  license_file:
    - {{ environ["PREFIX"] }}/lib/R/share/licenses/MIT
    - LICENSE<|MERGE_RESOLUTION|>--- conflicted
+++ resolved
@@ -11,11 +11,7 @@
   sha256: 75c274dfc49b0f1478adfdd85e9acbf04d3fae38f2ebe31658a1ba17a7880994
 
 build:
-<<<<<<< HEAD
-  number: 2
-=======
-  number: 0
->>>>>>> 263049ca
+  number: 1
   rpaths:
     - lib/R/lib/
     - lib/
