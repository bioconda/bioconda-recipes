#!/bin/bash
mkdir -p ${PREFIX}/bin
mkdir -p ${PREFIX}/lib
mkdir -p ${PREFIX}/test

# compiles and moves libssw to conda env
cd ssw201507
${CC} -Wall -O3 -pipe -fPIC -shared -rdynamic -o libssw.so ssw.c ssw.h
mv libssw.so ${PREFIX}/lib/

# moves python scripts to conda env
cd ..
chmod +x isescan.py
mkdir -p ${PREFIX}/bin/
cp *.py ${PREFIX}/bin/
cp -r pHMMs/ $PREFIX/bin/

# adds test fasta for build testing
<<<<<<< HEAD
=======
mkdir $PREFIX/test
>>>>>>> eb2a65ff
cp NC_012624.fna $PREFIX/test/<|MERGE_RESOLUTION|>--- conflicted
+++ resolved
@@ -16,8 +16,4 @@
 cp -r pHMMs/ $PREFIX/bin/
 
 # adds test fasta for build testing
-<<<<<<< HEAD
-=======
-mkdir $PREFIX/test
->>>>>>> eb2a65ff
 cp NC_012624.fna $PREFIX/test/