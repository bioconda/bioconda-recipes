{% set name = "seqfu" %}
<<<<<<< HEAD
{% set version = "1.0.0" %}
{% set sha256 = "3801a53ebe4fecc1075feea6fc9548f36f16c1510cb571c03186eafcdb460228" %}
=======
{% set version = "1.1.0" %}
{% set sha256 = "2fd79300e36d60097cda4c478b73ea87b6858082b257eadacb68c0db55d438c1" %}
>>>>>>> dc7904ff

package:
  name: {{ name }}
  version: {{ version }}

source:
  url: https://github.com/telatin/{{ name }}2/archive/v{{ version }}.tar.gz
  sha256: {{ sha256 }}

build:
  number: 0

requirements:
  build:
    - {{ compiler('c') }}
    - nim
  host:
    - zlib
    - pcre
    
test:
  commands:
    - seqfu --help
    - seqfu stats --help
    - "seqfu  --version | grep 'version: {{ version }}'"



about:
  home: https://github.com/telatin/seqfu2/
  docs: https://telatin.github.io/seqfu2
  license: mit
  summary: 'DNA sequence utilities'
  description: |
    A collection of utilities to work with FASTX (FASTA or FASTQ) files
    that accept gzipped input.
    Tools to interleave and deinterleave, to calculate stats, and extract
    portions of sequence datasets.
extra:
  identifiers:
    - biotools:{{ name }}<|MERGE_RESOLUTION|>--- conflicted
+++ resolved
@@ -1,11 +1,6 @@
 {% set name = "seqfu" %}
-<<<<<<< HEAD
-{% set version = "1.0.0" %}
-{% set sha256 = "3801a53ebe4fecc1075feea6fc9548f36f16c1510cb571c03186eafcdb460228" %}
-=======
 {% set version = "1.1.0" %}
 {% set sha256 = "2fd79300e36d60097cda4c478b73ea87b6858082b257eadacb68c0db55d438c1" %}
->>>>>>> dc7904ff
 
 package:
   name: {{ name }}
