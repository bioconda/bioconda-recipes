{% set name = "phispy" %}
{% set ucname = "PhiSpy" %}
{% set version = "4.2.21" %}

package:
  name: "{{ name|lower }}"
  version: "{{ version }}"

source:
  url: "https://pypi.io/packages/source/{{ name[0] }}/{{ name }}/{{ ucname }}-{{ version }}.tar.gz"
  sha256: "1dc3ec45c15328577557908517254d8e4ba152416f0e6bbad39e965b86730e28"

build:
<<<<<<< HEAD
  number: 4
  skip: True  # [py27 or py < 37]
=======
  number: 5
>>>>>>> 1fd22297
  script: "{{ PYTHON }} -m pip install . --no-deps -vv "
  run_exports:
    - {{ pin_subpackage('phispy', max_pin="x") }}

requirements:
  build:
    - {{ compiler('cxx') }}
  host:
    - pip
    - python
  run:
    - biopython <=1.81
    - numpy
    - python
    - hmmer
    - scikit-learn
    - bcbio-gff

test:
  imports:
    - PhiSpyModules
  commands:
    - PhiSpy.py -v

about:
  home: "https://github.com/linsalrob/PhiSpy"
  license: MIT
  license_family: MIT
  summary: "Prophage finder using multiple metrics"
  doc_url: "https://github.com/linsalrob/PhiSpy/blob/master/README.md"
  dev_url: "https://github.com/linsalrob/PhiSpy/"

extra:
  additional-platforms:
    - linux-aarch64
  recipe-maintainers:
    - linsalrob
  identifiers:
    - doi:10.5281/zenodo.3475717<|MERGE_RESOLUTION|>--- conflicted
+++ resolved
@@ -11,12 +11,7 @@
   sha256: "1dc3ec45c15328577557908517254d8e4ba152416f0e6bbad39e965b86730e28"
 
 build:
-<<<<<<< HEAD
-  number: 4
-  skip: True  # [py27 or py < 37]
-=======
   number: 5
->>>>>>> 1fd22297
   script: "{{ PYTHON }} -m pip install . --no-deps -vv "
   run_exports:
     - {{ pin_subpackage('phispy', max_pin="x") }}
