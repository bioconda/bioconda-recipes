--- conflicted
+++ resolved
@@ -6,13 +6,9 @@
   version: {{ version }}
 
 build:
-<<<<<<< HEAD
-  number: 2
-=======
   number: 3
   run_exports:
     - {{ pin_subpackage('libbigwig', max_pin='x.x') }}
->>>>>>> 5492ec64
 
 source:
   url: https://github.com/dpryan79/libBigWig/archive/{{ version }}.tar.gz
