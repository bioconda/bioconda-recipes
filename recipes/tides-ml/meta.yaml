--- conflicted
+++ resolved
@@ -23,7 +23,6 @@
     - python >=3.7,<=3.11
     - pip
   run:
-<<<<<<< HEAD
     - python <=3.11.7
     - biopython ==1.79
     - ete3 >=3.1.2
@@ -35,19 +34,6 @@
     - cd-hit >=4.8.1
     - barrnap >=0.9
     - kraken2 >=2.0.0
-=======
-    - python >=3.7,<=3.11
-    - biopython =1.79
-    - ete3 =3.1.2
-    - optuna =3.1
-    - pandas =2.0
-    - seaborn =0.12.2
-    - scikit-learn =1.5.0
-    - diamond =2.1
-    - cd-hit =4.8
-    - barrnap =0.9
-    - kraken2 =2.1
->>>>>>> 7664e5a2
 
 test:
   imports:
