--- conflicted
+++ resolved
@@ -12,11 +12,7 @@
   summary: Efficient RNA-RNA interaction prediction incorporating seeding and accessibility of interacting sites
 
 build:
-<<<<<<< HEAD
-  number: 1
-=======
   number: 2
->>>>>>> 9dc5d888
   run_exports:
     - {{ pin_subpackage('intarna', max_pin="x.x") }}
 
