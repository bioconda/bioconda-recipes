{% set version = '1.6.6' %}

{% set posix = 'm2-' if win else '' %}
{% set native = 'm2w64-' if win else '' %}

package:
  name: r-msm
  version: {{ version|replace("-", "_") }}

source:
  url:
    - {{ cran_mirror }}/src/contrib/msm_{{ version }}.tar.gz
    - {{ cran_mirror }}/src/contrib/Archive/msm/msm_{{ version }}.tar.gz
  sha256: fd12512d3cdca5fab634bf6222d896482bd1876192939da475f251b3a873a71a

build:
  merge_build_host: True  # [win]
<<<<<<< HEAD

  number: 3

=======
  number: 3
>>>>>>> ec9ed96e
  rpaths:
    - lib/R/lib/
    - lib/

requirements:
  build:
    - {{ compiler('c') }}        # [not win]
    - {{native}}toolchain        # [win]
    - {{posix}}filesystem        # [win]
    - {{posix}}make
    - {{posix}}sed               # [win]
    - {{posix}}coreutils         # [win]
    - {{posix}}zip               # [win]

  host:
    - r-base
    - r-expm
    - r-mvtnorm
    - r-survival

  run:
    - r-base
    - {{native}}gcc-libs         # [win]
    - r-expm
    - r-mvtnorm
    - r-survival

test:
  commands:

    - $R -e "library('msm')"           # [not win]
    - "\"%R%\" -e \"library('msm')\""  # [win]

about:
  home: https://github.com/chjackson/msm
  license: GPL (>= 2)
  summary: Functions for fitting continuous-time Markov and hidden Markov multi-state models
    to longitudinal data.  Designed for processes observed at arbitrary times in continuous
    time (panel data) but some other observation schemes are supported. Both Markov
    transition rates and the hidden Markov output process can be modelled in terms of
    covariates, which may be constant or piecewise-constant in time.
  license_family: GPL3
extra:
  recipe-maintainers:
    - MathiasHaudgaard
    - FrodePedersen
    - ArneKr
    - johanneskoester
    - bgruening
    - daler
    - jdblischak<|MERGE_RESOLUTION|>--- conflicted
+++ resolved
@@ -15,13 +15,7 @@
 
 build:
   merge_build_host: True  # [win]
-<<<<<<< HEAD
-
   number: 3
-
-=======
-  number: 3
->>>>>>> ec9ed96e
   rpaths:
     - lib/R/lib/
     - lib/
