{% set name = "biopython" %}
{% set version = "1.69" %}
{% set sha256 = "169ffa90c3d3ec5678c7a5c99501c0cfeb54c40ca51a619ce6cee5026d3403eb" %}


package:
  name: {{ name|lower }}
  version: {{ version }}

source:
  fn: {{ name }}-{{ version }}.tar.gz
  url: https://pypi.io/packages/source/{{ name[0] }}/{{ name }}/{{ name }}-{{ version }}.tar.gz
  sha256: {{ sha256 }}

about:
  home: http://www.biopython.org/
  license: Biopython License Agreement
  license_file: LICENSE
  summary: 'Freely available tools for computational molecular biology.'
<<<<<<< HEAD

build:
  number: 0
=======

source:
  fn: biopython-1.68.tar.gz
  url: https://pypi.python.org/packages/72/6c/e1e13b9df73f9c2539b67d12bc22be6b19779230cadbed04c24f3f3e5ef4/biopython-1.68.tar.gz
  md5: 078e915185485a5327937029b7577ddc

build:
  number: 1
>>>>>>> 918ae789
  skip: True # [py34]

requirements:
  build:
    - python
    - numpy x.x
    - reportlab
    - mmtf-python

  run:
    - python
    - numpy x.x
    - reportlab
    - mmtf-python

test:
  imports:
    - Bio
    - Bio.Align
    - Bio.Align.Applications
    - Bio.AlignIO
    - Bio.Alphabet
    - Bio.Application
    - Bio.Blast
    - Bio.CAPS
    - Bio.Compass
    - Bio.Crystal
    - Bio.Data
    - Bio.Emboss
    - Bio.Entrez
    - Bio.ExPASy
    - Bio.FSSP
    - Bio.GA
    - Bio.GA.Crossover
    - Bio.GA.Mutation
    - Bio.GA.Repair
    - Bio.GA.Selection
    - Bio.GenBank
    - Bio.Geo
    - Bio.Graphics
    - Bio.Graphics.GenomeDiagram
    - Bio.HMM
    - Bio.KEGG
    - Bio.KEGG.Compound
    - Bio.KEGG.Enzyme
    - Bio.KEGG.KGML
    - Bio.KEGG.Map
    - Bio.Medline
    - Bio.NMR
    - Bio.NeuralNetwork
    - Bio.NeuralNetwork.BackPropagation
    - Bio.NeuralNetwork.Gene
    - Bio.Nexus
    - Bio.PDB
    - Bio.PDB.QCPSuperimposer
    - Bio.PDB.mmtf
    - Bio.Pathway
    - Bio.Pathway.Rep
    - Bio.Phylo
    - Bio.Phylo.Applications
    - Bio.Phylo.PAML
    - Bio.PopGen
    - Bio.PopGen.Async
    - Bio.PopGen.FDist
    - Bio.PopGen.GenePop
    - Bio.PopGen.SimCoal
    - Bio.Restriction
    - Bio.SCOP
    - Bio.SVDSuperimposer
    - Bio.SearchIO
    - Bio.SearchIO.BlastIO
    - Bio.SearchIO.ExonerateIO
    - Bio.SearchIO.HmmerIO
    - Bio.SearchIO._model
    - Bio.SeqIO
    - Bio.SeqUtils
    - Bio.Sequencing
    - Bio.Sequencing.Applications
    - Bio.Statistics
    - Bio.SubsMat
    - Bio.SwissProt
    - Bio.TogoWS
    - Bio.UniGene
    - Bio.UniProt
    - Bio.Wise
    - Bio._py3k
    - Bio.codonalign
    - Bio.motifs
    - Bio.motifs.applications
    - Bio.motifs.jaspar
    - BioSQL<|MERGE_RESOLUTION|>--- conflicted
+++ resolved
@@ -15,22 +15,11 @@
 about:
   home: http://www.biopython.org/
   license: Biopython License Agreement
-  license_file: LICENSE
+  license_file: LICENSE.rst
   summary: 'Freely available tools for computational molecular biology.'
-<<<<<<< HEAD
 
 build:
   number: 0
-=======
-
-source:
-  fn: biopython-1.68.tar.gz
-  url: https://pypi.python.org/packages/72/6c/e1e13b9df73f9c2539b67d12bc22be6b19779230cadbed04c24f3f3e5ef4/biopython-1.68.tar.gz
-  md5: 078e915185485a5327937029b7577ddc
-
-build:
-  number: 1
->>>>>>> 918ae789
   skip: True # [py34]
 
 requirements:
