--- conflicted
+++ resolved
@@ -10,11 +10,7 @@
   summary: Meta-Analyses on P-Values of Differential Analyses
 
 build:
-<<<<<<< HEAD
-  number: 0
-=======
   number: 1
->>>>>>> 9dc5d888
   rpaths:
     - lib/R/lib/
     - lib/
@@ -23,10 +19,7 @@
 extra:
   additional-platforms:
     - linux-aarch64
-<<<<<<< HEAD
-=======
     - osx-arm64
->>>>>>> 9dc5d888
 
 package:
   name: bioconductor-{{ name|lower }}
