{% set name = "python-hyphy-python" %}
{% set version = "0.1.12" %}

package:
  name: {{ name }}
  version: {{ version }}

source:
  url: https://github.com/veg/hyphy-python/archive/{{ version }}.tar.gz
  sha256: cfdcc2b82ba1304a7f9ec782bd209bd370a4e80af9cfff219ee5f73a1efa42af
  patches:
    - 0001-importlib.patch

build:
<<<<<<< HEAD
  number: 1
=======
  number: 2
>>>>>>> 90bc105b
  run_exports:
    - {{ pin_subpackage('python-hyphy-python', max_pin="x.x") }}

requirements:
  build:
    - {{ compiler('c') }}
    - {{ compiler('cxx') }}
  host:
    - pip
    - python
    - llvm-openmp  # [osx] 
    - libgomp      # [linux]
    - libcurl
  run:
    - python
    - llvm-openmp  # [osx]
    - libgomp      # [linux]

test:
  imports:
    - HyPhy

about:
  home: "https://github.com/veg/hyphy-python"
  license: MIT
  license_family: MIT
  license_file: LICENSE
  summary: 'HyPhy package interface library'
  dev_url: "https://github.com/veg/hyphy-python"

extra:
  additional-platforms:
    - linux-aarch64
    - osx-arm64
  identifiers:
    - biotools:HyPhy<|MERGE_RESOLUTION|>--- conflicted
+++ resolved
@@ -12,11 +12,7 @@
     - 0001-importlib.patch
 
 build:
-<<<<<<< HEAD
-  number: 1
-=======
   number: 2
->>>>>>> 90bc105b
   run_exports:
     - {{ pin_subpackage('python-hyphy-python', max_pin="x.x") }}
 
