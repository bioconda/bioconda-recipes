--- conflicted
+++ resolved
@@ -12,11 +12,7 @@
   '{{ hash_type }}': '{{ hash_value }}'
 
 build:
-<<<<<<< HEAD
-  number: 2
-=======
   number: 3
->>>>>>> 90bc105b
   run_exports:
     - {{ pin_subpackage(name, max_pin="x") }}
   entry_points:
