--- conflicted
+++ resolved
@@ -12,11 +12,7 @@
   '{{ hash_type }}': '{{ hash_value }}'
 
 build:
-<<<<<<< HEAD
-  number: 2
-=======
   number: 0
->>>>>>> 5492ec64
   skip: True  # [py27]
   entry_points:
     - pyprophet=pyprophet.main:cli
