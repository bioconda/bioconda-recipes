--- conflicted
+++ resolved
@@ -26,17 +26,7 @@
     - perl
     - gsl
     - art
-<<<<<<< HEAD
     - python=3.6
-=======
-    - seq-gen
-    - python=2.7
-    - scipy
-    - numpy
-    - msprime
-    - biopython
-    - ms
->>>>>>> c012e537
 
 about:
   home: https://github.com/grenaud/gargammel
@@ -46,7 +36,4 @@
 
 test:
   commands:
-    - gargammel --help
-    - ms2chromosomes.py --help
-    - python msprime_chromosomes.py --help
-    +    - gargammel --help    