package:
  name: galaxy-lib
<<<<<<< HEAD
  version: "17.9.7"

source:
  fn: galaxy-lib-17.9.7.tar.gz
  url: https://pypi.python.org/packages/74/32/f6c6e2525fd7c84d9f1f16cab24e18ee794b2a058c9359de462e970cfb01/galaxy-lib-17.9.7.tar.gz
  md5: f1e96874146944bdfb1afd91ffdb7d2d
=======
  version: "17.5.9"

source:
  fn: galaxy-lib-17.5.9.tar.gz
  url: https://pypi.python.org/packages/90/98/c8324dd24dbe4b470255d24e6bcc822c4290be228290845cbc1a0194b763/galaxy-lib-17.5.9.tar.gz
  md5: 98222340fa74631d2475e219b82f4cac
>>>>>>> ce4f8bdc

build:
  preserve_egg_dir: True
  number: 1
  entry_points:
    - mulled-build=galaxy.tools.deps.mulled.mulled_build:main
    - mulled-build-channel=galaxy.tools.deps.mulled.mulled_build_channel:main
    - mulled-build-tool=galaxy.tools.deps.mulled.mulled_build_tool:main
    - mulled-build-files=galaxy.tools.deps.mulled.mulled_build_files:main
  script: $PYTHON setup.py install

requirements:
  build:
    - python
    - setuptools
    - pyyaml
    - six >=1.9.0
    - markupsafe
    
  run:
    - python
    - six >=1.9.0
    - pyyaml
    - markupsafe
    - whoosh

test:
  # Python imports
  imports:
    - galaxy
    - galaxy.exceptions
    - galaxy.jobs
    - galaxy.jobs.metrics
    - galaxy.jobs.metrics.collectl
    - galaxy.jobs.metrics.instrumenters
    - galaxy.objectstore
    - galaxy.tools
    - galaxy.tools.cwl
    - galaxy.tools.deps
    - galaxy.tools.deps.container_resolvers
    - galaxy.tools.deps.mulled
    - galaxy.tools.deps.resolvers
    - galaxy.tools.linters
    - galaxy.tools.parser
    - galaxy.tools.toolbox
    - galaxy.tools.toolbox.filters
    - galaxy.tools.toolbox.lineages
    - galaxy.tools.verify
    - galaxy.tools.verify.asserts
    - galaxy.util

  commands:
    - mulled-build --help
    - mulled-build-channel --help
    - mulled-build-tool --help
    - mulled-build-files --help

about:
  home: https://github.com/galaxyproject/galaxy-lib
  license: Academic Free License (AFL)
  summary: 'Subset of Galaxy (http://galaxyproject.org/) core code base designed to be used a library.'
  license_family: Apache<|MERGE_RESOLUTION|>--- conflicted
+++ resolved
@@ -1,24 +1,16 @@
 package:
   name: galaxy-lib
-<<<<<<< HEAD
   version: "17.9.7"
 
 source:
   fn: galaxy-lib-17.9.7.tar.gz
   url: https://pypi.python.org/packages/74/32/f6c6e2525fd7c84d9f1f16cab24e18ee794b2a058c9359de462e970cfb01/galaxy-lib-17.9.7.tar.gz
   md5: f1e96874146944bdfb1afd91ffdb7d2d
-=======
-  version: "17.5.9"
-
-source:
-  fn: galaxy-lib-17.5.9.tar.gz
-  url: https://pypi.python.org/packages/90/98/c8324dd24dbe4b470255d24e6bcc822c4290be228290845cbc1a0194b763/galaxy-lib-17.5.9.tar.gz
-  md5: 98222340fa74631d2475e219b82f4cac
->>>>>>> ce4f8bdc
 
 build:
   preserve_egg_dir: True
-  number: 1
+  skip: True    # [py3k]
+  number: 0
   entry_points:
     - mulled-build=galaxy.tools.deps.mulled.mulled_build:main
     - mulled-build-channel=galaxy.tools.deps.mulled.mulled_build_channel:main
@@ -33,13 +25,12 @@
     - pyyaml
     - six >=1.9.0
     - markupsafe
-    
+
   run:
     - python
     - six >=1.9.0
     - pyyaml
     - markupsafe
-    - whoosh
 
 test:
   # Python imports
