--- conflicted
+++ resolved
@@ -1,17 +1,12 @@
-<<<<<<< HEAD
-{% set version = "3-7f1c8e1" %}
-{% set sha256 = "713d5c008886d81da80c6d6990d1bb9d7cf53c9a98dd37aa429cb341e8d2ae36" %}
-=======
 {% set version = "3-70b2a60" %}
 {% set sha256 = "3b1d2f28362004378528755b8b4e0b8dc45b51cc60562816258bdf16d9cda08d" %}
->>>>>>> 3caf2f7c
 
 package:
   name: transannot
   version: {{ version|replace("-", ".")  }}
 
 build:
-  number: 0
+  number: 1
   run_exports:
     - {{ pin_subpackage('transannot', max_pin="x") }}
 
@@ -56,8 +51,5 @@
   recipe-maintainers:
     - mariia-zelenskaia
   additional-platforms:
-<<<<<<< HEAD
     - linux-aarch64
-=======
->>>>>>> 3caf2f7c
     - osx-arm64