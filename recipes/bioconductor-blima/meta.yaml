{% set version = "1.12.0" %}
{% set name = "blima" %}
{% set bioc = "3.6" %}

package:
  name: 'bioconductor-{{ name|lower }}'
  version: '{{ version }}'
source:
  url:
    - 'http://bioconductor.org/packages/{{ bioc }}/bioc/src/contrib/{{ name }}_{{ version }}.tar.gz'
    - 'https://depot.galaxyproject.org/software/{{ name }}/{{ name }}_{{ version }}_src_all.tar.gz'
  sha256: 5d83e9c62a578a3005d4b5768522f8733ebb4c0f6a40243b1719279ab49b8301
build:
  number: 1
  rpaths:
    - lib/R/lib/
    - lib/
requirements:
  build:
    - {{ compiler('cxx') }}
  host:
    - 'bioconductor-beadarray >=2.0.0'
    - 'bioconductor-biobase >=2.0.0'
    - bioconductor-biocgenerics
    - r-base
    - 'r-rcpp >=0.12.8'
<<<<<<< HEAD
    - {{ compiler('c') }}
=======
>>>>>>> 3fa1538a
  run:
    - 'bioconductor-beadarray >=2.0.0'
    - 'bioconductor-biobase >=2.0.0'
    - bioconductor-biocgenerics
    - r-base
    - 'r-rcpp >=0.12.8'
test:
  commands:
    - '$R -e "library(''{{ name }}'')"'
about:
  home: 'http://bioconductor.org/packages/{{ bioc }}/bioc/html/{{ name }}.html'
  license: GPL-3
  summary: 'Package blima includes several algorithms for the preprocessing of Illumina microarray data. It focuses to the bead level analysis and provides novel approach to the quantile normalization of the vectors of unequal lengths. It provides variety of the methods for background correction including background subtraction, RMA like convolution and background outlier removal. It also implements variance stabilizing transformation on the bead level. There are also implemented methods for data summarization. It also provides the methods for performing T-tests on the detector (bead) level and on the probe level for differential expression testing.'

extra:
  identifiers:
    - biotools:blima
    - doi:10.1038/nmeth.3252<|MERGE_RESOLUTION|>--- conflicted
+++ resolved
@@ -24,10 +24,6 @@
     - bioconductor-biocgenerics
     - r-base
     - 'r-rcpp >=0.12.8'
-<<<<<<< HEAD
-    - {{ compiler('c') }}
-=======
->>>>>>> 3fa1538a
   run:
     - 'bioconductor-beadarray >=2.0.0'
     - 'bioconductor-biobase >=2.0.0'
