--- conflicted
+++ resolved
@@ -25,10 +25,6 @@
     - 'r-plyr >=1.8'
     - 'r-rcpp >=0.11.1'
     - 'r-survival >=2.37-4'
-<<<<<<< HEAD
-    - {{ compiler('c') }}
-=======
->>>>>>> 3fa1538a
   run:
     - r-base
     - 'r-foreach >=1.4.1'
