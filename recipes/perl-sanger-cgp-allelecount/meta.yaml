package:
  name: perl-sanger-cgp-allelecount
  version: '2.1.2'

source:
  url: https://github.com/cancerit/alleleCount/archive/v2.1.2.tar.gz

build:
  number: 3
  skip: True # [osx]

requirements:
  build:
    - {{ compiler('c') }}
<<<<<<< HEAD
    - perl-threaded
=======
    - perl
>>>>>>> 3fa1538a
    - perl-app-cpanminus
    - perl-module-build
    - perl-sanger-cgp-vcf
    - perl-bio-db-sam
    - perl-bioperl
  run:
<<<<<<< HEAD
    - perl-threaded
=======
    - perl
>>>>>>> 3fa1538a
    - perl-sanger-cgp-vcf
    - perl-bio-db-sam
    - perl-bioperl

test:
  imports:
    - Sanger::CGP::AlleleCount

about:
  home: https://github.com/cancerit/alleleCount
  license: GPLv3
  summary: Support code for NGS copy number algorithm<|MERGE_RESOLUTION|>--- conflicted
+++ resolved
@@ -12,22 +12,14 @@
 requirements:
   build:
     - {{ compiler('c') }}
-<<<<<<< HEAD
-    - perl-threaded
-=======
     - perl
->>>>>>> 3fa1538a
     - perl-app-cpanminus
     - perl-module-build
     - perl-sanger-cgp-vcf
     - perl-bio-db-sam
     - perl-bioperl
   run:
-<<<<<<< HEAD
-    - perl-threaded
-=======
     - perl
->>>>>>> 3fa1538a
     - perl-sanger-cgp-vcf
     - perl-bio-db-sam
     - perl-bioperl
