--- conflicted
+++ resolved
@@ -1,11 +1,7 @@
 {% set name = "aliceasm" %}
-<<<<<<< HEAD
 {% set version = "0.6.38" %}
 {% set sha256 = "8889996e4338a4bd4fa1cfc1293a92d7e439a812fd8e443a5559ed247a266030" %}
-=======
-{% set version = "0.6.37" %}
-{% set sha256 = "99ccd387965f8aeb85cda279dc66a747f087c6500f888bb229eb9180518cebc7" %}
->>>>>>> 00887b81
+
 
 package:
   name: {{ name|lower }}
