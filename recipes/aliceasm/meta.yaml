--- conflicted
+++ resolved
@@ -1,12 +1,6 @@
 {% set name = "aliceasm" %}
-<<<<<<< HEAD
 {% set version = "0.6.36" %}
 {% set sha256 = "0be437515b84bb03164680eb92e45d88917f634dd42b8b9bf7384899e2de2d10" %}
-=======
-{% set version = "0.6.34" %}
-{% set sha256 = "f8374533aeb97ad1fccc4550a7bde41091b390ec6f3c5ef20664ca2146186cfb" %}
->>>>>>> f5593fe4
-
 
 package:
   name: {{ name|lower }}
