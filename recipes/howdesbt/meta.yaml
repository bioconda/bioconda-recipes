{% set name = "HowDeSBT" %}
{% set version = "2.00.15" %}
{% set sha256 = "6a2eb6c49836ae191ad97b1a6bae9c1f6a4f9499429a95d95e4e2fd838e98a16" %}

package:
  name: {{ name|lower }}
  version: {{ version }}

source:
  url: https://github.com/medvedevgroup/HowDeSBT/archive/{{ version }}.tar.gz
  sha256: {{ sha256 }}
  patches:
    - 0001-Makefile_full.patch

build:
<<<<<<< HEAD
  number: 1
=======
  number: 2
>>>>>>> 9dc5d888
  run_exports:
    - {{ pin_subpackage('howdesbt', max_pin="x") }}

requirements:
  build:
    - make
    - {{ compiler('cxx') }}
  host:
    - kmer-jellyfish >=2.2
    - sdsl-lite
    - croaring
  run:
    - kmer-jellyfish >=2.2
    - sdsl-lite
    - croaring

test:
  commands:
    - howdesbt version

about:
  home: "https://github.com/medvedevgroup/HowDeSBT"
  license: MIT
  license_family: MIT
  license_file: LICENSE
  summary: "Sequence Bloom Tree, supporting determined/how split filters."
  dev_url: "https://github.com/medvedevgroup/HowDeSBT"
  doc_url: "https://github.com/medvedevgroup/HowDeSBT/blob/{{ version }}/README.md"<|MERGE_RESOLUTION|>--- conflicted
+++ resolved
@@ -13,11 +13,7 @@
     - 0001-Makefile_full.patch
 
 build:
-<<<<<<< HEAD
-  number: 1
-=======
   number: 2
->>>>>>> 9dc5d888
   run_exports:
     - {{ pin_subpackage('howdesbt', max_pin="x") }}
 
