--- conflicted
+++ resolved
@@ -11,12 +11,7 @@
   sha256: 23f97ab7f80142f870b15d610c2f842e75ffd7ef6a75bb244278f0d29de66d26
 
 build:
-<<<<<<< HEAD
-  merge_build_host: True  # [win]
-  number: 1
-=======
   number: 0
->>>>>>> 9ab25436
   noarch: generic
   rpaths:
     - lib/R/lib/
