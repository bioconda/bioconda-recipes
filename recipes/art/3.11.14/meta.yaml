--- conflicted
+++ resolved
@@ -9,15 +9,9 @@
   version: 3.11.14
 requirements:
   build:
-<<<<<<< HEAD
-    - {{ compiler('c') }}
+    - {{ compiler('cxx') }}
   host:
     - gsl
-=======
-    - {{ compiler('cxx') }}
-  host:
-    - gsl ==1.16
->>>>>>> 9cf4ffe1
   run:
     - gsl
 source:
