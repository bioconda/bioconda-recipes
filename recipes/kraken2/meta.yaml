--- conflicted
+++ resolved
@@ -13,11 +13,7 @@
     - Makefile.patch
 
 build:
-<<<<<<< HEAD
-  number: 2
-=======
   number: 3
->>>>>>> 46d1fdb0
   has_prefix_files:
     - libexec/kraken2
     - libexec/kraken2-build
@@ -37,11 +33,7 @@
     - libcxx >=4.0  # [osx]
     - llvm-openmp  # [osx]
     - rsync
-<<<<<<< HEAD
-    - gnu-wget
-=======
     - wget
->>>>>>> 46d1fdb0
 test:
   commands:
     - kraken2 --version
