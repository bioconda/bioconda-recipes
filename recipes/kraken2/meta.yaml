{% set name = "kraken2" %}
{% set version = "2.1.5" %}
{% set sha256 = "6feb9b1e0840a574598b84a3134a25622e5528ac6d0f4c756cdab629275d8f42" %}

package:
  name: {{ name|lower }}
  version: {{ version }}

source:
  url: https://github.com/DerrickWood/kraken2/archive/refs/tags/v{{ version }}.tar.gz
  sha256: {{ sha256 }}
  patches:
    - 0001-Makefile.patch
    - 0002-k2.patch
    - 0003-classify.patch

build:
<<<<<<< HEAD
  number: 4
  run_exports: 
    - '{{ pin_subpackage(name, max_pin="x.x") }}'
=======
  number: 0
  run_exports:
    - {{ pin_subpackage(name, max_pin="x") }}
>>>>>>> 9dc5d888

requirements:
  build:
    - {{ compiler('cxx') }}
    - make
  host:
    - perl
    - libgomp      # [linux]
    - llvm-openmp  # [osx]
    - wget
    - tar
    - rsync
    - zlib
  run:
    - python
    - libgomp      # [linux]
    - llvm-openmp  # [osx]
    - blast
    - perl
    - wget
    - tar
    - rsync

test:
  commands:
    - kraken2 --version
    - kraken2-build --version
    - kraken2-inspect --version
    - k2 --help

about:
  home: "https://ccb.jhu.edu/software/kraken2"
  dev_url: "https://github.com/DerrickWood/kraken2"
  license: "GPL-3.0-or-later"
  license_family: GPL3
  license_file: LICENSE
  summary: "Kraken2 is a system for assigning taxonomic labels to short DNA sequences, usually obtained through metagenomic studies."
  doc_url: "https://github.com/DerrickWood/kraken2/blob/v{{ version }}/docs/MANUAL.markdown"

extra:
  additional-platforms:
    - linux-aarch64
    - osx-arm64
  identifiers:
    - biotools:kraken2
    - usegalaxy-eu:kraken2
    - doi:10.1186/gb-2014-15-3-r46
    - doi:10.1186/s13059-019-1891-0<|MERGE_RESOLUTION|>--- conflicted
+++ resolved
@@ -15,15 +15,9 @@
     - 0003-classify.patch
 
 build:
-<<<<<<< HEAD
-  number: 4
-  run_exports: 
-    - '{{ pin_subpackage(name, max_pin="x.x") }}'
-=======
   number: 0
   run_exports:
     - {{ pin_subpackage(name, max_pin="x") }}
->>>>>>> 9dc5d888
 
 requirements:
   build:
