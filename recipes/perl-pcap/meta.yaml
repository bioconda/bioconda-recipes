--- conflicted
+++ resolved
@@ -12,11 +12,7 @@
 requirements:
   build:
     - {{ compiler('c') }}
-<<<<<<< HEAD
-    - perl-threaded
-=======
     - perl
->>>>>>> 3fa1538a
     - perl-app-cpanminus
     - perl-file-sharedir-install
     - perl-module-build
@@ -29,11 +25,7 @@
     - perl-lwp-simple
     - perl-xml-parser
   run:
-<<<<<<< HEAD
-    - perl-threaded
-=======
     - perl
->>>>>>> 3fa1538a
     - perl-bio-db-sam
     - perl-bioperl
     - perl-encode-locale
