--- conflicted
+++ resolved
@@ -1,8 +1,4 @@
-<<<<<<< HEAD
-{% set version = "0.12.4" %}
-=======
 {% set version = "0.12.5" %}
->>>>>>> 48365728
 
 package:
   name: dedup
@@ -10,11 +6,7 @@
 
 source:
   url: https://github.com/apeltzer/dedup/releases/download/{{ version }}/DeDup-{{ version }}.jar
-<<<<<<< HEAD
-  md5: 52f4df9b2a80ed99fa6751e5bf32737a
-=======
   md5: 56ad6a0d754232f30a767a550b5414d4
->>>>>>> 48365728
 
 build:
   noarch: generic
