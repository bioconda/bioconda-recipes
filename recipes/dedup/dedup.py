--- conflicted
+++ resolved
@@ -11,11 +11,7 @@
 import sys
 import subprocess
 from os import access, getenv, X_OK
-<<<<<<< HEAD
-jar_file = 'DeDup-0.12.4.jar'
-=======
 jar_file = 'DeDup-0.12.5.jar'
->>>>>>> 48365728
 
 default_jvm_mem_opts = ['-Xms512m', '-Xmx1g']
 
