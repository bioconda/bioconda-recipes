{% set name="moments" %}
{% set version="1.1.10" %}

package:
  name: {{ name }}
  version: '{{ version }}'

source:
  url: https://bitbucket.org/simongravel/{{ name }}/get/{{ name }}-{{ version }}.tar.gz
  sha256: fb819f000cff3150f5421234d58e1f996a24e01ae3bffbc115e7e4b409b6c3e3

build:
<<<<<<< HEAD
  number: 2
=======
  number: 0
>>>>>>> 5492ec64
  skip: true  # [py2k]

requirements:
  build:
    - {{ compiler('c') }}
  host:
    - pip
    - python
    - pkgconfig
    - numpy
    - scipy
    - cython
  run:
    - python
    - numpy
    - scipy
    - mpmath

test:
  imports:
    - moments

about:
  home: https://bitbucket.org/simongravel/moments
  license: MIT
  summary: 'Evolutionary inference using SFS and LD statistics.'

extra:
  identifiers:
    - doi:10.1534/genetics.117.200493 
    - doi:10.1371/journal.pgen.1008204
    - doi:10.1093/molbev/msz265<|MERGE_RESOLUTION|>--- conflicted
+++ resolved
@@ -10,11 +10,7 @@
   sha256: fb819f000cff3150f5421234d58e1f996a24e01ae3bffbc115e7e4b409b6c3e3
 
 build:
-<<<<<<< HEAD
-  number: 2
-=======
   number: 0
->>>>>>> 5492ec64
   skip: true  # [py2k]
 
 requirements:
