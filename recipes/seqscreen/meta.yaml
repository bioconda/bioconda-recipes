--- conflicted
+++ resolved
@@ -1,8 +1,4 @@
-<<<<<<< HEAD
 {% set version = "1.4.0" %}
-=======
-{% set version = "1.3.1" %}
->>>>>>> 357bc70c
 
 package:
   name: seqscreen
@@ -10,11 +6,8 @@
 
 source:
   url: 'https://gitlab.com/treangenlab/seqscreen/-/archive/v{{version}}/seqscreen-v{{version}}.tar.gz'  
-<<<<<<< HEAD
   sha256: "ebfa0a2260983f9ed739de46c5670d456cbba8f762cbf3423a8f54c3935640e6"
-=======
-  sha256: caca1a1263fc9376e36309623599118f2ca8cba0b1a2e98ce6e6fe1b7e986061                                   
->>>>>>> 357bc70c
+
 
 build:
   noarch: generic
@@ -27,10 +20,6 @@
     - scikit-learn
     - jinja2
     - nextflow
-<<<<<<< HEAD
-    - perl
-=======
->>>>>>> 357bc70c
     - blast >=2.9
     - diamond =0.9.26
     - centrifuge-core
