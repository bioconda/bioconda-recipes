--- conflicted
+++ resolved
@@ -10,11 +10,7 @@
   sha256: 80c9722f0c254fd7619989b8cfe06aff11e545b6598de3e73f0255c7252b04ec
   
 build:
-<<<<<<< HEAD
-  number: 2
-=======
   number: 0
->>>>>>> ca702d84
   noarch: generic
   run_exports:
     - {{ pin_subpackage('r-acidplyr', max_pin="x.x") }}
