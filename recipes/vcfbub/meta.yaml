{% set name = "vcfbub" %}
{% set version = "0.1.2" %}

package:
  name: {{ name|lower }}
  version: {{ version }}

source:
  url: https://github.com/pangenome/{{ name }}/archive/refs/tags/v{{ version }}.tar.gz
  sha256: 831f38d1e4e8720614dce90704a590e88bf7d2039d09fe2cf0314c7eec0d46c9 

build:
<<<<<<< HEAD
  number: 2
=======
  number: 0
>>>>>>> 9dc5d888
  run_exports:
    - {{ pin_subpackage(name, max_pin="x.x") }}

requirements:
  build:
    - {{ compiler('c') }}
    - {{ compiler('rust') }}
    - clangdev

test:
  commands:
    - vcfbub --help

about:
  home: https://github.com/pangenome/{{ name }}
  license: MIT
  license_family: MIT
  license_file: LICENSE
  summary: Popping bubbles in vg deconstruct VCFs
  dev_url: https://github.com/pangenome/{{ name }}

extra:
  additional-platforms:
    - linux-aarch64
  recipe-maintainers:
    - AndreaGuarracino<|MERGE_RESOLUTION|>--- conflicted
+++ resolved
@@ -10,11 +10,7 @@
   sha256: 831f38d1e4e8720614dce90704a590e88bf7d2039d09fe2cf0314c7eec0d46c9 
 
 build:
-<<<<<<< HEAD
-  number: 2
-=======
   number: 0
->>>>>>> 9dc5d888
   run_exports:
     - {{ pin_subpackage(name, max_pin="x.x") }}
 
