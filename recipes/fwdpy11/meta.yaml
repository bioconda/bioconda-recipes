--- conflicted
+++ resolved
@@ -10,13 +10,8 @@
   sha256: cc427619d56e792e75e71e664c5905af9975bb146a1cc4b4e0bae0b467321940
 
 build:
-<<<<<<< HEAD
-  skip: True  # [py < 39 or py > 312]
-  number: 1
-=======
   skip: True  # [py < 310 or py > 314]
   number: 0
->>>>>>> 9dc5d888
   script_env:
     - SETUPTOOLS_SCM_PRETEND_VERSION={{ version }}
   entry_points:
