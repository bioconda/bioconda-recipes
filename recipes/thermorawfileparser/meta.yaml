--- conflicted
+++ resolved
@@ -6,11 +6,7 @@
   version: {{ version }}
 
 build:
-<<<<<<< HEAD
-  number: 2
-=======
-  number: 3
->>>>>>> 93339e4e
+  number: 4
   noarch: generic
   script:
     - mkdir $PREFIX/bin
