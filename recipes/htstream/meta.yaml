--- conflicted
+++ resolved
@@ -10,12 +10,8 @@
   sha256: {{ sha256 }}
 
 build:
-<<<<<<< HEAD
-  number: 6
-=======
   number: 2
   run_exports: '{{ pin_subpackage("htstream", max_pin="x") }}'
->>>>>>> 9dc5d888
 
 requirements:
   build:
