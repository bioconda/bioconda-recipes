--- conflicted
+++ resolved
@@ -1,11 +1,7 @@
 {% set name = "pigpen" %}
-<<<<<<< HEAD
-{% set version = "0.0.5" %}
-{% set sha256 = "aa13f08879ce9a08cd894933dc4a57440d3c2f21d395ea3182f80f56e14a55ee" %}
-=======
 {% set version = "0.0.6" %}
 {% set sha256 = "04281d9f8957adf99220abb3b08b6cce679b44c92e71386f81a30e4119501b80" %}
->>>>>>> 28dbffd0
+
 
 package:
   name: {{ name }}
@@ -18,12 +14,8 @@
 
 build:
   number: 0
-<<<<<<< HEAD
   script: 
     - {{ PYTHON }} -m pip install . -vvv --no-deps --no-build-isolation --no-cache-dir
-=======
-  script: {{ PYTHON }} -m pip install . -vvv --no-deps --no-build-isolation --no-cache-dir
->>>>>>> 28dbffd0
   run_exports:
     - {{ pin_subpackage(name, max_pin="x.x") }}
 
