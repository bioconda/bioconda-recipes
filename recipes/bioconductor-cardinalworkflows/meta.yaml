--- conflicted
+++ resolved
@@ -1,8 +1,4 @@
-<<<<<<< HEAD
-{% set version = "1.17.1" %}
-=======
 {% set version = "1.18.0" %}
->>>>>>> 2e17421a
 {% set name = "CardinalWorkflows" %}
 {% set bioc = "3.10" %}
 
@@ -14,11 +10,7 @@
     - 'https://bioconductor.org/packages/{{ bioc }}/data/experiment/src/contrib/{{ name }}_{{ version }}.tar.gz'
     - 'https://bioarchive.galaxyproject.org/{{ name }}_{{ version }}.tar.gz'
     - 'https://depot.galaxyproject.org/software/bioconductor-{{ name|lower }}/bioconductor-{{ name|lower }}_{{ version }}_src_all.tar.gz'
-<<<<<<< HEAD
-  md5: 31429bea7e988f9715a9665b73162ee3
-=======
   md5: dead6e116c03191b25b9ea62578c1116
->>>>>>> 2e17421a
 build:
   number: 0
   rpaths:
