{% set version = "1.8.0" %}
{% set name = "FindMyFriends" %}
{% set bioc = "3.6" %}

package:
  name: 'bioconductor-{{ name|lower }}'
  version: '{{ version }}'
source:
  url:
    - 'http://bioconductor.org/packages/{{ bioc }}/bioc/src/contrib/{{ name }}_{{ version }}.tar.gz'
    - 'https://bioarchive.galaxyproject.org/{{ name }}_{{ version }}.tar.gz'
    - 'https://depot.galaxyproject.org/software/bioconductor-{{ name|lower }}/bioconductor-{{ name|lower }}_{{ version }}_src_all.tar.gz'
  sha256: 66a8f49d01f2770d8d7417bb70bc4695f5cffe5d4ae0a95b76bd50626583c68d
build:
  number: 1
  rpaths:
    - lib/R/lib/
    - lib/
requirements:
  build:
    - {{ compiler('cxx') }}
  host:
    - bioconductor-biobase
    - bioconductor-biocgenerics
    - bioconductor-biocparallel
    - bioconductor-biostrings
    - bioconductor-iranges
    - bioconductor-kebabs
    - bioconductor-s4vectors
    - r-base
    - r-digest
    - r-dplyr
    - r-filehash
    - r-ggdendro
    - r-ggplot2
    - r-gtable
    - r-igraph
    - r-matrix
    - r-rcpp
    - r-reshape2
<<<<<<< HEAD
    - {{ compiler('c') }}
=======
>>>>>>> 3fa1538a
  run:
    - bioconductor-biobase
    - bioconductor-biocgenerics
    - bioconductor-biocparallel
    - bioconductor-biostrings
    - bioconductor-iranges
    - bioconductor-kebabs
    - bioconductor-s4vectors
    - r-base
    - r-digest
    - r-dplyr
    - r-filehash
    - r-ggdendro
    - r-ggplot2
    - r-gtable
    - r-igraph
    - r-matrix
    - r-rcpp
    - r-reshape2
    - libcxx # [osx]
test:
  commands:
    - '$R -e "library(''{{ name }}'')"'
about:
  home: 'http://bioconductor.org/packages/{{ bioc }}/bioc/html/{{ name }}.html'
  license: 'GPL (>=2)'
  summary: 'A framework for doing microbial comparative genomics in R. The main purpose of the package is assisting in the creation of pangenome matrices where genes from related organisms are grouped by similarity, as well as the analysis of these data. FindMyFriends provides many novel approaches to doing pangenome analysis and supports a gene grouping algorithm that scales linearly, thus making the creation of huge pangenomes feasible.'

extra:
  identifiers:
    - biotools:findmyfriends
    - doi:10.1038/nmeth.3252<|MERGE_RESOLUTION|>--- conflicted
+++ resolved
@@ -38,10 +38,6 @@
     - r-matrix
     - r-rcpp
     - r-reshape2
-<<<<<<< HEAD
-    - {{ compiler('c') }}
-=======
->>>>>>> 3fa1538a
   run:
     - bioconductor-biobase
     - bioconductor-biocgenerics
