<<<<<<< HEAD
{% set version = "2.1.0" %}
{% set sha256 = "68672d5054dd69d6b7b2a35c97a94b764a71504aff5b29f2d14e88c3292c2179" %}
=======
{% set version = "2.0.0" %}
{% set sha256 = "ad3d29549728a25860d9bad5666c7aa54babb119e119adfc0678c0c48f840456" %}
>>>>>>> a50fd8a6

package:
  name: bioconda-utils
  version: {{ version }}

source:
  url: https://github.com/bioconda/bioconda-utils/archive/v{{ version }}.tar.gz
  sha256: {{ sha256 }}

build:
  noarch: python
  number: 0
  script: python -m pip install --no-deps --ignore-installed .
  entry_points:
    - bioconda-utils = bioconda_utils.cli:main

requirements:
  host:
    - python >=3.7
    - pip
  run:
    - python >=3.7
    - conda 23.3.*
    - boa 0.14.*
    - conda-build 3.24.*
    - conda-verify 3.1.*
    - argh 0.26.*
    - colorlog 4.8.*
    - tqdm >=4.26
    - ruamel_yaml 0.15.*
    - pyaml 17.12.*
    - networkx 2.*
    - pandas 1.4.*
    - numpy 1.19.*
    - libblas * *openblas
    - boltons 23.*
    - jsonschema 3.2.*
    - pyopenssl >=22.1
    - conda-forge-pinning 2023.05.06.13.08.41
    - anaconda-client 1.6.*
    - involucro 1.1.*
    - skopeo 1.11.*
    - git 2.*
    - regex 2022.7.9
    - aiohttp 3.8.*
    - aiohttp-jinja2
    - aiohttp-session
    - aiohttp-security
    - aiofiles 0.8.*
    - aioftp 0.12.*
    - backoff 1.6.*
    - cachetools 3.0.*
    - gitpython >=3.0.8,3.0.*
    - gidgethub 3.0.*
    - pyjwt >=2.4.0
    - beautifulsoup4 4.8.*
    - galaxy-lib >=18.9.1
    - jinja2 >2.10.1,<3
    - markupsafe <2.1
    - sphinx >=4.1
    - celery
    - sphinx-autodoc-typehints
    - alabaster 0.7.*
    - docutils
    - markdown
    - graphviz
    - requests 2.22.*
    - pygithub 1.*

test:
  imports:
    - bioconda_utils
  commands:
    - bioconda-utils --help
    - bioconda-utils lint --help
    - bioconda-utils build --help
    - >
      CONDA_AGGRESSIVE_UPDATE_PACKAGES=
      CONDA_AUTO_UPDATE_CONDA=0
      "${PREFIX}/bin/conda" install --prefix="${PREFIX}" --dry-run --satisfied-skip-solve
      --file="$( python -c
      'from os.path import dirname, join; import bioconda_utils; print(join(dirname(bioconda_utils.__file__), "bioconda_utils-requirements.txt"))'
      )"
      2>&1 | grep -qF 'All requested packages already installed.'

about:
  home: http://bioconda.github.io/build-system.html
  license: MIT
  license_family: MIT
  summary: Utilities for building and managing bioconda recipes.
  dev_url: https://github.com/bioconda/bioconda-utils<|MERGE_RESOLUTION|>--- conflicted
+++ resolved
@@ -1,10 +1,5 @@
-<<<<<<< HEAD
 {% set version = "2.1.0" %}
 {% set sha256 = "68672d5054dd69d6b7b2a35c97a94b764a71504aff5b29f2d14e88c3292c2179" %}
-=======
-{% set version = "2.0.0" %}
-{% set sha256 = "ad3d29549728a25860d9bad5666c7aa54babb119e119adfc0678c0c48f840456" %}
->>>>>>> a50fd8a6
 
 package:
   name: bioconda-utils
