<<<<<<< HEAD
{% set version = "0.17.6" %}
{% set sha256 = "0b8c03ebfba2dcb1889f361c1f2ea248fbbfe32fb9f03d061f8152e9d5afd5cb" %}
=======
{% set version = "0.17.8" %}
{% set sha256 = "6759d8e463badf911015fe766f74fe1148ff6450da34f6f59b05a247db0c2767" %}
>>>>>>> dc7904ff

package:
  name: bioconda-utils
  version: {{ version }}

source:
  url: https://github.com/bioconda/bioconda-utils/archive/v{{ version }}.tar.gz
  sha256: {{ sha256 }}

build:
  noarch: python
  number: 0
  script: python -m pip install --no-deps --ignore-installed .
  entry_points:
    - bioconda-utils = bioconda_utils.cli:main

requirements:
  host:
    - python >=3.7
    - pip
  run:
    - python >=3.7
    - conda 4.8.4
    - conda-build 3.21.4
    - conda-verify 3.1.*
    - argh 0.26.*
    - colorlog 3.1.*
    - tqdm >=4.26
    - ruamel_yaml 0.15.*
    - pyaml 17.12.*
    - networkx 1.11
    - pandas 0.23.*
    - numpy 1.19.*
    - libblas * *openblas
    - boltons 18.*
    - jsonschema 2.6.*
    - conda-forge-pinning 2021.05.28.18.39.39
    - anaconda-client 1.6.*
    - involucro 1.1.*
    - skopeo 0.1.35
    - git 2.14.*
    - regex 2018.08.29
    - aiohttp 3.4.*
    - aiofiles 0.4.*
    - aioftp 0.12.*
    - backoff 1.6.*
    - cachetools 3.0.*
    - gitpython >=3.0.8,3.0.*
    - gidgethub 3.0.*
    - pyjwt 1.7.*
    - beautifulsoup4 4.6.*
    - galaxy-lib >=18.9.1
    - jinja2 2.10.*
    - sphinx
    - celery
    - sphinx-autodoc-typehints
    - alabaster 0.7.*
    - docutils
    - requests 2.22.*
    #- gunicorn 19.9.*
    #- celery 4.2.*
    #- aiohttp-jinja2 1.1.*
    #- aiohttp-security 0.4.*
    #- aiohttp-session 2.7.*
    #- aioredis 1.2.*
    #- cryptography 2.*
    #- markdown 3.1.*
    #- vine 1.3.0.*

test:
  imports:
    - bioconda_utils
  commands:
    - bioconda-utils --help
    - bioconda-utils lint --help
    - bioconda-utils build --help
    - >
      CONDA_AGGRESSIVE_UPDATE_PACKAGES=
      CONDA_AUTO_UPDATE_CONDA=0
      "${PREFIX}/bin/conda" install --prefix="${PREFIX}" --dry-run --satisfied-skip-solve
      --file="$( python -c
      'from os.path import dirname, join; import bioconda_utils; print(join(dirname(bioconda_utils.__file__), "bioconda_utils-requirements.txt"))'
      )"
      2>&1 | tee /dev/stderr | grep -qF 'All requested packages already installed.'

about:
  home: http://bioconda.github.io/build-system.html
  license: MIT
  license_family: MIT
  summary: Utilities for building and managing bioconda recipes.
  dev_url: https://github.com/bioconda/bioconda-utils<|MERGE_RESOLUTION|>--- conflicted
+++ resolved
@@ -1,10 +1,5 @@
-<<<<<<< HEAD
-{% set version = "0.17.6" %}
-{% set sha256 = "0b8c03ebfba2dcb1889f361c1f2ea248fbbfe32fb9f03d061f8152e9d5afd5cb" %}
-=======
 {% set version = "0.17.8" %}
 {% set sha256 = "6759d8e463badf911015fe766f74fe1148ff6450da34f6f59b05a247db0c2767" %}
->>>>>>> dc7904ff
 
 package:
   name: bioconda-utils
