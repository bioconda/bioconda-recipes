{% set name = "r-saige" %}
{% set version = "1.3.1" %}
{% set vcommit = "92b6c6cd7f552d340cfc4b3b395574fbc598ee2e" %}

package:
  name: {{ name|lower }}
  version: {{ version }}

source:
  url: https://github.com/saigegit/SAIGE/archive/{{ vcommit }}.tar.gz
  sha256: c9d7da349c8eb3d6731ec8f7a989614f5d7a2e04f6ac058211cce8f4b0e60d3d
  patches:
    - patches/0001-use-shared-libs-in-makevars.patch

build:
<<<<<<< HEAD
  number: 3
=======
  number: 0
>>>>>>> ca702d84
  rpaths:
    - lib/R/lib/
    - lib/
  run_exports:
    - {{ pin_subpackage('r-saige', max_pin="x") }}

requirements:
  build:
    - {{ compiler('c') }}
    - {{ compiler('cxx') }}
  host:
    - boost-cpp
    - libblas
    - liblapack
    - superlu
    - savvy
    - zstd
    - zlib
    - r-base
    - r-bh
    - r-data.table
    - r-devtools
    - r-dplyr
    - r-dbplyr
    - r-ellipsis
    - r-matrix
    - r-optparse
    - r-qlcmatrix
    - r-rcpp
    - r-rcpparmadillo
    - r-rcppeigen
    - r-rcppparallel
    - r-rhpcblasctl
    - r-roxygen2
    - r-rversions
    - r-r.utils
    - r-rsqlite
    - r-spatest
    - r-skat
    - r-metaskat
    - r-vctrs
  run:
    - r-base
    - libblas
    - liblapack
    - boost-cpp
    - savvy
    - r-data.table
    - r-dplyr
    - r-dbplyr
    - r-matrix
    - r-optparse
    - r-rcpp
    - r-rcpparmadillo
    - r-rcppeigen
    - r-rcppparallel
    - r-rhpcblasctl
    - r-skat
    - r-spatest
    - r-rsqlite

test:
  commands:
    - $R -e "library(\"SAIGE\")"
    - step1_fitNULLGLMM.R --help
    - step2_SPAtests.R --help
    - createSparseGRM.R --help
    - extractNglmm.R --help

about:
  home: https://github.com/saigegit/SAIGE
  license: GPL-3.0-only
  license_family: GPL3
  license_file: LICENSE
  summary: SAIGE is an R package with Scalable and Accurate Implementation of Generalized mixed model (Chen, H. et al. 2016)
  description: |
    SAIGE is an R package with Scalable and Accurate Implementation of Generalized
    mixed model (Chen, H. et al. 2016). It accounts for sample relatedness and is
    feasible for genetic association tests in large cohorts and biobanks (N > 400000).
  dev_url: https://github.com/saigegit/SAIGE

extra:
  recipe-maintainers:
    - matuskosut
    - pettyalex<|MERGE_RESOLUTION|>--- conflicted
+++ resolved
@@ -13,11 +13,7 @@
     - patches/0001-use-shared-libs-in-makevars.patch
 
 build:
-<<<<<<< HEAD
-  number: 3
-=======
   number: 0
->>>>>>> ca702d84
   rpaths:
     - lib/R/lib/
     - lib/
