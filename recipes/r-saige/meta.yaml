{% set name = "r-saige" %}
{% set version = "1.1.9" %}
{% set vcommit = "5ebd20ac46b58973bbbd02dadad12b293f236b24" %}

package:
  name: {{ name|lower }}
  version: {{ version }}

source:
  url: https://github.com/saigegit/SAIGE/archive/{{ vcommit }}.tar.gz
  sha256: ac032d10d52ea644279097fad68e0d708892b444d42ebd856b34a6f2faaaba61
  patches:
    - patches/0001-use-shared-libs-in-makevars.patch

build:
<<<<<<< HEAD
  number: 6
=======
  number: 1
>>>>>>> 263049ca
  rpaths:
    - lib/R/lib/
    - lib/

requirements:
  build:
    - {{ compiler('c') }}
    - {{ compiler('cxx') }}
  host:
<<<<<<< HEAD
    - r-base
    - bgenix
    - boost-cpp
    - libblas
    - liblapack
    - r-spatest =3.1
    - r-rcpp
    - r-rcpparmadillo
    - r-rcppparallel
    - r-metaskat
    - r-skat
=======
    - boost-cpp
    - libblas
    - liblapack
    - superlu
    - savvy
    - zstd
    - zlib
    - r-base
    - r-bh
    - r-data.table
>>>>>>> 263049ca
    - r-devtools
    - r-dplyr
    - r-dbplyr
    - r-ellipsis
    - r-matrix
    - r-optparse
    - r-qlcmatrix
    - r-rcpp
    - r-rcpparmadillo
    - r-rcppeigen
    - r-rcppparallel
    - r-rhpcblasctl
<<<<<<< HEAD
    - superlu
    - savvy
    - zstd
    - zlib
  run:
    - r-base
    - {{ pin_compatible('bgenix', max_pin='x.x') }}
    - boost-cpp
    - {{ pin_compatible('savvy', max_pin='x.x') }}
    - r-spatest =3.1
    - r-rcpp
    - r-rcppparallel
    - r-matrix
=======
    - r-roxygen2
    - r-rversions
    - r-r.utils
    - r-rsqlite
    - r-spatest
    - r-skat
    - r-metaskat
    - r-vctrs
  run:
    - r-base >=3.6.1
    - libblas
    - liblapack
    - boost-cpp
    - savvy
>>>>>>> 263049ca
    - r-data.table
    - r-dplyr
    - r-dbplyr
    - r-matrix
    - r-optparse
    - r-rcpp
    - r-rcpparmadillo
    - r-rcppeigen
    - r-rcppparallel
    - r-rhpcblasctl
    - r-skat
    - r-spatest
    - r-rsqlite

test:
  commands:
    - $R -e "library(\"SAIGE\")"
    - step1_fitNULLGLMM.R --help
    - step2_SPAtests.R --help
    - createSparseGRM.R --help
    - extractNglmm.R --help

about:
  home: https://github.com/saigegit/SAIGE
  license: GPL-3.0-only
  license_family: GPL3
  license_file: LICENSE
  summary: SAIGE is an R package with Scalable and Accurate Implementation of Generalized mixed model (Chen, H. et al. 2016)
  description: |
    SAIGE is an R package with Scalable and Accurate Implementation of Generalized
    mixed model (Chen, H. et al. 2016). It accounts for sample relatedness and is
    feasible for genetic association tests in large cohorts and biobanks (N > 400000).
  dev_url: https://github.com/saigegit/SAIGE

extra:
  recipe-maintainers:
    - matuskosut
    - pettyalex<|MERGE_RESOLUTION|>--- conflicted
+++ resolved
@@ -13,11 +13,7 @@
     - patches/0001-use-shared-libs-in-makevars.patch
 
 build:
-<<<<<<< HEAD
-  number: 6
-=======
-  number: 1
->>>>>>> 263049ca
+  number: 2
   rpaths:
     - lib/R/lib/
     - lib/
@@ -27,19 +23,6 @@
     - {{ compiler('c') }}
     - {{ compiler('cxx') }}
   host:
-<<<<<<< HEAD
-    - r-base
-    - bgenix
-    - boost-cpp
-    - libblas
-    - liblapack
-    - r-spatest =3.1
-    - r-rcpp
-    - r-rcpparmadillo
-    - r-rcppparallel
-    - r-metaskat
-    - r-skat
-=======
     - boost-cpp
     - libblas
     - liblapack
@@ -50,7 +33,6 @@
     - r-base
     - r-bh
     - r-data.table
->>>>>>> 263049ca
     - r-devtools
     - r-dplyr
     - r-dbplyr
@@ -63,21 +45,6 @@
     - r-rcppeigen
     - r-rcppparallel
     - r-rhpcblasctl
-<<<<<<< HEAD
-    - superlu
-    - savvy
-    - zstd
-    - zlib
-  run:
-    - r-base
-    - {{ pin_compatible('bgenix', max_pin='x.x') }}
-    - boost-cpp
-    - {{ pin_compatible('savvy', max_pin='x.x') }}
-    - r-spatest =3.1
-    - r-rcpp
-    - r-rcppparallel
-    - r-matrix
-=======
     - r-roxygen2
     - r-rversions
     - r-r.utils
@@ -87,12 +54,11 @@
     - r-metaskat
     - r-vctrs
   run:
-    - r-base >=3.6.1
+    - r-base
     - libblas
     - liblapack
     - boost-cpp
     - savvy
->>>>>>> 263049ca
     - r-data.table
     - r-dplyr
     - r-dbplyr
