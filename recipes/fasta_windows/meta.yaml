--- conflicted
+++ resolved
@@ -1,8 +1,4 @@
-<<<<<<< HEAD
 {% set version = "0.2.4" %}
-=======
-{% set version = "0.2.3" %}
->>>>>>> d3c44cf5
 
 package:
   name: fasta_windows
@@ -13,12 +9,7 @@
 
 source:
   url: https://github.com/tolkit/fasta_windows/archive/v{{ version }}.tar.gz
-<<<<<<< HEAD
   sha256: b6f10b8386521eebed15e5673a1e3d8e86544cad97452c161a369cb93ebc87cd
-=======
-  sha256: 40c881e401810546b94aee0236de804cafb66dfa54ac2b63f508965a4ee6b927
->>>>>>> d3c44cf5
-
 
 requirements:
   build:
