--- conflicted
+++ resolved
@@ -38,10 +38,6 @@
     - r-mvtnorm
     - 'r-rcppeigen >=0.3.1.2.1'
     - r-vgam
-<<<<<<< HEAD
-    - {{ compiler('c') }}
-=======
->>>>>>> 3fa1538a
   run:
     - 'bioconductor-affyio >=1.23.2'
     - 'bioconductor-biobase >=2.15.4'
