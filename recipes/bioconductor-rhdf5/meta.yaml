--- conflicted
+++ resolved
@@ -12,19 +12,10 @@
     - 'https://bioarchive.galaxyproject.org/{{ name }}_{{ version }}.tar.gz'
     - 'https://depot.galaxyproject.org/software/{{ name }}/{{ name }}_{{ version }}_src_all.tar.gz'
   sha256: 1e1a19f6fcced74b58fb722e3cd719ca6bb1154b1d0d25cea1f012424d2ccedc
-<<<<<<< HEAD
-=======
   patches: # [osx]
     - rpath.patch  # [osx]
->>>>>>> 92de0591
 build:
-  number: 0
-  # Previous version of recipe apparently did work on osx, but now getting
-  # errors like: "configure: error: cannot run C compiled programs."
-  skip: True  # [osx]
-  patches: # [osx]
-    - rpath.patch  # [osx]
-
+  number: 1
   rpaths:
     - lib/R/lib/
     - lib/
@@ -32,19 +23,13 @@
   build:
     - bioconductor-zlibbioc
     - r-base
-<<<<<<< HEAD
-    # prev version:
-    # - libgcc  # [linux]
-=======
     - gcc # [linux]
     - llvm # [osx]
->>>>>>> 92de0591
 
   run:
     - bioconductor-zlibbioc
     - r-base
-    # prev version:
-    # - libgcc # [linux]
+    - libgcc # [linux]
 test:
   commands:
     - '$R -e "library(''{{ name }}'')"'
