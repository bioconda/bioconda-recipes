<<<<<<< HEAD
--- Makevars	2017-04-24 19:13:48.000000000 -0400
+++ Makevars.new	2017-10-24 21:19:55.385475683 -0400
=======
--- src/Makevars	2017-04-24 18:13:48.000000000 -0500
+++ src/Makevars.new	2017-10-27 13:25:30.000000000 -0500
>>>>>>> 92de0591
@@ -14,7 +14,7 @@
 	rm -rf hdf5
 	mv hdf5source/hdf5 .
 	cd hdf5 && \
-	   ./configure CC="${CC}" CPP="${CPP}" CXX="${CXX}" CXXCPP="${CXXCPP}" F77="${F77}" --build="${R_ARCH#*/}" --with-pic 
<<<<<<< HEAD
+	   ./configure CC="${CC}" CPP="${CPP}" CXX="${CXX}" CXXCPP="${CXXCPP}" F77="${F77}" LDFLAGS="--Wl,-rpath ${PREFIX}/lib" --build="${R_ARCH#*/}" --with-pic 
=======
+	   ./configure CC="${CC}" CPP="${CPP}" CXX="${CXX}" CXXCPP="${CXXCPP}" F77="${F77}" LDFLAGS="-Wl,-rpath ${PREFIX}/lib" --build="${R_ARCH#*/}" --with-pic
>>>>>>> 92de0591
 	cd hdf5/src && \
 	   $(MAKE)
 	cp hdf5/src/.libs/libhdf5ForBioC.a .<|MERGE_RESOLUTION|>--- conflicted
+++ resolved
@@ -1,20 +1,11 @@
-<<<<<<< HEAD
---- Makevars	2017-04-24 19:13:48.000000000 -0400
-+++ Makevars.new	2017-10-24 21:19:55.385475683 -0400
-=======
 --- src/Makevars	2017-04-24 18:13:48.000000000 -0500
 +++ src/Makevars.new	2017-10-27 13:25:30.000000000 -0500
->>>>>>> 92de0591
 @@ -14,7 +14,7 @@
  	rm -rf hdf5
  	mv hdf5source/hdf5 .
  	cd hdf5 && \
 -	   ./configure CC="${CC}" CPP="${CPP}" CXX="${CXX}" CXXCPP="${CXXCPP}" F77="${F77}" --build="${R_ARCH#*/}" --with-pic 
-<<<<<<< HEAD
-+	   ./configure CC="${CC}" CPP="${CPP}" CXX="${CXX}" CXXCPP="${CXXCPP}" F77="${F77}" LDFLAGS="--Wl,-rpath ${PREFIX}/lib" --build="${R_ARCH#*/}" --with-pic 
-=======
 +	   ./configure CC="${CC}" CPP="${CPP}" CXX="${CXX}" CXXCPP="${CXXCPP}" F77="${F77}" LDFLAGS="-Wl,-rpath ${PREFIX}/lib" --build="${R_ARCH#*/}" --with-pic
->>>>>>> 92de0591
  	cd hdf5/src && \
  	   $(MAKE)
  	cp hdf5/src/.libs/libhdf5ForBioC.a .