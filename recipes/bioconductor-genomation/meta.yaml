--- conflicted
+++ resolved
@@ -41,10 +41,6 @@
     - r-readr
     - r-reshape2
     - r-runit
-<<<<<<< HEAD
-    - {{ compiler('c') }}
-=======
->>>>>>> 3fa1538a
   run:
     - bioconductor-biostrings
     - bioconductor-bsgenome
