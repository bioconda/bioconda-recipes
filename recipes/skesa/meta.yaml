{% set name="skesa" %}
{% set version="2.1" %}

package:
  name: {{ name }}
  version: {{ version }}

source:
  url: https://ftp.ncbi.nlm.nih.gov/pub/agarwala/skesa/skesa.static
  sha256: 2c36e0bdc6372795876fe1ce87cb3a32e66cb113fd5be2b0e2e33f1ded0db138

build:
  number: 1
  skip: True # [ not linux ]

requirements:
<<<<<<< HEAD
    run:
        - zlib
=======
  run:
    - zlib
>>>>>>> 3fa1538a

test:
  commands:
    - skesa --version

about:
  home: https://ftp.ncbi.nlm.nih.gov/pub/agarwala/skesa
  license: Public Domain
  summary: 'Strategic Kmer Extension for Scrupulous Assemblies'<|MERGE_RESOLUTION|>--- conflicted
+++ resolved
@@ -14,13 +14,8 @@
   skip: True # [ not linux ]
 
 requirements:
-<<<<<<< HEAD
-    run:
-        - zlib
-=======
   run:
     - zlib
->>>>>>> 3fa1538a
 
 test:
   commands:
