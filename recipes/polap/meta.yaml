{% set name = "polap" %}
<<<<<<< HEAD
{% set version = "0.4.3.7.2" %}
{% set sha256 = "ad2e1813bc00f1e3874b34978088df9188bfbdef25e29ff775846dc5190505a1" %}
=======
{% set version = "0.4.3.7" %}
{% set sha256 = "63076e1fb7244f8a04613a01bdf8748a3bab4ead5132caffb9e0edad8dabfc0e" %}
>>>>>>> f535b3be

package:
  name: "{{ name }}"
  version: "{{ version }}"

source:
  url: https://github.com/goshng/{{ name }}/archive/refs/tags/{{ version }}.tar.gz
  sha256: "{{ sha256 }}"

build:
  noarch: generic
  number: 1
  run_exports:
    - {{ pin_subpackage('polap', max_pin="x.x") }}

requirements:
  run:
    - python
    - flye >=2.9.5
    - minimap2
    - seqkit
    - bedtools
    - seqtk
    - csvtk
    - kmer-jellyfish
    - blast
    - entrez-direct
    - sra-tools
    - samtools
    - orthofinder
    - bioconductor-ggtree
    - bioconductor-biostrings
    - networkx
    - pandas
    - gfatools
    - mafft
    - r-optparse
    - r-dplyr
    - r-readr
    - r-stringr
    - r-tidyr
    - r-taxize
    - r-rgbif
    - newick_utils
    - parallel
    - r-base
    - bioawk
    - assembly-stats
    - progressivemauve
    - clustalw
    - gfastats
    - perl-xml-libxml
    - icu
    - libxml2
    - perl
    - pandoc

test:
  commands:
    - polap

about:
  home: https://github.com/goshng/polap
  license: GPL-3.0-or-later
  license_family: GPL
  license_file: LICENSE
  summary: "POLAP: plant organelle long-read assembly pipeline"
  dev_url: https://github.com/goshng/polap
  doc_url: https://goshng.github.io/polap/polap.html

extra:
  recipe-maintainers:
    - goshng<|MERGE_RESOLUTION|>--- conflicted
+++ resolved
@@ -1,11 +1,6 @@
 {% set name = "polap" %}
-<<<<<<< HEAD
 {% set version = "0.4.3.7.2" %}
 {% set sha256 = "ad2e1813bc00f1e3874b34978088df9188bfbdef25e29ff775846dc5190505a1" %}
-=======
-{% set version = "0.4.3.7" %}
-{% set sha256 = "63076e1fb7244f8a04613a01bdf8748a3bab4ead5132caffb9e0edad8dabfc0e" %}
->>>>>>> f535b3be
 
 package:
   name: "{{ name }}"
