{% set version = "1.6.0" %}
{% set name = "InteractionSet" %}
{% set bioc = "3.6" %}

package:
  name: 'bioconductor-{{ name|lower }}'
  version: '{{ version }}'
source:
  url:
    - 'http://bioconductor.org/packages/{{ bioc }}/bioc/src/contrib/{{ name }}_{{ version }}.tar.gz'
    - 'https://depot.galaxyproject.org/software/{{ name }}/{{ name }}_{{ version }}_src_all.tar.gz'
  sha256: a9726644f75438b46267d7df756482db0019d0feee9b7c525b2d05d97123b7f2
build:
  number: 1
  rpaths:
    - lib/R/lib/
    - lib/
requirements:
  build:
    - {{ compiler('cxx') }}
  host:
    - bioconductor-biocgenerics
    - bioconductor-genomeinfodb
    - 'bioconductor-genomicranges >=1.29.6'
    - bioconductor-iranges
    - 'bioconductor-s4vectors >=0.13.13'
    - 'bioconductor-summarizedexperiment >=1.1.6'
    - r-base
    - r-matrix
    - r-rcpp
<<<<<<< HEAD
    - {{ compiler('c') }}
=======
>>>>>>> 3fa1538a
  run:
    - bioconductor-biocgenerics
    - bioconductor-genomeinfodb
    - 'bioconductor-genomicranges >=1.29.6'
    - bioconductor-iranges
    - 'bioconductor-s4vectors >=0.13.13'
    - 'bioconductor-summarizedexperiment >=1.1.6'
    - r-base
    - r-matrix
    - r-rcpp
test:
  commands:
    - '$R -e "library(''{{ name }}'')"'
about:
  home: 'http://bioconductor.org/packages/{{ bioc }}/bioc/html/{{ name }}.html'
  license: GPL-3
  summary: 'Provides the GInteractions, InteractionSet and ContactMatrix objects and associated methods for storing and manipulating genomic interaction data from Hi-C and ChIA-PET experiments.'

extra:
  identifiers:
    - biotools:interactionset<|MERGE_RESOLUTION|>--- conflicted
+++ resolved
@@ -28,10 +28,6 @@
     - r-base
     - r-matrix
     - r-rcpp
-<<<<<<< HEAD
-    - {{ compiler('c') }}
-=======
->>>>>>> 3fa1538a
   run:
     - bioconductor-biocgenerics
     - bioconductor-genomeinfodb
