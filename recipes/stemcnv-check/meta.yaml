<<<<<<< HEAD
{% set name = "StemCNV-check" %}
=======
>>>>>>> 73c388dc
{% set version = "0.5.3" %}
{% set sha256 = "a77d6dd96972e8787978a378bc05c7dc456dfd20268174f061ed3751d661c27e" %}

package:
  name: {{ name|lower }}
  version: {{ version }}

source:
  url: https://github.com/bihealth/StemCNV-check/archive/v{{ version }}.tar.gz
  sha256: {{ sha256 }}

build:
  number: 0
  noarch: python
  script_env:
    - SETUPTOOLS_SCM_PRETEND_VERSION={{ version }}
  entry_points:
    - stemcnv-check = stemcnv_check.__main__:main
  script: {{ PYTHON }} -m pip install . --no-deps --no-build-isolation --no-cache-dir -vvv
  run_exports:
    - {{ pin_subpackage('stemcnv-check', max_pin="x.x") }}

requirements:
  host:
    - python >=3.12
    - pip
    - setuptools-scm
  run:
    - python >=3.12
    # These are also all in the pyproject.toml
    - snakemake-minimal >=8.28.0,<9
    - ruamel.yaml >=0.18.6
    - loguru >=0.7.2
    - pandas >=2.2
    - openpyxl >=3.1
    - xlsxwriter >=3.2
    - pydantic >=2.8
    - deepdiff >=8.0
    - psutil >=7.0.0
    # Unsure if this is inherited from snakemake-minimal or not, but it is needed for the app
    - apptainer >=1.4  # [linux]
  # The actual snakemake workflow has a runtime dependency on bcftools-gtc2vcf-plugin & therefore linux
    - bcftools-gtc2vcf-plugin =1.22

test:
  commands:
    - stemcnv-check --help
    - stemcnv-check setup-files

about:
  home: "https://github.com/bihealth/StemCNV-check"
  license: MIT
  summary: "StemCNV-check: CNV Based Quality Control Workflow for Stem Cell SNP Array Data."
  license_family: MIT
  license_file: LICENSE
  dev_url: "https://github.com/bihealth/StemCNV-check"
  doc_url: "https://github.com/bihealth/StemCNV-check/blob/v{{ version }}/README.md"<|MERGE_RESOLUTION|>--- conflicted
+++ resolved
@@ -1,7 +1,4 @@
-<<<<<<< HEAD
 {% set name = "StemCNV-check" %}
-=======
->>>>>>> 73c388dc
 {% set version = "0.5.3" %}
 {% set sha256 = "a77d6dd96972e8787978a378bc05c7dc456dfd20268174f061ed3751d661c27e" %}
 
