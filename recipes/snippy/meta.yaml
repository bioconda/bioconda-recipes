--- conflicted
+++ resolved
@@ -1,11 +1,6 @@
 {% set name = "snippy" %}
-<<<<<<< HEAD
-{% set version = "4.2.3" %}
-{% set sha256 = "32ebe700835ce1df0895a5a377edf08babd83c5e811cbfcea50657701a61c2e4" %}
-=======
 {% set version = "4.3.3" %}
 {% set sha256 = "eaee16f915f67180b334c4d7aa3a8588081ec004036651621b1d579f853d0bcd" %}
->>>>>>> 8dfe5324
 
 package:
   name: '{{ name }}'
