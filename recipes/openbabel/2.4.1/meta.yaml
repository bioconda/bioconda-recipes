--- conflicted
+++ resolved
@@ -21,29 +21,6 @@
   detect_binary_files_with_prefix: true
 
 requirements:
-<<<<<<< HEAD
-    build:
-        - {{ compiler('c') }}
-        - cmake
-    host:
-        - zlib
-        - swig
-        - eigen
-        - bzip2
-        - python
-        - libxml2
-        - cairo   # [linux]
-    run:
-        - python
-        - zlib
-        - libxml2
-        - cairo   # [linux]
-        - xorg-libxau
-        - xorg-libxdmcp
-        - xorg-libxext
-        - xorg-libxrender
-        - xorg-libsm
-=======
   build:
     - {{ compiler('c') }}
     - cmake
@@ -65,7 +42,6 @@
     - xorg-libxext
     - xorg-libxrender
     - xorg-libsm
->>>>>>> 3fa1538a
 test:
   imports:
     - openbabel
