--- conflicted
+++ resolved
@@ -6,13 +6,8 @@
   version: '{{ version }}'
 
 source:
-<<<<<<< HEAD
-  url: https://github.com/AdmiralenOla/Scoary/archive/v1.6.9.tar.gz
-=======
-  fn: v{{ version }}.tar.gz
   url: https://github.com/AdmiralenOla/Scoary/archive/v{{ version }}.tar.gz
   sha256: '{{ sha256 }}'
->>>>>>> f599b93d
 
 build:
   number: 1
