about:
  home: http://ccb.jhu.edu/software/tophat/index.shtml
  license: Boost Software License
  summary: A spliced read mapper for RNA-Seq

package:
  name: tophat
  version: 2.1.1

build:
  skip: True # [py3k]
  number: 2

requirements:
<<<<<<< HEAD
    host:
        - python
    run:
        - python
        - bowtie2 <=2.2.5
=======
  host:
    - python
  run:
    - python
    - bowtie2 <=2.2.5
>>>>>>> 3fa1538a

test:
  commands:
    - (tophat --version 2>&1) > /dev/null

source:
  url: http://ccb.jhu.edu/software/tophat/downloads/tophat-2.1.1.Linux_x86_64.tar.gz # [linux]
  md5: 97fe58465a01cb0a860328fdb1993660 # [linux]
  url: https://ccb.jhu.edu/software/tophat/downloads/tophat-2.1.1.OSX_x86_64.tar.gz # [osx]
  md5: 1e4e7f8d08f182d2db3202975f284294 # [osx]<|MERGE_RESOLUTION|>--- conflicted
+++ resolved
@@ -12,19 +12,11 @@
   number: 2
 
 requirements:
-<<<<<<< HEAD
-    host:
-        - python
-    run:
-        - python
-        - bowtie2 <=2.2.5
-=======
   host:
     - python
   run:
     - python
     - bowtie2 <=2.2.5
->>>>>>> 3fa1538a
 
 test:
   commands:
