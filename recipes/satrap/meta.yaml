--- conflicted
+++ resolved
@@ -10,19 +10,11 @@
   sha256: da6df8262474074539275754872c20ef231d7f3cf810004f63ac4e7df4e3ab07
 
 requirements:
-<<<<<<< HEAD
-    build:
-        - {{ compiler('c') }}
-        - openmp
-    run:
-        - openmp
-=======
   build:
     - {{ compiler('c') }}
     - openmp
   run:
     - openmp
->>>>>>> 3fa1538a
 test:
   commands:
     - satrap
