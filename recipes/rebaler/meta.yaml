--- conflicted
+++ resolved
@@ -7,26 +7,17 @@
 
 source:
   url: https://github.com/rrwick/Rebaler/archive/v{{ version }}.tar.gz
-<<<<<<< HEAD
-  sha256: c91bb08786fd5ba851c92111b6e0bb95f93ba8d6feeef57c283bb2d67da4cc93
-
-build:
-  number: 1
-  skip: True  # [py27]
-=======
   fn: rebaler_{{ version }}.tar.gz
   sha256: '{{ sha256 }}'
 
 build:
-  number: 0
+  number: 1
   skip: true  # [py27]
->>>>>>> f599b93d
   entry_points:
     - rebaler = rebaler.rebaler:main
   script: python setup.py install --single-version-externally-managed --record=record.txt
 
 requirements:
-<<<<<<< HEAD
   host:
     - python
     - setuptools
@@ -36,18 +27,6 @@
     - biopython
     - racon
     - minimap2
-=======
-  build:
-    - python
-    - setuptools
-
-  run:
-    - python
-    - biopython
-    - racon
-    - minimap2
-
->>>>>>> f599b93d
 test:
   commands:
     - rebaler --help
