{% set name = "phylophlan" %}
<<<<<<< HEAD
{% set version = "3.0.1" %}
{% set sha256 = "13329b7f7ad6c8d66bdbf4833079396424a1325ead74ea0b803951d776d0a1b8" %}
=======
{% set version = "3.0" %}
{% set sha256 = "26d150d37159406f678165bf3d6cb06b3021fb2227b301b06095e769c87bdd9f" %}
>>>>>>> b9a95928

package:
  name: "{{ name|lower }}"
  version: "{{ version }}"

source:
  # path: ..
  url: https://github.com/biobakery/phylophlan/archive/{{ version }}.tar.gz
  sha256: "{{ sha256 }}"

build:
  noarch: python
<<<<<<< HEAD
  number: 0
=======
  number: 7
>>>>>>> b9a95928
  script: "{{ PYTHON }} -m pip install . --ignore-installed --no-deps -vv"

requirements:
  host:
    - python >=3.7
    - pip
    - setuptools

  run:
    - python >=3.7
    - biopython >=1.73
    - dendropy >=4.4.0
    - matplotlib-base >=3.1.0
    - numpy >=1.15.4
    - pandas >=0.24.2
    - seaborn >=0.9.0
    - blast >=2.6.0
    - diamond >=0.9
    - trimal >=1.4.1
    - muscle >=3.8.1551
    - mafft >=7.310
    - fasttree >=2.1.8
    - raxml >=8.2.10
    - iqtree >=1.6.6
    - mash

test:
  commands:
    - phylophlan --version
    - phylophlan_draw_metagenomic --version
    - phylophlan_get_reference --version
    - phylophlan_metagenomic --version
    - phylophlan_setup_database --version
    - phylophlan_strain_finder --version
    - phylophlan_write_config_file --version

about:
  home: https://github.com/biobakery/phylophlan
  license: MIT License
  license_family: MIT
  license_file: license.txt
  summary: Precise phylogenetic analysis of microbial isolates and genomes from metagenomes
  description: |
    PhyloPhlAn 3.0 is an integrated pipeline for large-scale phylogenetic 
    profiling of genomes and metagenomes. PhyloPhlAn 3.0 is an accurate, rapid,
    and easy-to-use method for large-scale microbial genome characterization 
    and phylogenetic analysis at multiple levels of resolution. PhyloPhlAn 3.0 
    can assign both genomes and metagenome-assembled genomes (MAGs) to 
    species-level genome bins (SGBs). PhyloPhlAn 3.0 can reconstruct 
    strain-level phylogenies using clade-specific maximally informative 
    phylogenetic markers, and can also scale to very-large phylogenies 
    comprising >17,000 microbial species.<|MERGE_RESOLUTION|>--- conflicted
+++ resolved
@@ -1,11 +1,6 @@
 {% set name = "phylophlan" %}
-<<<<<<< HEAD
 {% set version = "3.0.1" %}
-{% set sha256 = "13329b7f7ad6c8d66bdbf4833079396424a1325ead74ea0b803951d776d0a1b8" %}
-=======
-{% set version = "3.0" %}
-{% set sha256 = "26d150d37159406f678165bf3d6cb06b3021fb2227b301b06095e769c87bdd9f" %}
->>>>>>> b9a95928
+{% set sha256 = "53ea2218912f79335e44956458ae78e4dd21718bdd5d070eccb20cf01ccdacad" %}
 
 package:
   name: "{{ name|lower }}"
@@ -18,11 +13,7 @@
 
 build:
   noarch: python
-<<<<<<< HEAD
   number: 0
-=======
-  number: 7
->>>>>>> b9a95928
   script: "{{ PYTHON }} -m pip install . --ignore-installed --no-deps -vv"
 
 requirements:
