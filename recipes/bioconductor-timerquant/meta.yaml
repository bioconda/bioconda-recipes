--- conflicted
+++ resolved
@@ -1,8 +1,4 @@
-<<<<<<< HEAD
-{% set version = "1.15.0" %}
-=======
 {% set version = "1.16.0" %}
->>>>>>> 2e17421a
 {% set name = "TimerQuant" %}
 {% set bioc = "3.10" %}
 
@@ -14,11 +10,7 @@
     - 'https://bioconductor.org/packages/{{ bioc }}/data/experiment/src/contrib/{{ name }}_{{ version }}.tar.gz'
     - 'https://bioarchive.galaxyproject.org/{{ name }}_{{ version }}.tar.gz'
     - 'https://depot.galaxyproject.org/software/bioconductor-{{ name|lower }}/bioconductor-{{ name|lower }}_{{ version }}_src_all.tar.gz'
-<<<<<<< HEAD
-  md5: cf30e6276b34313fa02b690b24e83b52
-=======
   md5: ef4ca4d199e45327ae2cd6a44be9fb20
->>>>>>> 2e17421a
 build:
   number: 0
   rpaths:
