--- conflicted
+++ resolved
@@ -13,11 +13,7 @@
     - patches/0002-Fix-segfault-in-sonLib-phylogeny-tests.patch
 
 build:
-<<<<<<< HEAD
-  number: 7
-=======
   number: 9
->>>>>>> 9dc5d888
   run_exports:
     - {{ pin_subpackage(name, max_pin="x") }}
 
