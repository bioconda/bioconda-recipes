--- conflicted
+++ resolved
@@ -17,11 +17,7 @@
 
 for IGBLAST_DIR in internal_data optional_file; do
     mkdir -p $INCLUDE_DIR/$IGBLAST_DIR
-<<<<<<< HEAD
-    wget -r -np -nd -P $INCLUDE_DIR/$IGBLAST_DIR $IGBLAST_ADDRESS/$IGBLAST_DIR
-=======
     wget -r -nH --cut-dirs=5 -P $INCLUDE_DIR/$IGBLAST_DIR $IGBLAST_ADDRESS/$IGBLAST_DIR
->>>>>>> 84da87c6
     for CVS_FILE in Entries Repository Root; do
         rm -f $INCLUDE_DIR/$IGBLAST_DIR/$CVS_FILE
     done
