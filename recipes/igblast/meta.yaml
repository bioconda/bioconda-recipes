--- conflicted
+++ resolved
@@ -8,14 +8,8 @@
   home: http://www.ncbi.nlm.nih.gov/projects/igblast/
   license: Public Domain
   summary: A tool for analyzing immunoglobulin (IG) and T cell receptor (TR) sequences.
-<<<<<<< HEAD
-extra:
-  maintainers:
-   - David Koppstein <davidkoppstein@abvitro.com>
-=======
 build: 
   number: 2
 test:
   commands:
-    - igblastn -h
->>>>>>> 84da87c6
+    - igblastn -h