{% set name = "rdeval" %}
{% set version = "0.0.3" %}

package:
  name: {{ name|lower }}
  version: {{ version }}

source:
  url: https://github.com/vgl-hub/{{ name }}/releases/download/v{{ version }}/{{ name }}.v{{ version }}-with_submodules.zip
  sha256: bd8fd59c98aed5fdbb8930207c3ecd9351f6345c26495e762bcc3c274fdba701
  patches:
    - Makefile.patch
    - gfalibs-Makefile.patch

build: 
<<<<<<< HEAD
  number: 2
=======
  number: 0
>>>>>>> 68539b43
  run_exports:
    - {{ pin_subpackage(name|lower, max_pin="x.x") }}

requirements:
  build:
    - {{ compiler('cxx') }}
    - make
  host:
    - zlib
    - htslib
    - openssl
  run:
    - htslib
    - openssl

test:
  commands:
    - rdeval --help

about:
  home: https://github.com/vgl-hub/{{ name }}
  summary: A general purpose, multithreaded read analysis and manipulation tool.
  license: MIT
  license_family: MIT
  license_file: LICENSE
  dev_url: https://github.com/vgl-hub/{{ name }}
  doc_url: https://github.com/vgl-hub/rdeval/blob/v{{ version }}/README.md

extra:
  additional-platforms:
    - linux-aarch64
    - osx-arm64<|MERGE_RESOLUTION|>--- conflicted
+++ resolved
@@ -13,11 +13,7 @@
     - gfalibs-Makefile.patch
 
 build: 
-<<<<<<< HEAD
-  number: 2
-=======
   number: 0
->>>>>>> 68539b43
   run_exports:
     - {{ pin_subpackage(name|lower, max_pin="x.x") }}
 
