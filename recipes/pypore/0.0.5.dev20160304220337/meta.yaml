build:
  number: 1
  skip: True # [osx]

package:
  name: pypore
  version: "0.0.5.dev20160304220337"

source:
  url: https://pypi.python.org/packages/source/p/pypore/pypore-0.0.5.dev20160304220337.tar.gz
  md5: 173ebb6a8ca721630468ffd5940029fd
<<<<<<< HEAD
#  patches:
   # List any patch files here
   # - fix.patch

# host:
  # noarch_python: True
  # preserve_egg_dir: True
  # entry_points:
    # Put any entry points (scripts to be generated automatically) here. The
    # syntax is module:function.  For example
    #
    # - pypore = pypore:main
    #
    # Would create an entry point called pypore that calls pypore.main()


  # If this is a new build for the same version, increment the build
  # number. If you do not include this key, it defaults to 0.
  # number: 1
=======
>>>>>>> 3fa1538a

requirements:
  host:
    - python
    - setuptools
    - numpy

  run:
    - python
    - numpy

test:
  imports:
    - pypore
    - pypore.filetypes
    - pypore.filetypes.tests
    - pypore.i_o
    - pypore.i_o.tests
    - pypore.sampledata
    - pypore.sampledata.tests
    - pypore.strategies
    - pypore.strategies.tests
    - pypore.tests
    - pyporegui
    - pyporegui.graphicsItems
    - pyporegui.graphicsItems.tests
    - pyporegui.tests
    - pyporegui.widgets
    - pyporegui.widgets.tests

about:
  home: http://parkin.github.io/pypore/
  license: Apache License, Version 2.0
  summary: 'Pythonic/Cythonic Nanopore Translocation Analysis'
<|MERGE_RESOLUTION|>--- conflicted
+++ resolved
@@ -9,28 +9,6 @@
 source:
   url: https://pypi.python.org/packages/source/p/pypore/pypore-0.0.5.dev20160304220337.tar.gz
   md5: 173ebb6a8ca721630468ffd5940029fd
-<<<<<<< HEAD
-#  patches:
-   # List any patch files here
-   # - fix.patch
-
-# host:
-  # noarch_python: True
-  # preserve_egg_dir: True
-  # entry_points:
-    # Put any entry points (scripts to be generated automatically) here. The
-    # syntax is module:function.  For example
-    #
-    # - pypore = pypore:main
-    #
-    # Would create an entry point called pypore that calls pypore.main()
-
-
-  # If this is a new build for the same version, increment the build
-  # number. If you do not include this key, it defaults to 0.
-  # number: 1
-=======
->>>>>>> 3fa1538a
 
 requirements:
   host:
