--- conflicted
+++ resolved
@@ -10,11 +10,7 @@
   sha256: d090d07c35b03265e4f6f47f05d4fd3206eb633478b692066364e46622b5db11
 
 build:
-<<<<<<< HEAD
-  number: 3
-=======
-  number: 1
->>>>>>> 263049ca
+  number: 4
   skip: True  #[py2k or win]
   script: "{{ PYTHON }} -m pip install . --no-deps --ignore-installed -vvv "
 
