{% set version = "2.12.0" %}
{% set name = "qpgraph" %}
{% set bioc = "3.6" %}

package:
  name: 'bioconductor-{{ name|lower }}'
  version: '{{ version }}'
source:
  url:
    - 'http://bioconductor.org/packages/{{ bioc }}/bioc/src/contrib/{{ name }}_{{ version }}.tar.gz'
    - 'https://bioarchive.galaxyproject.org/{{ name }}_{{ version }}.tar.gz'
    - 'https://depot.galaxyproject.org/software/bioconductor-{{ name }}/bioconductor-{{ name }}_{{ version }}_src_all.tar.gz'
  sha256: e0dab2d4606f6721acbddfce446c6f78a3fda416fbb2b504cbf31828186db583
build:
  number: 1
  rpaths:
    - lib/R/lib/
    - lib/
requirements:
  build:
    - {{ compiler('c') }}
  host:
    - bioconductor-annotate
    - bioconductor-annotationdbi
    - bioconductor-biobase
    - bioconductor-biocparallel
    - bioconductor-genomeinfodb
    - bioconductor-genomicfeatures
    - bioconductor-genomicranges
    - 'bioconductor-graph >=1.45.1'
    - bioconductor-iranges
    - bioconductor-rgraphviz
    - bioconductor-s4vectors
    - r-base
    - 'r-matrix >=1.0'
    - r-mvtnorm
    - r-qtl
<<<<<<< HEAD
    - {{ compiler('c') }}
=======
>>>>>>> 3fa1538a
  run:
    - bioconductor-annotate
    - bioconductor-annotationdbi
    - bioconductor-biobase
    - bioconductor-biocparallel
    - bioconductor-genomeinfodb
    - bioconductor-genomicfeatures
    - bioconductor-genomicranges
    - 'bioconductor-graph >=1.45.1'
    - bioconductor-iranges
    - bioconductor-rgraphviz
    - bioconductor-s4vectors
    - r-base
    - 'r-matrix >=1.0'
    - r-mvtnorm
    - r-qtl
    - libcxx # [osx]
test:
  commands:
    - '$R -e "library(''{{ name }}'')"'
about:
  home: 'http://bioconductor.org/packages/{{ bioc }}/bioc/html/{{ name }}.html'
  license: 'GPL (>= 2)'
  summary: 'Estimate gene and eQTL networks from high-throughput expression and genotyping assays.'

extra:
  identifiers:
    - biotools:qpgraph<|MERGE_RESOLUTION|>--- conflicted
+++ resolved
@@ -35,10 +35,6 @@
     - 'r-matrix >=1.0'
     - r-mvtnorm
     - r-qtl
-<<<<<<< HEAD
-    - {{ compiler('c') }}
-=======
->>>>>>> 3fa1538a
   run:
     - bioconductor-annotate
     - bioconductor-annotationdbi
