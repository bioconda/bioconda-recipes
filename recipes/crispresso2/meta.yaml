--- conflicted
+++ resolved
@@ -5,9 +5,6 @@
   version: {{ version }}
 
 build:
-<<<<<<< HEAD
-  number: 4
-=======
   number: 0
   script:
     - export CFLAGS="${CFLAGS} -O3 -Wno-implicit-function-declaration -Wno-int-conversion"
@@ -20,7 +17,6 @@
     - CRISPRessoCompare = CRISPResso2.CRISPRessoCompareCORE:main
     - CRISPRessoPooledWGSCompare = CRISPResso2.CRISPRessoPooledWGSCompareCORE:main
     - CRISPRessoAggregate = CRISPResso2.CRISPRessoAggregateCORE:main
->>>>>>> 9dc5d888
   run_exports:
     - {{ pin_subpackage('crispresso2', max_pin='x') }}
 
