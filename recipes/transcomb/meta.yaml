{% set name = "TransComb" %}
{% set version = "1.0" %}

package:
  name: {{ name|lower }}
  version: {{ version }}

build:
<<<<<<< HEAD
  number: 2
=======
  number: 3
>>>>>>> 3fa1538a

source:
  url: http://downloads.sourceforge.net/project/transcriptomeassembly/TransComb_v.1.0.tar.gz
  md5: 2bae37e0e59646f900dd0683f572af9b
  patches:
    - CMakeLists.txt.patch

requirements:
  build:
    - {{ compiler('c') }}
    - boost
    - bamtools
    - samtools ==0.1.19
    - zlib
    - cmake

  run:
    - zlib
    - boost
    - bamtools
    - samtools

test:
  commands:
    - TransComb -h | grep "TransComb -b file.bam -s unstranded"
    - CorrectName -h | grep "CorrectName fq reads_1.fq reads_2.fq"

    #Neither one of these has useful output, so skipping tests
    #- Assemble
    #- Pre_Alignment -h

about:
  home: https://github.com/yechengxi/SparseAssembler
  summary: A sparse k-mer graph based, memory-efficient genome assembler
  license: Unknown<|MERGE_RESOLUTION|>--- conflicted
+++ resolved
@@ -6,11 +6,7 @@
   version: {{ version }}
 
 build:
-<<<<<<< HEAD
-  number: 2
-=======
   number: 3
->>>>>>> 3fa1538a
 
 source:
   url: http://downloads.sourceforge.net/project/transcriptomeassembly/TransComb_v.1.0.tar.gz
