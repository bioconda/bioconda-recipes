--- conflicted
+++ resolved
@@ -10,11 +10,7 @@
   sha256: '{{ sha256 }}'
 
 build:
-<<<<<<< HEAD
-  number: 4
-=======
   number: 0
->>>>>>> 9ab25436
   script: '$R CMD INSTALL --build --install-tests .'
 
 requirements:
