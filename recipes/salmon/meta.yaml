<<<<<<< HEAD
{% set version="0.13.0" %}

build:
  number: 2
=======
{% set version="0.13.1" %}

build:
  number: 0
>>>>>>> 48365728

about:
  home: https://github.com/COMBINE-lab/salmon
  license: GPLv3
  summary: Highly-accurate & wicked fast transcript-level quantification from RNA-seq reads using lightweight alignments

package:
  name: salmon
  version: {{ version }}

source:
  url: https://github.com/COMBINE-lab/salmon/archive/v{{ version }}.tar.gz
  # work on develop until everything compiles cleanly
  #url: https://github.com/COMBINE-lab/salmon/archive/develop.tar.gz
<<<<<<< HEAD
  md5: 42d618849348be16c075a6e7f46cdd94
=======
  md5: bae03f0e2b30d976029f83e745a3ad65
>>>>>>> 48365728
  #patches: salmon_cmake.patch

requirements:
  build:
    - autoconf
    - cmake
    - {{ compiler('cxx') }}
    - {{ compiler('c') }}
  host:
    - libboost 
    - icu 
    - zlib
    - bzip2
    - unzip
    - jemalloc >=5.1.0
    - tbb-devel
  run:
    - libboost 
    - icu 
    - jemalloc >=5.1.0
    - tbb
    - zlib
    - bzip2

test:
  commands:
    - salmon --help<|MERGE_RESOLUTION|>--- conflicted
+++ resolved
@@ -1,14 +1,7 @@
-<<<<<<< HEAD
-{% set version="0.13.0" %}
-
-build:
-  number: 2
-=======
 {% set version="0.13.1" %}
 
 build:
   number: 0
->>>>>>> 48365728
 
 about:
   home: https://github.com/COMBINE-lab/salmon
@@ -23,11 +16,7 @@
   url: https://github.com/COMBINE-lab/salmon/archive/v{{ version }}.tar.gz
   # work on develop until everything compiles cleanly
   #url: https://github.com/COMBINE-lab/salmon/archive/develop.tar.gz
-<<<<<<< HEAD
-  md5: 42d618849348be16c075a6e7f46cdd94
-=======
   md5: bae03f0e2b30d976029f83e745a3ad65
->>>>>>> 48365728
   #patches: salmon_cmake.patch
 
 requirements:
