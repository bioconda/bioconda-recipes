{% set version = "1.1" %}
{% set md5 = "d968cd252eaa21552725829e1da94de2" %}

package:
  name: libssw
  version: {{ version }}

build:
<<<<<<< HEAD
  number: 4
=======
  number: 5
>>>>>>> 5492ec64
  skip: True  # [py>=30 or osx]
  run_exports:
    - {{ pin_subpackage('libssw', max_pin='x.x') }}

source:
  url: https://github.com/mengyao/Complete-Striped-Smith-Waterman-Library/archive/v{{ version }}.tar.gz
  md5: {{ md5 }}

requirements:
  build:
    - make
    - cmake
    - {{ compiler('c') }}
    - {{ compiler('cxx') }}
  host:
    - openjdk
    - python
    - zlib
  run:
    - openjdk
    - python
    - zlib

test:
  commands:
    - test -e ${PREFIX}/include/ssw.h
    - test -e ${PREFIX}/include/ssw_cpp.h
    - ssw_test 2>&1 | grep ssw_test
    - pyssw.py -h
    - java -Djava.library.path=${PREFIX}/lib -jar ${PREFIX}/bin/ssw.jar -h

about:
  home: https://github.com/mengyao/Complete-Striped-Smith-Waterman-Library
  license: MIT
  summary: 'An SIMD Smith-Waterman C/C++/Python/Java Library for Use in Genomic Applications'<|MERGE_RESOLUTION|>--- conflicted
+++ resolved
@@ -6,11 +6,7 @@
   version: {{ version }}
 
 build:
-<<<<<<< HEAD
-  number: 4
-=======
   number: 5
->>>>>>> 5492ec64
   skip: True  # [py>=30 or osx]
   run_exports:
     - {{ pin_subpackage('libssw', max_pin='x.x') }}
