--- conflicted
+++ resolved
@@ -11,10 +11,7 @@
 
 build:
   number: 0
-<<<<<<< HEAD
   noarch: python
-=======
->>>>>>> cd84cbd7
   script: "{{ PYTHON }} -m pip install . -vv"
 
 requirements:
