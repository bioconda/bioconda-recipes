# This is recipe uses an older "boost" version to provide a build of "augustus"
# that can be installed alongside "rmblast" which requires "boost <=1.58".
# Needed for package "maker" which depends on "augustus" and "repeatmasker"
# ("repeatmasker" requires "rmblast").
{% set boost = "1.57" %}

{% set name = "augustus" %}
{% set version = "3.2.3" %}
{% set sha256 = "a1af128aefd228dea0c46d6f5234910fdf068a2b9133175ca8da3af639cb4514" %}

package:
  name: {{ name|lower }}
  version: {{ version }}

source:
  url: http://bioinf.uni-greifswald.de/augustus/binaries/old/{{ name }}-{{ version }}.tar.gz
  sha256: {{ sha256 }}
  patches:
    - patches/bam2hints.Makefile.patch
    - patches/filterBam.src.Makefile.patch
    - patches/filterBam.Makefile.patch
    - patches/compileSpliceCands.Makefile.patch

build:
<<<<<<< HEAD
  number: 0

requirements:
  build:
      - {{ compiler('c') }}
      - zlib
      - bamtools
      - gsl
      - lp_solve
      - perl
      - perl-module-build
      - boost {{ boost }}*
  run:
      - zlib
      - bamtools
      - boost {{ boost }}*
      - gsl
      - lp_solve
      - perl
      - perl-app-cpanminus
      - perl-module-build
      - perl-yaml
      - perl-dbi
      - perl-scalar-list-utils
=======
  number: 1

requirements:
  build:
    - {{ compiler('c') }}
    - zlib
    - bamtools
    - gsl
    - lp_solve
    - perl
    - perl-module-build
    - boost {{ boost }}*
  run:
    - zlib
    - bamtools
    - boost {{ boost }}*
    - gsl
    - lp_solve
    - perl
    - perl-app-cpanminus
    - perl-module-build
    - perl-yaml
    - perl-dbi
    - perl-scalar-list-utils
>>>>>>> 3fa1538a

test:
  commands:
    - augustus --version
    - autoAug.pl --help &>/dev/null
    - bedgraph2wig.pl --help &>/dev/null
    - blat2gbrowse.pl --help 2>&1 | grep "convert blat file to gbrowse file" &>/dev/null
    - blat2hints.pl --help
    - cegma2gff.pl --help 2>&1 | grep "Could not open CEGMA file --help"
    - checkParamArchive.pl --help 2>&1 | grep "checkParamArchive.pl param-archive.tar.gz projectDir > utrPossible 2> errors"
    - cleanDOSfasta.pl --help 2>&1 | grep "Could not open file --help"
    - clusterAndSplitGenes.pl --help
    - createAugustusJoblist.pl --help
    - del_from_prfl.pl --help 2>&1 | grep "Need two arguments"
    - evalCGP.pl --help
    - exonerate2hints.pl --help
    - echo "hello" | exoniphyDb2hints.pl
    - echo "hello" | extractTranscriptEnds.pl | grep ">seq1"
    - filterBam --help 2>&1 | grep "filterBam --in in.bam --out out.bam"
    - filterGenesIn_mRNAname.pl --help
    - filterGenesOut_mRNAname.pl --help
    - filterGenes.pl --help 2>&1 | grep "usage:filterGenes.pl namefile dbfile"
    - filterInFrameStopCodons.pl --help 2>&1 | grep "Could not open protein file"
    - filterMaf.pl --help 2>&1 | grep "filter blocks from a MAF alignment that intersect with a given genomic interval"
    - echo "hello" | filter-ppx.pl | grep "hello"
    - filterPSL.pl --help
    - filterShrimp.pl --help
    - filterSpliceHints.pl --help
    - gbrowseold2gff3.pl --help 2>&1 | grep "gbrowseold2gff3.pl format convert a GFF file"
    - gbSmallDNA2gff.pl --help 2>&1 | grep "Could not open genbank input file --help"
    - getAnnoFasta.pl --help 2>&1 | grep "Makes a fasta file with protein sequences (augustus.aa)"
    - gff2gbSmallDNA.pl --help 2>&1 | grep "convert GFF file and sequence fasta file to minimal genbank format"
    - gffGetmRNA.pl --help
    - gp2othergp.pl --help 2>&1 | grep "t open --help"
    - gtf2gff.pl --help 2>&1 | grep "gtf2gff.pl format convert a GTF file"
    - hal2maf_split.pl --help 2>&1 | grep "this script works on top of the "
    - intron2exex.pl --help | grep "intron2exex.pl make a fasta file with exon-exon sequences"
    - join_mult_hints.pl --help
    - joinPeptides.pl --help 2>&1 | grep "joinPeptides.pl in1.fa in2.fa > out.fa"
    - maf2conswig.pl --help | grep "maf2conswig.pl convert maf alignment format"
    - makeMatchLists.pl --help  2>&1 | grep "t open --help"
    - makeUtrTrainingSet.pl --help 2>&1 | grep "./makeUtrTrainingSet.pl -- make a genbank or gff training file with "
    - maskNregions.pl --help 2>&1 | grep "could not open file --help"
    - moveParameters.pl --help
    - msa2prfl.pl --help 2>&1 | grep "Converts a Multiple Sequence Alignment"
    - new_species.pl --help
    - optimize_augustus.pl --help
    - partition_gtf2gb.pl --help 2>&1 | grep "Partition a gtf file into gene clusters"
    - pasapolyA2hints.pl --help 2>&1 | grep "PASA-Output file in fasta-format"
    - peptides2alternatives.pl --help 2>&1 | grep "peptides2alternatives.pl peptides.aa augustus-genes.aa"
    - peptides2hints.pl --help 2>&1 | grep "peptides2hints.pl psl-file gff-file fa-file src pri"
    - polyA2hints.pl --help 2>&1 | grep "transcript end at position p gives rise to a tts hint"
    - randomSplit.pl --help
    - ratewig.pl --help 2>&1 | grep "ratewig /path/to/refseqfile/ /path/to/wigfile"
    - rmRedundantHints.pl --help 2>&1 | grep "rmRedundantHints.pl list1.hints list2.hints > nonredundant.hints"
    - runAllSim4.pl --help
    - samMap.pl --help
    - scipiogff2gff.pl --help 2>&1 | grep "convert a gff from scipio to a gff file"
    - simpleFastaHeaders.pl --help 2>&1 | grep "in.fa prefix out.fa mapping.txt"
    - simplifyFastaHeaders.pl --help 2>&1 | grep "in.fa nameStem out.fa header.map"
    - splitMfasta.pl --help 2>&1 | grep "Unknown option"
    - split_wiggle.pl --help
    - summarizeACGTcontent.pl --help 2>&1 | grep "Couldn"
    - transMap2hints.pl --help 2>&1 | grep "convert transmap alignments to hints file"
    - uniquePeptides.pl --help 2>&1 | grep "uniquePeptides.pl in.fa prefix > out.fa"
    - utrgff2gbrowse.pl --help
    - wigchoose.pl --help
    - writeResultsPage.pl --help 2>&1 | grep "writeResultsPage ID species-name db-file grails-out www-out AugustusConfigPath AugustusScriptsPath final-flag"
    - yaml2gff.1.4.pl --help 2>&1 | grep "< scipio.yaml > scipio.gff"

about:
  home: http://bioinf.uni-greifswald.de/augustus/
  license: MIT
  license_family: MIT
  summary: 'AUGUSTUS is a gene prediction program for eukaryotes written by Mario
    Stanke and Oliver Keller. It can be used as an ab initio program, which means
    it bases its prediction purely on the sequence. AUGUSTUS may also incorporate
    hints on the gene structure coming from extrinsic sources such as EST, MS/MS,
    protein alignments and synthenic genomic alignments.'

extra:
  skip-lints:
    - boost_not_pinned
  identifiers:
    - biotools:augustus<|MERGE_RESOLUTION|>--- conflicted
+++ resolved
@@ -22,32 +22,6 @@
     - patches/compileSpliceCands.Makefile.patch
 
 build:
-<<<<<<< HEAD
-  number: 0
-
-requirements:
-  build:
-      - {{ compiler('c') }}
-      - zlib
-      - bamtools
-      - gsl
-      - lp_solve
-      - perl
-      - perl-module-build
-      - boost {{ boost }}*
-  run:
-      - zlib
-      - bamtools
-      - boost {{ boost }}*
-      - gsl
-      - lp_solve
-      - perl
-      - perl-app-cpanminus
-      - perl-module-build
-      - perl-yaml
-      - perl-dbi
-      - perl-scalar-list-utils
-=======
   number: 1
 
 requirements:
@@ -72,7 +46,6 @@
     - perl-yaml
     - perl-dbi
     - perl-scalar-list-utils
->>>>>>> 3fa1538a
 
 test:
   commands:
