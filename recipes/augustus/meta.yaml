--- conflicted
+++ resolved
@@ -15,11 +15,7 @@
     - patches/utrrnaseq.patch
 
 build:
-<<<<<<< HEAD
-  number: 6
-=======
   number: 7
->>>>>>> 9dc5d888
   run_exports:
     - {{ pin_subpackage('augustus', max_pin="x") }}
 
