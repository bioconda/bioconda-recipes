--- conflicted
+++ resolved
@@ -16,39 +16,6 @@
     - patches/compileSpliceCands.Makefile.patch
 
 build:
-<<<<<<< HEAD
-  number: 2
-
-requirements:
-  build:
-      - {{ compiler('c') }}
-      - zlib
-      - bamtools
-      - gsl
-      - lp_solve
-      - perl
-      - perl-module-build
-      - boost
-      - sqlite
-      - suitesparse
-      - openblas
-  run:
-      - libcxx  # [osx]
-      - zlib
-      - bamtools
-      - boost
-      - gsl
-      - lp_solve
-      - perl
-      - perl-app-cpanminus
-      - perl-module-build
-      - perl-yaml
-      - perl-dbi
-      - perl-scalar-list-utils
-      - sqlite
-      - suitesparse
-      - openblas
-=======
   number: 3
 
 requirements:
@@ -80,7 +47,6 @@
     - sqlite
     - suitesparse
     - openblas
->>>>>>> 3fa1538a
 
 test:
   commands:
