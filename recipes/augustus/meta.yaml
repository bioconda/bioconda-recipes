{% set name = "Augustus" %}
{% set version = "3.3.3" %}
{% set sha256 = "2fc5f9fd2f0c3bba2924df42ffaf55b5c130228cea18efdb3b6dfab9efa8c9f4" %}

package:
  name: {{ name|lower }}
  version: {{ version }}

source:
  url: https://github.com/Gaius-Augustus/{{ name }}/archive/v{{ version }}.tar.gz
  sha256: {{ sha256 }}
  patches:
    - patches/bam2hints.makefile.patch
    - patches/bam2wig.makefile.patch
    - patches/compileSpliceCands.makefile.patch
    - patches/filterBam.makefile.patch
    - patches/filterBam.src.makefile.patch  # [linux]
    - patches/filterBam.src.makefile.patch.osx  # [osx]
    - patches/homGeneMapping.src.makefile.patch
    - patches/joingenes.makefile.patch
    - patches/utrrnaseq.src.patch
    - patches/utrrnaseq.patch
    - patches/src.makefile.patch

build:
<<<<<<< HEAD
  number: 3
=======
  number: 4
>>>>>>> da7b059b

requirements:
  build:
    - {{ compiler('c') }}
    - {{ compiler('cxx') }}
  host:
    - zlib
    - samtools ==0.1.19
    - bamtools
    - htslib
    - gsl
    - lp_solve
    - boost
    - sqlite
    - suitesparse
    - openblas
    - perl
    - perl-module-build
    - libcblas
  run:
    - zlib
    - boost
    - gsl
    - lp_solve
    - biopython
    - perl
    - perl-app-cpanminus
    - perl-module-build
    - perl-yaml
    - perl-dbi
    - perl-scalar-list-utils
    - perl-file-which
    - perl-parallel-forkmanager
    - sqlite
    - suitesparse
    - openblas
    - libcblas
    - cdbtools
    - diamond
    # Needed by bamToWig.py
    - ucsc-fatotwobit
    - ucsc-twobitinfo
    - bamtools

test:
  commands:
    - augustus --version
    - aa2nonred.pl --help 2>&1 | grep "aa2nonred.pl" > /dev/null
    - autoAug.pl --help
    - autoAugPred.pl --help
    - autoAugTrain.pl --help 2>&1 | grep "autoAugTrain.pl" > /dev/null
    - bam2hints --help
    - bam2wig 2>&1 | grep "bam2wig" > /dev/null
    - bedgraph2wig.pl
    - blat2gbrowse.pl --help 2>&1 | grep "blat2gbrowse.pl" > /dev/null
    - blat2hints.pl
    - cegma2gff.pl 2>&1 | grep "cegma2gff.pl" > /dev/null
    - checkParamArchive.pl
    - cleanDOSfasta.pl
    - clusterAndSplitGenes.pl --help
    - compileSpliceCands 2>&1 | grep "compileSpliceCands" > /dev/null
    - computeFlankingRegion.pl 2>&1 | grep "computeFlankingRegion.pl" > /dev/null
    - createAugustusJoblist.pl
    - del_from_prfl.pl --help 2>&1 | grep "del_from_prfl.pl" > /dev/null
    - evalCGP.pl
    - eval_dualdecomp.pl --help
    - eval_multi_gtf.pl --help 2>&1 | grep "eval_multi_gtf.pl" > /dev/null
    - exonerate2hints.pl
    - filterBam --help 2>&1 | grep "filterBam" > /dev/null
    - filterGenesIn_mRNAname.pl
    - filterGenesIn.pl
    - filterGenesOut_mRNAname.pl
    - filterGenes.pl
    - filterInFrameStopCodons.pl
    - filterMaf.pl --help 2>&1 | grep "filterMaf.pl" > /dev/null
    - filterPSL.pl --help
    - filterShrimp.pl --help
    - filterSpliceHints.pl
    - findGffNamesInFasta.pl --help 2>&1 | grep "file" > /dev/null
    - gbrowseold2gff3.pl --help 2>&1 | grep "gbrowseold2gff3.pl" > /dev/null
    - gbSmallDNA2gff.pl 2>&1 | grep "gbSmallDNA2gff.pl" > /dev/null
    - getAnnoFasta.pl
    - getLinesMatching.pl 2>&1 | grep "getLinesMatching.pl" > /dev/null
    - gff2gbSmallDNA.pl 2>&1 | grep "gff2gbSmallDNA.pl" > /dev/null
    - gffGetmRNA.pl
    - gp2othergp.pl --help 2>&1 | grep "gp2othergp.pl" > /dev/null
    - gtf2aa.pl 2>&1 | grep "gtf2aa.pl" > /dev/null
    - gtf2bed.pl --help 2>&1 | grep "gtf2bed.pl" > /dev/null
    - gtf2gff.pl --help 2>&1 | grep "gtf2gff.pl" > /dev/null
    - gth2gtf.pl 2>&1 | grep "gth2gtf.pl" > /dev/null
    - hal2maf_split.pl --help 2>&1 | grep "hal2maf_split.pl" > /dev/null
    - homGeneMapping --help 2>&1 | grep "homGeneMapping" > /dev/null
    - intron2exex.pl --help 2>&1 | grep "intron2exex.pl" > /dev/null
    - join_mult_hints.pl --help 2>&1 | grep "join_mult_hints.pl" > /dev/null
    - joingenes --help 2>&1 | grep "joingenes" > /dev/null
    - joinPeptides.pl 2>&1 | grep "joinPeptides.pl" > /dev/null
    - maf2conswig.pl --help 2>&1 | grep "maf2conswig.pl" > /dev/null
    - makeMatchLists.pl --help 2>&1 | grep "help" > /dev/null
    - makeUtrTrainingSet.pl 2>&1 | grep "makeUtrTrainingSet.pl" > /dev/null
    - maskNregions.pl
    - moveParameters.pl
    - msa2prfl.pl --help
    - new_species.pl
    - optimize_augustus.pl
    - opt_init_and_term_probs.pl 2>&1 | grep "open" > /dev/null
    - parseSim4Output.pl 2>&1 | grep "parseSim4Output.pl" > /dev/null
    - partition_gtf2gb.pl --help 2>&1 | grep "parition_gtf2gb.pl" > /dev/null
    - pasapolyA2hints.pl 2>&1 | grep "pasapolyA2hints.pl" > /dev/null
    - peptides2alternatives.pl 2>&1 | grep "peptides2alternatives.pl" > /dev/null
    - peptides2hints.pl 2>&1 | grep "peptides2hints.pl" > /dev/null
    - polyA2hints.pl
    - pslMap.pl 2>&1 | grep "pslMap.pl" > /dev/null
    - randomSplit.pl
    - ratewig.pl
    - rmRedundantHints.pl 2>&1 | grep "rmRedundantHints.pl" > /dev/null
    - runAllSim4.pl --help 2>&1 | grep "runAllSim4.pl" > /dev/null
    - samMap.pl
    - scipiogff2gff.pl 2>&1 | grep "scipiogff2gff.pl" > /dev/null
    - setStopCodonFreqs.pl 2>&1 | grep "setStopCodonFreqs.pl" > /dev/null
    - simpleFastaHeaders.pl 2>&1 | grep "simpleFastaHeaders.pl" > /dev/null
    - simplifyFastaHeaders.pl 2>&1 | grep "simplifyFastaHeaders.pl" > /dev/null
    - splitMfasta.pl
    - split_wiggle.pl
    - summarizeACGTcontent.pl 2>&1 | grep "summarizeACGTcontent.pl" > /dev/null
    - transMap2hints.pl
    - uniquePeptides.pl 2>&1 | grep "uniquePeptides.pl" > /dev/null
    - utrgff2gbrowse.pl --help 2>&1 | grep "utrgff2gbrowse.pl" > /dev/null
    - utrrnaseq --help
    - weedMaf.pl --help 2>&1 | grep "weedMaf.pl" > /dev/null
    - wigchoose.pl --help
    - writeResultsPage.pl
    - yaml2gff.1.4.pl --help 2>&1 | grep "yaml2gff.pl" > /dev/null
    - getAnnoFastaFromJoingenes.py --help
    - bamToWig.py --help | grep -Fq 'bamToWig.py'
    - compare_masking.pl --help | grep -Fq 'compare_masking'
    - merge_masking.pl --help | grep -Fq 'merge_masking.pl'
    - fix_in_frame_stop_codon_genes.py --help | grep -Fq 'fix_in_frame_stop_codon_genes.py'

about:
  home: http://bioinf.uni-greifswald.de/augustus/
  license: Artistic Licence
  license_family: Other
  license_file: "src/LICENSE.TXT"
  summary: 'AUGUSTUS is a gene prediction program for eukaryotes written by Mario
    Stanke and Oliver Keller. It can be used as an ab initio program, which means
    it bases its prediction purely on the sequence. AUGUSTUS may also incorporate
    hints on the gene structure coming from extrinsic sources such as EST, MS/MS,
    protein alignments and synthenic genomic alignments.'

extra:
  identifiers:
    - biotools:augustus
    - doi:10.1093/bioinformatics/btr010
  notes: "Builds with sqlite support are currently only available on Linux due to compile issues with macOS."
  skip-lints:
    - should_not_be_noarch_source<|MERGE_RESOLUTION|>--- conflicted
+++ resolved
@@ -23,11 +23,7 @@
     - patches/src.makefile.patch
 
 build:
-<<<<<<< HEAD
-  number: 3
-=======
   number: 4
->>>>>>> da7b059b
 
 requirements:
   build:
