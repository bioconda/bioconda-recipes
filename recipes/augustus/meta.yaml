{% set name = "augustus" %}
{% set version = "3.5.0" %}
{% set sha256 = "5ed6ce6106303b800c5e91d37a250baff43b20824657b853ae04d11ad8bdd686" %}

package:
  name: {{ name }}
  version: {{ version }}

source:
  url: https://github.com/Gaius-Augustus/Augustus/archive/v{{ version }}.tar.gz
  sha256: {{ sha256 }}
  patches:
    - patches/0001-Makefile.patch
    - patches/homGeneMapping.src.makefile.patch
    - patches/utrrnaseq.patch

build:
  number: 5
  run_exports:
    - {{ pin_subpackage('augustus', max_pin="x") }}

requirements:
  build:
    - make
    - {{ compiler('cxx') }}
  host:
    - zlib
<<<<<<< HEAD
    - samtools =>1.19
    - bamtools =>2.5.2
=======
    - samtools
    - bamtools
>>>>>>> 4bcd4f34
    - htslib
    - gsl
    - lp_solve
    - boost-cpp
    - sqlite
    - suitesparse
    - libblas
    - libcblas
    - perl
    - perl-module-build
  run:
    - boost-cpp
    - gsl
    - lp_solve
    - biopython
    - perl
    - perl-app-cpanminus
    - perl-module-build
    - perl-yaml
    - perl-dbi
    - perl-scalar-list-utils
    - perl-file-which
    - perl-parallel-forkmanager
    - sqlite
    - suitesparse
    - cdbtools
    - diamond
    # Needed by bamToWig.py
    - ucsc-fatotwobit
    - ucsc-twobitinfo
    - bamtools
    - tar

test:
  commands:
    - augustus --version
    - aa2nonred.pl --help 2>&1 | grep "aa2nonred.pl" > /dev/null
    - autoAug.pl --help
    - autoAugPred.pl --help
    - autoAugTrain.pl --help 2>&1 | grep "autoAugTrain.pl" > /dev/null
    - bam2hints --help
    - bam2wig 2>&1 | grep "bam2wig" > /dev/null
    - bedgraph2wig.pl
    - blat2gbrowse.pl --help 2>&1 | grep "blat2gbrowse.pl" > /dev/null
    - blat2hints.pl
    - cegma2gff.pl 2>&1 | grep "cegma2gff.pl" > /dev/null
    - checkParamArchive.pl
    - cleanDOSfasta.pl
    - clusterAndSplitGenes.pl --help
    - compileSpliceCands 2>&1 | grep "compileSpliceCands" > /dev/null
    - computeFlankingRegion.pl 2>&1 | grep "computeFlankingRegion.pl" > /dev/null
    - createAugustusJoblist.pl
    - del_from_prfl.pl --help 2>&1 | grep "del_from_prfl.pl" > /dev/null
    - evalCGP.pl
    - eval_dualdecomp.pl --help
    - eval_multi_gtf.pl --help 2>&1 | grep "eval_multi_gtf.pl" > /dev/null
    - exonerate2hints.pl
    - filterBam --help 2>&1 | grep "filterBam" > /dev/null
    - filterGenesIn_mRNAname.pl
    - filterGenesIn.pl
    - filterGenesOut_mRNAname.pl
    - filterGenes.pl
    - filterInFrameStopCodons.pl
    - filterMaf.pl --help 2>&1 | grep "filterMaf.pl" > /dev/null
    - filterPSL.pl --help
    - filterShrimp.pl --help
    - filterSpliceHints.pl
    - findGffNamesInFasta.pl --help 2>&1 | grep "file" > /dev/null
    - gbrowseold2gff3.pl --help 2>&1 | grep "gbrowseold2gff3.pl" > /dev/null
    - gbSmallDNA2gff.pl 2>&1 | grep "gbSmallDNA2gff.pl" > /dev/null
    - getAnnoFasta.pl
    - getLinesMatching.pl 2>&1 | grep "getLinesMatching.pl" > /dev/null
    - gff2gbSmallDNA.pl 2>&1 | grep "gff2gbSmallDNA.pl" > /dev/null
    - gffGetmRNA.pl
    - gp2othergp.pl --help 2>&1 | grep "gp2othergp.pl" > /dev/null
    - gtf2aa.pl 2>&1 | grep "gtf2aa.pl" > /dev/null
    - gtf2bed.pl --help 2>&1 | grep "gtf2bed.pl" > /dev/null
    - gtf2gff.pl --help 2>&1 | grep "gtf2gff.pl" > /dev/null
    - gth2gtf.pl 2>&1 | grep "gth2gtf.pl" > /dev/null
    - hal2maf_split.pl --help 2>&1 | grep "hal2maf_split.pl" > /dev/null
    - homGeneMapping --help 2>&1 | grep "homGeneMapping" > /dev/null
    - intron2exex.pl --help 2>&1 | grep "intron2exex.pl" > /dev/null
    - join_mult_hints.pl --help 2>&1 | grep "join_mult_hints.pl" > /dev/null
    - joingenes --help 2>&1 | grep "joingenes" > /dev/null
    - joinPeptides.pl 2>&1 | grep "joinPeptides.pl" > /dev/null
    - maf2conswig.pl --help 2>&1 | grep "maf2conswig.pl" > /dev/null
    - makeMatchLists.pl --help 2>&1 | grep "help" > /dev/null
    - makeUtrTrainingSet.pl 2>&1 | grep "makeUtrTrainingSet.pl" > /dev/null
    - maskNregions.pl
    - moveParameters.pl
    - msa2prfl.pl --help
    - new_species.pl
    - optimize_augustus.pl
    - opt_init_and_term_probs.pl 2>&1 | grep "open" > /dev/null
    - parseSim4Output.pl 2>&1 | grep "parseSim4Output.pl" > /dev/null
    - partition_gtf2gb.pl --help 2>&1 | grep "parition_gtf2gb.pl" > /dev/null
    - pasapolyA2hints.pl 2>&1 | grep "pasapolyA2hints.pl" > /dev/null
    - peptides2alternatives.pl 2>&1 | grep "peptides2alternatives.pl" > /dev/null
    - peptides2hints.pl 2>&1 | grep "peptides2hints.pl" > /dev/null
    - polyA2hints.pl
    - pslMap.pl 2>&1 | grep "pslMap.pl" > /dev/null
    - randomSplit.pl
    - rmRedundantHints.pl 2>&1 | grep "rmRedundantHints.pl" > /dev/null
    - runAllSim4.pl --help 2>&1 | grep "runAllSim4.pl" > /dev/null
    - samMap.pl
    - scipiogff2gff.pl 2>&1 | grep "scipiogff2gff.pl" > /dev/null
    - setStopCodonFreqs.pl 2>&1 | grep "setStopCodonFreqs.pl" > /dev/null
    - simpleFastaHeaders.pl 2>&1 | grep "simpleFastaHeaders.pl" > /dev/null
    - simplifyFastaHeaders.pl 2>&1 | grep "simplifyFastaHeaders.pl" > /dev/null
    - splitMfasta.pl
    - split_wiggle.pl
    - summarizeACGTcontent.pl 2>&1 | grep "summarizeACGTcontent.pl" > /dev/null
    - transMap2hints.pl
    - uniquePeptides.pl 2>&1 | grep "uniquePeptides.pl" > /dev/null
    - utrgff2gbrowse.pl --help 2>&1 | grep "utrgff2gbrowse.pl" > /dev/null
    - utrrnaseq --help
    - weedMaf.pl --help 2>&1 | grep "weedMaf.pl" > /dev/null
    - wigchoose.pl --help
    - writeResultsPage.pl
    - yaml2gff.1.4.pl --help 2>&1 | grep "yaml2gff.pl" > /dev/null
    - getAnnoFastaFromJoingenes.py --help
    - bamToWig.py --help | grep -Fq 'bamToWig.py'
    - compare_masking.pl --help | grep -Fq 'compare_masking'
    - merge_masking.pl --help | grep -Fq 'merge_masking.pl'
    - fix_in_frame_stop_codon_genes.py --help | grep -Fq 'fix_in_frame_stop_codon_genes.py'

about:
  home: "https://bioinf.uni-greifswald.de/augustus"
  license: "Artistic Licence"
  license_family: Other
  license_file: "src/LICENSE.TXT"
  summary: 'AUGUSTUS is a gene prediction program for eukaryotes written by Mario
    Stanke and Oliver Keller. It can be used as an ab initio program, which means
    it bases its prediction purely on the sequence. AUGUSTUS may also incorporate
    hints on the gene structure coming from extrinsic sources such as EST, MS/MS,
    protein alignments and synthenic genomic alignments.'
  dev_url: "https://github.com/Gaius-Augustus/Augustus"
  doc_url: "https://github.com/Gaius-Augustus/Augustus/blob/v{{ version }}/docs/RUNNING-AUGUSTUS.md"

extra:
  additional-platforms:
    - linux-aarch64
  identifiers:
    - biotools:augustus
    - doi:10.1093/bioinformatics/btr010
    - usegalaxy-eu:augustus
    - usegalaxy-eu:augustus_training
  notes: "Builds with sqlite support are currently only available on Linux due to compile issues with macOS."<|MERGE_RESOLUTION|>--- conflicted
+++ resolved
@@ -25,13 +25,8 @@
     - {{ compiler('cxx') }}
   host:
     - zlib
-<<<<<<< HEAD
-    - samtools =>1.19
-    - bamtools =>2.5.2
-=======
     - samtools
     - bamtools
->>>>>>> 4bcd4f34
     - htslib
     - gsl
     - lp_solve
