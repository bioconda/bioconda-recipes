--- conflicted
+++ resolved
@@ -1,8 +1,4 @@
-<<<<<<< HEAD
-{% set version = "1.21.0" %}
-=======
 {% set version = "1.22.0" %}
->>>>>>> 2e17421a
 {% set name = "Affyhgu133A2Expr" %}
 {% set bioc = "3.10" %}
 
@@ -14,11 +10,7 @@
     - 'https://bioconductor.org/packages/{{ bioc }}/data/experiment/src/contrib/{{ name }}_{{ version }}.tar.gz'
     - 'https://bioarchive.galaxyproject.org/{{ name }}_{{ version }}.tar.gz'
     - 'https://depot.galaxyproject.org/software/bioconductor-{{ name|lower }}/bioconductor-{{ name|lower }}_{{ version }}_src_all.tar.gz'
-<<<<<<< HEAD
-  md5: aba64af2a59d188df2ec24cc40b7648f
-=======
   md5: 70e4a164d443f456a398a50a2d93c0eb
->>>>>>> 2e17421a
 build:
   number: 0
   rpaths:
