--- conflicted
+++ resolved
@@ -1,11 +1,6 @@
 {% set name = "submission-tool-validator" %}
-<<<<<<< HEAD
-{% set version = "1.0.5" %}
-{% set sha256 = "ca9a1fd9907794185b631bf6398215e2a3288845822a484673ecfe060bf46b24" %}
-=======
 {% set version = "1.0.7" %}
 {% set sha256 = "18b14e34f8a5a193f5e45d9f2183d605f82b11b0e10f3d6e3b43491b32de179a" %}
->>>>>>> 05b3b53c
 
 package:
   name: {{ name|lower }}
@@ -16,7 +11,7 @@
   sha256: {{ sha256 }}
 
 build:
-  number: 1
+  number: 0
   noarch: generic
 
 requirements:
