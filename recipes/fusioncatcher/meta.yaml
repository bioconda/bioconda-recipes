--- conflicted
+++ resolved
@@ -1,11 +1,6 @@
 {% set name = "fusioncatcher" %}
-<<<<<<< HEAD
-{% set version = "1.30" %}
-{% set sha256 = "5d09cd3b988a69296eefbb6625aee7a003f5b160592ba1ea574e30a6a10b7a29" %}
-=======
 {% set version = "1.33" %}
 {% set sha256 = "179d0f325edd8e634c5a5cb374cec6782da206765b38e986528f9524ab51ce4d" %}
->>>>>>> da5ee4db
 
 package:
   name: {{ name }}
@@ -14,8 +9,8 @@
 source:
   url: https://sourceforge.net/projects/{{ name }}/files/{{ name }}_v{{ version }}.zip
   sha256: {{ sha256 }}
-  patches:
-    - paths.patch
+#  patches:
+#    - paths.patch
 
 build:
   number: 0
