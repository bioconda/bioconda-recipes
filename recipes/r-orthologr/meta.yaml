--- conflicted
+++ resolved
@@ -30,21 +30,12 @@
     - r-rcolorbrewer >=1.1_2
     - r-rcpp >=0.12.0
     - r-base >=3.1.1
-<<<<<<< HEAD
     - bioconductor-biostrings >= 2.48.0
     - bioconductor-genomicranges >= 1.30.3
     - bioconductor-rsamtools >= 1.30.0
     - bioconductor-rtracklayer >= 1.38.3
     - r-metablastr
     - perl >= 5.12
-=======
-    - bioconductor-biostrings >=2.48.0
-    - bioconductor-genomicranges >=1.30.3
-    - bioconductor-rsamtools >=1.30.0
-    - bioconductor-rtracklayer >=1.38.3
-    - r-metablastr # missing package
-    - perl >=5.12
->>>>>>> 44ad246a
   run:
     - r-rcolorbrewer >=1.1_2
     - r-rcpp >=0.12.0
@@ -54,7 +45,6 @@
     - bioconductor-rsamtools >=1.30.0
     - bioconductor-rtracklayer >=1.38.3
     - r-metablastr
-<<<<<<< HEAD
     - perl >= 5.12
     - blast >= 2.9.0
     - clustalw >= 2.1
@@ -64,18 +54,6 @@
     - argtable2 >= 2.13
     - mafft >= 7.221
     - kakscalculator2
-=======
-    - perl >=5.12
-    - blast >=2.9.0
-    - clustalw >=2.1
-    - t_coffee >=11.00.8cbe486
-    - muscle >=3.8.31
-    - clustalo >=1.2.3
-    - argtable2 >=2.13
-    - mafft >=7.221
-    - kakscalculator2
-
->>>>>>> 44ad246a
 test:
   commands:
     - $R -e "library('orthologr')"  # [not win]
