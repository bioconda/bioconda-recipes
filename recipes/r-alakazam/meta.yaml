{% set name = 'alakazam' %}
{% set version = '1.2.0' %}
{% set posix = 'm2-' if win else '' %}
{% set native = 'm2w64-' if win else '' %}

package:
  name: r-alakazam
  version: {{ version|replace("-", "_") }}

source:
  url:
    - {{ cran_mirror }}/src/contrib/{{ name }}_{{ version }}.tar.gz
    - {{ cran_mirror }}/src/contrib/Archive/{{ name }}/{{ name }}_{{ version }}.tar.gz
  sha256: d5f2389d7f4d37d3c838aa63f390590ab22faceaff83f3a2790cd3d4ab721b53

build:
  merge_build_host: True  # [win]
  number: 0
  rpaths:
    - lib/R/lib/
    - lib/

requirements:
  build:
<<<<<<< HEAD
    - {{ compiler('c') }}        # [not win]
    - {{ compiler('cxx') }}      # [not win]
    - {{ compiler('m2w64_c') }}        # [win]
    - {{ compiler('m2w64_cxx') }}      # [win]
    - {{ posix }}filesystem        # [win]
    - {{ posix }}make
    - {{ posix }}sed               # [win]
    - {{ posix }}coreutils         # [win]
    - {{ posix }}zip               # [win]

=======
    - {{ compiler('c') }}
    - {{ compiler('cxx') }}
    - make
>>>>>>> 431f1752
  host:
    - r-base
    - bioconductor-biostrings >=2.56.0
    - bioconductor-genomicalignments >=1.24.0
    - bioconductor-iranges >=2.22.2
    - r-matrix
    - r-rcpp >=0.12.12
    - r-airr >=1.3
    - r-ape
    - r-dplyr >=1.0
    - r-ggplot2 >=3.3.4
    - r-igraph >=1.0
    - r-progress
    - r-readr
    - r-rlang
    - r-scales
    - r-seqinr
    - r-stringi
    - r-tibble
    - r-tidyr >=1.0

  run:
    - r-base
    - bioconductor-biostrings >=2.56.0
    - bioconductor-genomicalignments >=1.24.0
    - bioconductor-iranges >=2.22.2
    - {{ native }}gcc-libs         # [win]
    - r-matrix
    - r-rcpp >=0.12.12
    - r-airr >=1.3
    - r-ape
    - r-dplyr >=1.0
    - r-ggplot2 >=3.3.4
    - r-igraph >=1.0.0
    - r-progress
    - r-readr
    - r-rlang
    - r-scales
    - r-seqinr
    - r-stringi
    - r-tibble
    - r-tidyr >=1.0

test:
  commands:
    - $R -e "library('alakazam')"

about:
  home: http://alakazam.readthedocs.org
  license: AGPL-3
  summary: 'Provides methods for high-throughput adaptive immune  receptor repertoire sequencing (AIRR-Seq; Rep-Seq) analysis. In  particular, immunoglobulin (Ig) sequence lineage reconstruction,  lineage topology analysis, diversity profiling, amino acid property  analysis and gene usage. Citations:  Gupta and Vander Heiden,
    et al (2017) <doi:10.1093/bioinformatics/btv359>, Stern, Yaari and Vander Heiden, et al (2014) <doi:10.1126/scitranslmed.3008879>.'
  license_family: AGPL
  license_file:
    - '{{ environ["PREFIX"] }}/lib/R/share/licenses/AGPL-3'

extra:
  skip-lints:
    - in_other_channels
  recipe-maintainers:
    - ggabernet<|MERGE_RESOLUTION|>--- conflicted
+++ resolved
@@ -1,6 +1,5 @@
 {% set name = 'alakazam' %}
 {% set version = '1.2.0' %}
-{% set posix = 'm2-' if win else '' %}
 {% set native = 'm2w64-' if win else '' %}
 
 package:
@@ -14,7 +13,6 @@
   sha256: d5f2389d7f4d37d3c838aa63f390590ab22faceaff83f3a2790cd3d4ab721b53
 
 build:
-  merge_build_host: True  # [win]
   number: 0
   rpaths:
     - lib/R/lib/
@@ -22,22 +20,9 @@
 
 requirements:
   build:
-<<<<<<< HEAD
-    - {{ compiler('c') }}        # [not win]
-    - {{ compiler('cxx') }}      # [not win]
-    - {{ compiler('m2w64_c') }}        # [win]
-    - {{ compiler('m2w64_cxx') }}      # [win]
-    - {{ posix }}filesystem        # [win]
-    - {{ posix }}make
-    - {{ posix }}sed               # [win]
-    - {{ posix }}coreutils         # [win]
-    - {{ posix }}zip               # [win]
-
-=======
     - {{ compiler('c') }}
     - {{ compiler('cxx') }}
     - make
->>>>>>> 431f1752
   host:
     - r-base
     - bioconductor-biostrings >=2.56.0
