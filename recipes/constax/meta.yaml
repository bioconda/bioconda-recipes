--- conflicted
+++ resolved
@@ -1,12 +1,6 @@
-<<<<<<< HEAD
 {% set name = "constax" %}
 {% set version = "2.0.4" %}
-{% set sha256hash = "178dcfc26253ffe8d57e9a7796bbd7102315d0e6d53191d965a38520bc384699" %}
-{% set md5hash = "34e6b2c0fec8339444c2e118c20b80e6" %}
-=======
-{% set version = "2.0.3" %}
 
->>>>>>> e17148eb
 package:
   name: {{ name|lower }}
   version: {{ version }}
@@ -17,19 +11,12 @@
 
 source:
   url: "https://github.com/liberjul/CONSTAXv2/archive/v{{ version }}.tar.gz"
-<<<<<<< HEAD
-  sha256: {{ sha256hash }}
-  md5: {{ md5hash }}
+  sha256: 178dcfc26253ffe8d57e9a7796bbd7102315d0e6d53191d965a38520bc384699
 
 requirements:
   host:
   build:
     - python >=3.6
-=======
-  sha256: 616352615369c5483094d97955ff61a4585f7f485ed92fae68aa5567fd330142
-
-requirements:
->>>>>>> e17148eb
   run:
     - python >=3.6
     - rdptools
