{% set name = "constax" %}
<<<<<<< HEAD
{% set version = "2.0.14" %}
{% set sha256hash = "077e01e853f9d7af5a216f0307329f086881dd9b0643710afdd374a34d65bf41" %}
=======
{% set version = "2.0.13" %}
{% set sha256hash = "50783294654d7cd94868f3225d3c16262ca89df1f90895b64ee9c9d04377a8c7" %}
>>>>>>> cc810526
package:
  name: {{ name|lower }}
  version: {{ version }}

build:
  number: 0
  noarch: python

source:
  url: "https://github.com/liberjul/CONSTAXv2/archive/v{{ version }}.tar.gz"
  sha256: {{ sha256hash }}

requirements:
  build:
    - python >=3.6
  run:
    - python >=3.6
    - rdptools
    - vsearch
    - blast
    - pandas
    - numpy

about:
  home: https://github.com/liberjul/CONSTAXv2
  license: MIT
  doc_url: https://constax.readthedocs.io/en/latest/
  summary: 'A software for accurate taxonomic classification of environmental DNA markers'<|MERGE_RESOLUTION|>--- conflicted
+++ resolved
@@ -1,11 +1,7 @@
 {% set name = "constax" %}
-<<<<<<< HEAD
 {% set version = "2.0.14" %}
 {% set sha256hash = "077e01e853f9d7af5a216f0307329f086881dd9b0643710afdd374a34d65bf41" %}
-=======
-{% set version = "2.0.13" %}
-{% set sha256hash = "50783294654d7cd94868f3225d3c16262ca89df1f90895b64ee9c9d04377a8c7" %}
->>>>>>> cc810526
+
 package:
   name: {{ name|lower }}
   version: {{ version }}
