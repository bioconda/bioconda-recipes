--- conflicted
+++ resolved
@@ -11,13 +11,9 @@
   sha256: {{ sha256 }}
 
 build:
-<<<<<<< HEAD
-  number: 5
-=======
   number: 6
   run_exports:
     - {{ pin_subpackage(name, max_pin="x") }}
->>>>>>> 9dc5d888
 
 requirements:
   build:
