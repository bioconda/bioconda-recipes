--- conflicted
+++ resolved
@@ -1,8 +1,4 @@
-<<<<<<< HEAD
-{% set version = "1.5.0" %}
-=======
 {% set version = "1.6.0" %}
->>>>>>> 2e17421a
 {% set name = "GSBenchMark" %}
 {% set bioc = "3.10" %}
 
@@ -14,11 +10,7 @@
     - 'https://bioconductor.org/packages/{{ bioc }}/data/experiment/src/contrib/{{ name }}_{{ version }}.tar.gz'
     - 'https://bioarchive.galaxyproject.org/{{ name }}_{{ version }}.tar.gz'
     - 'https://depot.galaxyproject.org/software/bioconductor-{{ name|lower }}/bioconductor-{{ name|lower }}_{{ version }}_src_all.tar.gz'
-<<<<<<< HEAD
-  md5: 29d22bd4cd24d0b0f4dc8a4bedae43a1
-=======
   md5: 201561e111a96f6332c8b796c355b27c
->>>>>>> 2e17421a
 build:
   number: 0
   rpaths:
