{% set name = "odgi" %}
{% set version = "0.8.6" %}

package:
  name: "{{ name }}"
  version: "{{ version }}"

source:
  url: https://github.com/pangenome/{{ name }}/releases/download/v{{ version }}/{{ name }}-v{{ version }}.tar.gz
  sha256: a6db190b782608082b14b42c660389aa18010791de1e2d07e29f7f61d8787754
  patches:
    - patch

build:
  skip: True  # [osx or py27]
<<<<<<< HEAD
  number: 1
=======
  number: 2
>>>>>>> 90bc105b
  run_exports:
    - {{ pin_subpackage(name, max_pin="x.x") }}

requirements:
  build:
    - {{ compiler('c') }}
    - {{ compiler('cxx') }}
    - llvm-openmp  # [osx]
    - libgomp      # [linux]
    - cmake
    - make
  host:
    - zlib
    - python
    - jemalloc
    - pybind11
  run:
    - llvm-openmp  # [osx]
    - python
    - pybind11

test:
  commands:
    - odgi test

about:
  home: https://github.com/pangenome/odgi
  license: MIT
  license_file: LICENSE
  summary: An optimized dynamic genome/graph implementation

extra:
  recipe-maintainers:
    - AndreaGuarracino<|MERGE_RESOLUTION|>--- conflicted
+++ resolved
@@ -13,11 +13,7 @@
 
 build:
   skip: True  # [osx or py27]
-<<<<<<< HEAD
-  number: 1
-=======
   number: 2
->>>>>>> 90bc105b
   run_exports:
     - {{ pin_subpackage(name, max_pin="x.x") }}
 
