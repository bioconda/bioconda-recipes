{% set version = "4.24.0" %}
{% set name = "GlobalAncova" %}
{% set bioc = "3.20" %}

about:
  description: 'The association between a variable of interest (e.g. two groups) and the global pattern of a group of variables (e.g. a gene set) is tested via a global F-test. We give the following arguments in support of the GlobalAncova approach: After appropriate normalisation, gene-expression-data appear rather symmetrical and outliers are no real problem, so least squares should be rather robust. ANCOVA with interaction yields saturated data modelling e.g. different means per group and gene. Covariate adjustment can help to correct for possible selection bias. Variance homogeneity and uncorrelated residuals cannot be expected. Application of ordinary least squares gives unbiased, but no longer optimal estimates (Gauss-Markov-Aitken). Therefore, using the classical F-test is inappropriate, due to correlation. The test statistic however mirrors deviations from the null hypothesis. In combination with a permutation approach, empirical significance levels can be approximated. Alternatively, an approximation yields asymptotic p-values. The framework is generalized to groups of categorical variables or even mixed data by a likelihood ratio approach. Closed and hierarchical testing procedures are supported. This work was supported by the NGFN grant 01 GR 0459, BMBF, Germany and BMBF grant 01ZX1309B, Germany.'
  home: https://bioconductor.org/packages/{{ bioc }}/bioc/html/{{ name }}.html
  license: GPL (>= 2)
  license_file: '{{ environ["PREFIX"] }}/lib/R/share/licenses/GPL-3'
  summary: Global test for groups of variables via model comparisons

build:
  number: 2
  rpaths:
    - lib/R/lib/
    - lib/
  run_exports: '{{ pin_subpackage("bioconductor-globalancova", max_pin="x.x") }}'

extra:
<<<<<<< HEAD
=======
  additional-platforms:
    - linux-aarch64
    - osx-arm64
>>>>>>> 9dc5d888
  identifiers:
    - biotools:globalancova
    - doi:10.1093/bioinformatics/btm531
  parent_recipe:
    name: bioconductor-globalancova
    path: recipes/bioconductor-globalancova
    version: 3.48.0

package:
  name: bioconductor-{{ name|lower }}
  version: '{{ version }}'

# Suggests: GO.db, golubEsets, hu6800.db, vsn, Rgraphviz
requirements:
  build:
    - {{ compiler('c') }}
    - make
  host:
    - bioconductor-annotate >=1.84.0,<1.85.0
    - bioconductor-annotationdbi >=1.68.0,<1.69.0
    - bioconductor-biobase >=2.66.0,<2.67.0
    - bioconductor-globaltest >=5.60.0,<5.61.0
    - bioconductor-gseabase >=1.68.0,<1.69.0
    - r-base
    - r-corpcor
    - r-dendextend
    - r-vgam
    - libblas
    - liblapack
  run:
    - bioconductor-annotate >=1.84.0,<1.85.0
    - bioconductor-annotationdbi >=1.68.0,<1.69.0
    - bioconductor-biobase >=2.66.0,<2.67.0
    - bioconductor-globaltest >=5.60.0,<5.61.0
    - bioconductor-gseabase >=1.68.0,<1.69.0
    - r-base
    - r-corpcor
    - r-dendextend
    - r-vgam

source:
  md5: ae770156a4d068a5e444bcf05271d78c
  url:
    - https://bioconductor.org/packages/{{ bioc }}/bioc/src/contrib/{{ name }}_{{ version }}.tar.gz
    - https://bioconductor.org/packages/{{ bioc }}/bioc/src/contrib/Archive/{{ name }}/{{ name }}_{{ version }}.tar.gz
    - https://bioarchive.galaxyproject.org/{{ name }}_{{ version }}.tar.gz
    - https://depot.galaxyproject.org/software/bioconductor-{{ name|lower }}/bioconductor-{{ name|lower }}_{{ version }}_src_all.tar.gz

test:
  commands:
    - $R -e "library('{{ name }}')"
<|MERGE_RESOLUTION|>--- conflicted
+++ resolved
@@ -17,12 +17,9 @@
   run_exports: '{{ pin_subpackage("bioconductor-globalancova", max_pin="x.x") }}'
 
 extra:
-<<<<<<< HEAD
-=======
   additional-platforms:
     - linux-aarch64
     - osx-arm64
->>>>>>> 9dc5d888
   identifiers:
     - biotools:globalancova
     - doi:10.1093/bioinformatics/btm531
