{% set version = "3.46.0" %}
{% set name = "GlobalAncova" %}
{% set bioc = "3.6" %}

package:
  name: 'bioconductor-{{ name|lower }}'
  version: '{{ version }}'
source:
  url:
    - 'http://bioconductor.org/packages/{{ bioc }}/bioc/src/contrib/{{ name }}_{{ version }}.tar.gz'
    - 'https://bioarchive.galaxyproject.org/{{ name }}_{{ version }}.tar.gz'
    - 'https://depot.galaxyproject.org/software/bioconductor-{{ name|lower }}/bioconductor-{{ name|lower }}_{{ version }}_src_all.tar.gz'
  sha256: 3c6d28cae6faf08b586db96d3ca6a2fd853f08d8b1137fc1ee1c12f1f3cc7099
build:
  number: 1
  rpaths:
    - lib/R/lib/
    - lib/
requirements:
  build:
    - {{ compiler('c') }}
  host:
    - bioconductor-annotate
    - bioconductor-annotationdbi
    - bioconductor-globaltest
    - r-base
    - r-corpcor
<<<<<<< HEAD
    - {{ compiler('c') }}
=======
>>>>>>> 3fa1538a
  run:
    - bioconductor-annotate
    - bioconductor-annotationdbi
    - bioconductor-globaltest
    - r-base
    - r-corpcor
test:
  commands:
    - '$R -e "library(''{{ name }}'')"'
about:
  home: 'http://bioconductor.org/packages/{{ bioc }}/bioc/html/{{ name }}.html'
  license: 'GPL (>= 2)'
  summary: 'We give the following arguments in support of the GlobalAncova approach: After appropriate normalisation, gene-expression-data appear rather symmetrical and outliers are no real problem, so least squares should be rather robust. ANCOVA with interaction yields saturated data modelling e.g. different means per group and gene. Covariate adjustment can help to correct for possible selection bias. Variance homogeneity and uncorrelated residuals cannot be expected. Application of ordinary least squares gives unbiased, but no longer optimal estimates (Gauss-Markov-Aitken). Therefore, using the classical F-test is inappropriate, due to correlation. The test statistic however mirrors deviations from the null hypothesis. In combination with a permutation approach, empirical significance levels can be approximated. Alternatively, an approximation yields asymptotic p-values. This work was supported by the NGFN grant 01 GR 0459, BMBF, Germany.'

extra:
  identifiers:
    - biotools:globalancova
    - doi:10.1093/bioinformatics/btm531<|MERGE_RESOLUTION|>--- conflicted
+++ resolved
@@ -25,10 +25,6 @@
     - bioconductor-globaltest
     - r-base
     - r-corpcor
-<<<<<<< HEAD
-    - {{ compiler('c') }}
-=======
->>>>>>> 3fa1538a
   run:
     - bioconductor-annotate
     - bioconductor-annotationdbi
