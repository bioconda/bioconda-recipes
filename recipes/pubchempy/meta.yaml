{% set name = "PubChemPy" %}
{% set version = "1.0.4" %}
{% set sha256 = "24e9dc2fc90ab153b2764bf805e510b1410700884faf0510a9e7cf0d61d8ed0e" %}

package:
  name: {{ name|lower }}
  version: {{ version }}

source:
  url: https://pypi.io/packages/source/{{ name[0] }}/{{ name }}/{{ name }}-{{ version }}.tar.gz
  sha256: {{ sha256 }}

build:
  noarch: python
<<<<<<< HEAD
  number: 0
=======
  noarch: python
  number: 1
>>>>>>> 3fa1538a
  script: python -m pip install --no-deps --ignore-installed .

requirements:
  host:
    - python
    - pip
    - setuptools
  run:
    - python

test:
  imports:
    - pubchempy

about:
  home: https://github.com/mcs07/PubChemPy
  license: MIT
  license_file: LICENSE
  summary: 'A simple Python wrapper around the PubChem PUG REST API.'
  doc_url: http://pubchempy.readthedocs.io/
  dev_url: https://github.com/mcs07/PubChemPy<|MERGE_RESOLUTION|>--- conflicted
+++ resolved
@@ -12,12 +12,8 @@
 
 build:
   noarch: python
-<<<<<<< HEAD
-  number: 0
-=======
   noarch: python
   number: 1
->>>>>>> 3fa1538a
   script: python -m pip install --no-deps --ignore-installed .
 
 requirements:
