--- conflicted
+++ resolved
@@ -9,15 +9,6 @@
     NOPIE=""
 fi
 
-<<<<<<< HEAD
-cd samtools
-make clean
-make lib CC=$CC CFLAGS="-g -Wall -O2 $NOPIE" INCLUDES=-I$PREFIX/include LIBPATH=-L$PREFIX/lib
-cd ..
-
-make clean
-make novoBreak LIBPATH=-L$PREFIX/lib INCLUDE=-I$PREFIX/include CC=$CC CFLAGS="-g -W -Wall -O3 -finline-functions -D_FILE_OFFSET_BITS=64 $NOPIE"
-=======
 make clean
 
 cd samtools
@@ -26,7 +17,6 @@
 cd ..
 
 make novoBreak INCLUDE="-Isamtools -I$PREFIX/include" LIBPATH="-Lsamtools -L$PREFIX/lib" CC=$CC CFLAGS="-g -W -Wall -O3 -finline-functions -D_FILE_OFFSET_BITS=64 $NOPIE"
->>>>>>> 88cea137
 mkdir -p $PREFIX/bin
 cp novoBreak $PREFIX/bin
 
