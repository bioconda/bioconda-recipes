--- conflicted
+++ resolved
@@ -6,16 +6,6 @@
   version: {{ version }}
 
 source:
-<<<<<<< HEAD
-  url: http://www.vmatch.de/distributions/vmatch-{{ version }}-Linux_x86_64-64bit.tar.gz # [linux]
-  sha256: 5e18d0dddf04e86dad193fcdde6e48f3901365932634125602d8808f35acf979 # [linux]
-  url: http://www.vmatch.de/distributions/vmatch-{{ version }}-Darwin_i386-64bit.tar.gz # [osx]
-  sha256: 39695c7d20158446ff27656f9ba415097052570bcc67ed12efec376fc3b0b4c6 # [osx]
-  patches:
-    # Makefile in SELECT/ use gcc directly; this patch removes that so the compiler
-    # from the conda environment is used instead
-    - 0001-Remove-direct-call-to-GCC-in-Makefile.patch
-=======
   - url: http://www.vmatch.de/distributions/vmatch-{{ version }}-Linux_x86_64-64bit.tar.gz  # [linux]
     sha256: 5e18d0dddf04e86dad193fcdde6e48f3901365932634125602d8808f35acf979  # [linux]
     patches:  # [linux]
@@ -24,7 +14,6 @@
     sha256: 39695c7d20158446ff27656f9ba415097052570bcc67ed12efec376fc3b0b4c6  # [osx]
     patches:  # [osx]
       - 0001-Remove-direct-call-to-GCC-in-Makefile.patch  # [osx]
->>>>>>> 6b162142
 
 build:
   number: 2
