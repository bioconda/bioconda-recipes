--- conflicted
+++ resolved
@@ -11,13 +11,7 @@
   sha256: 306a1541504088a05636f49e71a12d806f32fcaaa2d0622a58288452012d71db
 
 build:
-<<<<<<< HEAD
-  # If this is a new build for the same version, increment the build number.
-  number: 3
-  # no skip
-=======
   number: 0
->>>>>>> 9ab25436
   noarch: generic
   rpaths:
     - lib/R/lib/
