package:
  name: pout2mzid
  version: '0.3.03'

source:
  git_url: https://github.com/percolator/pout2mzid.git
  git_rev: 5e390a7be408a2eee13b24aabb964c2a82b31933

build:
<<<<<<< HEAD
  number: 2
=======
  number: 3
>>>>>>> 3fa1538a
  skip: True # [osx]

requirements:
  build:
    - cmake
    - {{ compiler('c') }}
    - boost ==1.62 # Specify version to ensure install from conda-forge and get static libs
    - xerces-c
    - xsd
  run:
    - xerces-c
    - boost ==1.62 # Specify version to ensure install from conda-forge and get static libs
    - xsd


test:
  commands:
    - pout2mzid -h > /dev/null


about:
  home: https://github.com/percolator/pout2mzid
  summary: Adds percolator statistics to mzIdentML files that were used as input to percolator<|MERGE_RESOLUTION|>--- conflicted
+++ resolved
@@ -7,11 +7,7 @@
   git_rev: 5e390a7be408a2eee13b24aabb964c2a82b31933
 
 build:
-<<<<<<< HEAD
-  number: 2
-=======
   number: 3
->>>>>>> 3fa1538a
   skip: True # [osx]
 
 requirements:
