{% set name = "BRAKER2" %}
{% set version = "2.1.6" %}
{% set sha256 = "eef3c4037364472988a010322cbd79b5171158f9c016f4383809adade4866c06" %}

package:
  name: "{{ name|lower }}"
  version: "{{ version }}"

source:
  url: https://github.com/Gaius-Augustus/BRAKER/archive/v{{ version }}.tar.gz
  sha256: {{ sha256 }}
  patches:
    - path.patch

build:
<<<<<<< HEAD
  number: 3
=======
  number: 0
>>>>>>> 93339e4e
  noarch: generic

requirements:
  run:
    - python >=3.3
    - biopython
    - perl
    - perl-app-cpanminus
    - perl-hash-merge
    - perl-parallel-forkmanager
    - perl-scalar-util-numeric
    - perl-yaml
    - perl-class-data-inheritable
    - perl-exception-class
    - perl-test-pod
    - perl-file-homedir
    - perl-file-which
    - perl-file-spec
    - perl-list-moreutils
    - perl-list-util
    - perl-logger-simple
    - perl-math-utils
    - perl-module-load-conditional
    - perl-posix
    - perl-mce
    - augustus >=3.3.3
    - bamtools >=2.5.1
    - samtools >=1.7
    - spaln >=2.3.3
    - exonerate >=2.2.0
    - blast >=2.2.31
    - makehub
    - cdbtools >=0.99
    - genomethreader >=1.7.0
    - diamond >=0.9.24
      #    - genemark-et >=4.48
      #    - prothint >=2.2.0

test:
  commands:
    - align2hints.pl
    - braker.pl
    - downsample_traingenes.pl 2>&1 | grep "downsample_traingenes.pl" > /dev/null
    - filterGenemark.pl
    - filterIntronsFindStrand.pl
    - findGenesInIntrons.pl 2>&1 | grep "findGenesInIntrons.pl" > /dev/null
    - startAlign.pl

about:
  home: https://github.com/Gaius-Augustus/BRAKER
  license: Artistic License
  license_family: Other
  license_file: LICENSE.TXT
  summary: "BRAKER2 is an extension of BRAKER1"
  description: "BRAKER2 is an extension of BRAKER1 which allows for fully automated training of the gene prediction tools GeneMark-EX and AUGUSTUS from RNA-Seq and/or protein homology information, and that integrates the extrinsic evidence from RNA-Seq and protein homology information into the prediction."

extra:
  identifiers:
    - doi:10.13140/RG.2.2.12857.62564
  notes:
    - GeneMark software can be used for free, but requires a license file and should be additionally installed on the machine where the BRAKER2 environment is.
    - ProtHint software can be used for free, but doesn't allow redistribution and should be additionally installed on the machine where the BRAKER2 environment is.<|MERGE_RESOLUTION|>--- conflicted
+++ resolved
@@ -13,11 +13,7 @@
     - path.patch
 
 build:
-<<<<<<< HEAD
-  number: 3
-=======
-  number: 0
->>>>>>> 93339e4e
+  number: 1
   noarch: generic
 
 requirements:
