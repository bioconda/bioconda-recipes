{% set name = "nullarbor" %}
{% set version = "2.0.20191003" %}
{% set sha256 = "85dd1db79de41658ad5eb9934b85beb559278e42e60ccd8cda1933bab4d84792" %}
{% set user = "tseemann" %}

package:
  name: {{ name }}
  version: {{ version }}

source:
  url: https://github.com/{{ user }}/{{ name }}/archive/v{{ version }}.tar.gz
  sha256: {{ sha256 }}

build:
  number: 0
  noarch: generic

requirements:
  run:
    - abricate >=0.9.8
    - any2fasta >=0.4.2
    - centrifuge >=1.0
    - fasttree >=2.1.10
    - iqtree >=1.6.12
    - kraken >=1.1
    - kraken2
    - make >=4.2
    - mash >=2.2
    - megahit >=1.1.3
    - mlst >=2.17.6
    - newick_utils
    - perl
    - perl-file-spec
    - perl-findbin
    - perl-json
    - perl-list-moreutils >=0.428
    - perl-path-tiny
    - perl-svg
    - perl-text-csv
    - perl-time-piece
    - perl-yaml-tiny
    - pigz
    - prokka >=1.14
    - roary >=3.12
    - samtools >=1.9
    - seqtk >=1.3
    - shovill >=1.0.9
    - skesa >=2.3
    - snippy >=4.4.3
    - snp-dists >=0.6
    - spades >=3.13
    - trimmomatic >=0.39

test:
  commands:
<<<<<<< HEAD
    - "nullarbor.pl --help"
    - "nullarbor.pl --version"

extra:
  skip-lints:
    - missing_hash
    - uses_vcs_url
    - should_be_noarch_generic
=======
    - {{ name }}.pl --version | grep '{{ version }}'
    - {{ name }}-report.pl --version | grep '{{ version }}'
    - {{ name }}.pl --help
    - roary2svg.pl --help | grep -i Usage
    - fa --help | grep -i Usage
    - fq --help | grep -i Usage
>>>>>>> 9fb72b36

about:
  home: https://github.com/{{ user }}/{{ name }}
  license: GPL2
  license_file: LICENSE
  summary: Reads to report pipeline for bacterial isolate NGS data<|MERGE_RESOLUTION|>--- conflicted
+++ resolved
@@ -53,26 +53,23 @@
 
 test:
   commands:
-<<<<<<< HEAD
     - "nullarbor.pl --help"
     - "nullarbor.pl --version"
-
-extra:
-  skip-lints:
-    - missing_hash
-    - uses_vcs_url
-    - should_be_noarch_generic
-=======
     - {{ name }}.pl --version | grep '{{ version }}'
     - {{ name }}-report.pl --version | grep '{{ version }}'
     - {{ name }}.pl --help
     - roary2svg.pl --help | grep -i Usage
     - fa --help | grep -i Usage
     - fq --help | grep -i Usage
->>>>>>> 9fb72b36
 
 about:
   home: https://github.com/{{ user }}/{{ name }}
   license: GPL2
   license_file: LICENSE
-  summary: Reads to report pipeline for bacterial isolate NGS data+  summary: Reads to report pipeline for bacterial isolate NGS data
+
+extra:
+  skip-lints:
+    - missing_hash
+    - uses_vcs_url
+    - should_be_noarch_generic