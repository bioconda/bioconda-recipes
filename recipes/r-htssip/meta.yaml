--- conflicted
+++ resolved
@@ -11,11 +11,7 @@
   sha256: 636de0bf5e25da77f910d6419545a385bcac2cf8fd1132f55e24361287334ec8
 
 build:
-<<<<<<< HEAD
-  number: 6
-=======
   number: 7
->>>>>>> 9dc5d888
   noarch: generic
   rpaths:
     - lib/R/lib/
