--- conflicted
+++ resolved
@@ -6,7 +6,6 @@
   version: {{ version }}
 
 source:
-<<<<<<< HEAD
     url: https://github.com/NorESMhub/NorESM/archive/refs/tags/release-noresm{{ version }}.tar.gz
     sha256: bb2fdab2abbfa3e686813de72e8a06ef6a45227c7e06fd59fb999081df19b7ca
 
@@ -39,46 +38,6 @@
         - python
         - perl
         - perl-xml-libxml
-=======
-  url: https://github.com/NorESMhub/NorESM/archive/refs/tags/release-noresm{{ version }}.tar.gz
-  sha256: f46a1d0cd6559dfc16ca85d744737dd47af919719b798061d18291328a653a4c
-
-build:
-  skip: True  # [osx or py3k]
-  number: 2
-
-requirements:
-  build:
-    - {{ compiler('c') }}
-    - {{ compiler('fortran') }}
-    - cmake
-  host:
-    - python
-    - mpich
-    - hdf5=*=*mpich*
-    - netcdf-fortran=*=*mpich*
-    - subversion
-    - libxml2
-    - perl
-    - perl-xml-libxml
-  run:
-    - python
-    - tcsh
-    - binutils
-    - {{ compiler('c') }}
-    - {{ compiler('fortran') }}
-    - netcdf-fortran=*=*mpich*
-    - mpich
-    - libxml2
-    - libiconv
-    - make
-    - cmake
-    - mkl
-    - subversion
-    - wget
-    - perl
-    - perl-xml-libxml
->>>>>>> b9c91c4a
 
 test:
   commands:
@@ -87,21 +46,12 @@
     - query_testlists --help
 
 about:
-<<<<<<< HEAD
     home: "https://github.com/NorESMhub/NorESM"
     license: "BSD 3-Clause"
     license_family: BSD
     license_file: "LICENSE.txt"
     summary: "The Norwegian Earth System Model (NorESM) is a coupled climate model for simulating Earth’s climate system."
     description: |
-=======
-  home: https://github.com/NorESMhub/NorESM
-  license: BSD 3-Clause
-  license_family: BSD
-  license_file: LICENSE.txt
-  summary: The Norwegian Earth System Model (NorESM) is a coupled climate model for simulating Earth’s climate system
-  description: |
->>>>>>> b9c91c4a
       "NorESM (Norwegian Earth System Model) is the Norwegian fully-coupled, 
       global climate model that provides state-of-the-art computer simulations
       of the Earth's past, present, and future climate states. 
@@ -116,11 +66,8 @@
       mkdir -p $CESM_DATA_ROOT/inputdata
       ```
       "
-<<<<<<< HEAD
+
     doc_url: "https://noresm-docs.readthedocs.io/en/latest"
-=======
-  doc_url: https://noresm-docs.readthedocs.io/en/latest
->>>>>>> b9c91c4a
 
 extra:
   recipe-maintainers:
