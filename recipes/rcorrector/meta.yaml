--- conflicted
+++ resolved
@@ -10,11 +10,7 @@
   sha256: 169f06284ac7791f47522276973fd8c80aed5aadfa7b225684e0b82849cef7d6
 
 build:
-<<<<<<< HEAD
-  number: 3
-=======
   number: 0
->>>>>>> 5492ec64
 
 requirements:
   build:
