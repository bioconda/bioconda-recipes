--- conflicted
+++ resolved
@@ -5,11 +5,7 @@
   version: {{ version }}
 
 build:
-<<<<<<< HEAD
-  number: 1
-=======
   number: 2
->>>>>>> 90bc105b
   run_exports:
     - {{ pin_subpackage('arcs', max_pin="x") }}
 
