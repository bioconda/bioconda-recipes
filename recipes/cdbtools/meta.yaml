--- conflicted
+++ resolved
@@ -13,11 +13,7 @@
     - 0001-Makefile.patch
 
 build:
-<<<<<<< HEAD
-  number: 11
-=======
   number: 12
->>>>>>> 9dc5d888
   run_exports:
     - {{ pin_subpackage('cdbtools', max_pin='x.x') }}
 
