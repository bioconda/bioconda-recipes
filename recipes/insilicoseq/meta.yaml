--- conflicted
+++ resolved
@@ -1,10 +1,5 @@
-<<<<<<< HEAD
 {% set version = "1.4.2" %}
 {% set sha256 = "676cdf2fce7ed59f8e0c1cab00023561ed47715456bf852deecf344a6192e6c1" %}
-=======
-{% set version = "1.4.1" %}
-{% set sha256 = "63e8530884964f714a35db34516ec3d93b747b59481cdf4bacf1bfa304d99cdd" %}
->>>>>>> 80f8e4a4
 
 package:
   name: insilicoseq
