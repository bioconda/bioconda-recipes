{% set version = "1.48.0" %}
{% set name = "SIM" %}
{% set bioc = "3.6" %}

package:
  name: 'bioconductor-{{ name|lower }}'
  version: '{{ version }}'
source:
  url:
    - 'http://bioconductor.org/packages/{{ bioc }}/bioc/src/contrib/{{ name }}_{{ version }}.tar.gz'
    - 'https://bioarchive.galaxyproject.org/{{ name }}_{{ version }}.tar.gz'
    - 'https://depot.galaxyproject.org/software/bioconductor-{{ name|lower }}/bioconductor-{{ name|lower }}_{{ version }}_src_all.tar.gz'
  sha256: cecad837161de40bc56dc745e3fb1776f3804f77fa5eb44b285bb4160b3f40d8
build:
  number: 1
  rpaths:
    - lib/R/lib/
    - lib/
requirements:
  build:
    - {{ compiler('c') }}
  host:
    - bioconductor-globaltest
    - bioconductor-quantsmooth
    - r-base
    - r-quantreg
<<<<<<< HEAD
    - {{ compiler('c') }}
=======
>>>>>>> 3fa1538a
  run:
    - bioconductor-globaltest
    - bioconductor-quantsmooth
    - r-base
    - r-quantreg
    - libcxx # [osx]
test:
  commands:
    - '$R -e "library(''{{ name }}'')"'
about:
  home: 'http://bioconductor.org/packages/{{ bioc }}/bioc/html/{{ name }}.html'
  license: 'GPL (>= 2)'
  summary: 'Finds associations between two human genomic datasets.'

extra:
  identifiers:
    - biotools:sim
    - doi:10.1186/1471-2105-10-203<|MERGE_RESOLUTION|>--- conflicted
+++ resolved
@@ -24,10 +24,6 @@
     - bioconductor-quantsmooth
     - r-base
     - r-quantreg
-<<<<<<< HEAD
-    - {{ compiler('c') }}
-=======
->>>>>>> 3fa1538a
   run:
     - bioconductor-globaltest
     - bioconductor-quantsmooth
