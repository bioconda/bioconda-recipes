{% set version = "1.18.0" %}
{% set name = "glmGamPoi" %}
{% set bioc = "3.20" %}

about:
  description: Fit linear models to overdispersed count data. The package can estimate the overdispersion and fit repeated models for matrix input. It is designed to handle large input datasets as they typically occur in single cell RNA-seq experiments.
  home: https://bioconductor.org/packages/{{ bioc }}/bioc/html/{{ name }}.html
  license: GPL-3
  license_file: '{{ environ["PREFIX"] }}/lib/R/share/licenses/GPL-3'
  summary: Fit a Gamma-Poisson Generalized Linear Model

build:
  number: 2
  rpaths:
    - lib/R/lib/
    - lib/
  run_exports: '{{ pin_subpackage("bioconductor-glmgampoi", max_pin="x.x") }}'

package:
  name: bioconductor-{{ name|lower }}
  version: '{{ version }}'

# Suggests: testthat (>= 2.1.0), zoo, DESeq2, edgeR, limma, beachmat, MASS, statmod, ggplot2, bench, BiocParallel, knitr, rmarkdown, BiocStyle, TENxPBMCData, muscData, scran, Matrix, dplyr
# SystemRequirements: C++11
requirements:
  build:
    - {{ compiler('c') }}
    - {{ compiler('cxx') }}
    - make
  host:
    - bioconductor-beachmat >=2.22.0,<2.23.0
    - bioconductor-biocgenerics >=0.52.0,<0.53.0
    - bioconductor-delayedarray >=0.32.0,<0.33.0
    - bioconductor-delayedmatrixstats >=1.28.0,<1.29.0
    - bioconductor-hdf5array >=1.34.0,<1.35.0
    - bioconductor-matrixgenerics >=1.18.0,<1.19.0
    - bioconductor-singlecellexperiment >=1.28.0,<1.29.0
    - bioconductor-sparsearray >=1.6.0,<1.7.0
    - bioconductor-summarizedexperiment >=1.36.0,<1.37.0
    - r-base
    - r-matrixstats
    - r-rcpp
    - r-rcpparmadillo
    - r-rlang
    - r-vctrs
    - libblas
    - liblapack
  run:
    - bioconductor-beachmat >=2.22.0,<2.23.0
    - bioconductor-biocgenerics >=0.52.0,<0.53.0
    - bioconductor-delayedarray >=0.32.0,<0.33.0
    - bioconductor-delayedmatrixstats >=1.28.0,<1.29.0
    - bioconductor-hdf5array >=1.34.0,<1.35.0
    - bioconductor-matrixgenerics >=1.18.0,<1.19.0
    - bioconductor-singlecellexperiment >=1.28.0,<1.29.0
    - bioconductor-sparsearray >=1.6.0,<1.7.0
    - bioconductor-summarizedexperiment >=1.36.0,<1.37.0
    - r-base
    - r-matrixstats
    - r-rcpp
    - r-rcpparmadillo
    - r-rlang
    - r-vctrs

source:
  md5: f223a16caa055e19d88568b362065c24
  url:
    - https://bioconductor.org/packages/{{ bioc }}/bioc/src/contrib/{{ name }}_{{ version }}.tar.gz
    - https://bioconductor.org/packages/{{ bioc }}/bioc/src/contrib/Archive/{{ name }}/{{ name }}_{{ version }}.tar.gz
    - https://bioarchive.galaxyproject.org/{{ name }}_{{ version }}.tar.gz
    - https://depot.galaxyproject.org/software/bioconductor-{{ name|lower }}/bioconductor-{{ name|lower }}_{{ version }}_src_all.tar.gz

test:
  commands:
    - $R -e "library('{{ name }}')"
<<<<<<< HEAD
=======

extra:
  additional-platforms:
    - linux-aarch64
    - osx-arm64
>>>>>>> 9dc5d888
<|MERGE_RESOLUTION|>--- conflicted
+++ resolved
@@ -73,11 +73,8 @@
 test:
   commands:
     - $R -e "library('{{ name }}')"
-<<<<<<< HEAD
-=======
 
 extra:
   additional-platforms:
     - linux-aarch64
-    - osx-arm64
->>>>>>> 9dc5d888
+    - osx-arm64