--- conflicted
+++ resolved
@@ -16,11 +16,8 @@
   build:
     - {{ compiler('c') }}
     - cmake
-<<<<<<< HEAD
-=======
     - autoconf
     - automake
->>>>>>> 3fa1538a
   host:
     - python
     - setuptools
