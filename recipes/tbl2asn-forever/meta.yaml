--- conflicted
+++ resolved
@@ -16,14 +16,10 @@
       - gettimeofday_proto.patch
 
 build:
-<<<<<<< HEAD
-  number: 5
-=======
   number: 6
   run_exports:
     - {{ pin_subpackage(name, max_pin = "x.x") }}
 
->>>>>>> 9dc5d888
 
 requirements:
   build:
