--- conflicted
+++ resolved
@@ -1,9 +1,5 @@
 {% set name="womtool" %}
-<<<<<<< HEAD
-{% set version="40" %}
-=======
 {% set version="43" %}
->>>>>>> db8f5707
 
 package:
   name: {{ name|lower }}
@@ -11,11 +7,7 @@
 
 source:
   url: https://github.com/broadinstitute/cromwell/archive/{{ version }}.tar.gz
-<<<<<<< HEAD
-  sha256: 16e5de6a98915132ff93193dad6df3c113f2d2625dd977fab294f1322e0b039b
-=======
   sha256: 0885d404bcafd336b8e8e3a29a3991d99b0b6f9f06e51aa386aed06fa0f8188e
->>>>>>> db8f5707
 
 build:
   noarch: python
