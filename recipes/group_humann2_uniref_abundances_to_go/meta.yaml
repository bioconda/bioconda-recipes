--- conflicted
+++ resolved
@@ -14,11 +14,7 @@
 requirements:
   run:
     - python
-<<<<<<< HEAD
-    - humann2 
-=======
     - humann2
->>>>>>> 3fa1538a
     - goatools
     - wget
 test:
