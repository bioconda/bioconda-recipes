<<<<<<< HEAD
{% set version = "0.4.2" %}
{% set sha256 = "17777e432a0f63c4612d3ea3f2dbe96395202f2e397a9f79efcc7ce8570cc532" %}
=======
{% set version = "0.4.5" %}
{% set sha256 = "9207a3c2ffb50af78e5284584eacd151a5173e356cb02c5ef4d7a4ade3223ee0" %}
>>>>>>> 8dfe5324

package:
  name: confindr
  version: '{{ version }}'

source:
  url: https://pypi.io/packages/source/c/confindr/confindr-{{ version }}.tar.gz
  sha256: '{{ sha256 }}'

build:
  noarch: python
  number: 0
  script: python -m pip install --no-deps --ignore-installed --no-cache-dir .

requirements:
  host:
    - python >=3
    - pip
  run:
    - python >=3
    - biopython
    - pysam >=0.15
    - pytest
    - bbmap >=38
    - mash >=2
    - samtools >=1.6

test:
  imports:
    - confindr
    - confindr_wrappers
  commands:
    - confindr.py --version

about:
  home: https://github.com/lowandrew/ConFindr
  license: MIT
  license_family: MIT
  summary: Detect intra- and inter-species bacterial contamination in NGS reads
  doc_url: https://lowandrew.github.io/ConFindr/
  dev_url: https://github.com/lowandrew/ConFindr

extra:
  recipe-maintainers: lowandrew<|MERGE_RESOLUTION|>--- conflicted
+++ resolved
@@ -1,10 +1,5 @@
-<<<<<<< HEAD
-{% set version = "0.4.2" %}
-{% set sha256 = "17777e432a0f63c4612d3ea3f2dbe96395202f2e397a9f79efcc7ce8570cc532" %}
-=======
 {% set version = "0.4.5" %}
 {% set sha256 = "9207a3c2ffb50af78e5284584eacd151a5173e356cb02c5ef4d7a4ade3223ee0" %}
->>>>>>> 8dfe5324
 
 package:
   name: confindr
