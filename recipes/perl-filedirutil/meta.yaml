{% set name = "perl-filedirutil" %}
{% set version = "v0.04" %}
{% set sha256 = "e9bde3d22371bc7ad4b70d99a2688885616b203732577566d7c2d78597223d85" %}

package:
  name: {{ name }}
  version: {{ version }}

source:
  url: https://cpan.metacpan.org/authors/id/M/MT/MTW/FileDirUtil-v0.04.tar.gz
  sha256: {{ sha256 }}

build:
<<<<<<< HEAD
  noarch: generic
  number: 2
=======
  number: 0
  noarch: generic
>>>>>>> ef4ceae6

requirements:
  host:
    - perl
    - perl-moose
    - perl-namespace-autoclean
    - perl-extutils-makemaker
    - perl-params-coerce
    - perl-path-class

  run:
    - perl
    - perl-moose
    - perl-namespace-autoclean
    - perl-params-coerce
    - perl-path-class

test:
  imports:
    - FileDirUtil

about:
  home: http://metacpan.org/pod/FileDirUtil
  license: agpl_3
  summary: 'A Moose Role for basic File IO'<|MERGE_RESOLUTION|>--- conflicted
+++ resolved
@@ -11,13 +11,8 @@
   sha256: {{ sha256 }}
 
 build:
-<<<<<<< HEAD
-  noarch: generic
-  number: 2
-=======
   number: 0
   noarch: generic
->>>>>>> ef4ceae6
 
 requirements:
   host:
