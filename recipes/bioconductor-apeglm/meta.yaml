{% set version = "1.28.0" %}
{% set name = "apeglm" %}
{% set bioc = "3.20" %}

about:
  description: apeglm provides Bayesian shrinkage estimators for effect sizes for a variety of GLM models, using approximation of the posterior for individual coefficients.
  home: https://bioconductor.org/packages/{{ bioc }}/bioc/html/{{ name }}.html
  license: GPL-2
  license_file: '{{ environ["PREFIX"] }}/lib/R/share/licenses/GPL-2'
  summary: Approximate posterior estimation for GLM coefficients

build:
  number: 0
  rpaths:
    - lib/R/lib/
    - lib/
  run_exports: '{{ pin_subpackage("bioconductor-apeglm", max_pin="x.x") }}'

extra:
  additional-platforms:
    - linux-aarch64
<<<<<<< HEAD
=======
    - osx-arm64
>>>>>>> 9dc5d888
  parent_recipe:
    name: bioconductor-apeglm
    path: recipes/bioconductor-apeglm
    version: 1.2.1

package:
  name: bioconductor-{{ name|lower }}
  version: '{{ version }}'

# Suggests: DESeq2, airway, knitr, rmarkdown, testthat
requirements:
  build:
    - {{ compiler('c') }}
    - {{ compiler('cxx') }}
    - make
  host:
    - bioconductor-genomicranges >=1.58.0,<1.59.0
    - bioconductor-summarizedexperiment >=1.36.0,<1.37.0
    - r-base
    - r-emdbook
    - r-rcpp
    - r-rcppeigen
    - r-rcppnumerical
    - libblas
    - liblapack
  run:
    - bioconductor-genomicranges >=1.58.0,<1.59.0
    - bioconductor-summarizedexperiment >=1.36.0,<1.37.0
    - r-base
    - r-emdbook
    - r-rcpp
    - r-rcppeigen
    - r-rcppnumerical

source:
  md5: f1121b16b6271d8102ccce697b1bd9ff
  url:
    - https://bioconductor.org/packages/{{ bioc }}/bioc/src/contrib/{{ name }}_{{ version }}.tar.gz
    - https://bioconductor.org/packages/{{ bioc }}/bioc/src/contrib/Archive/{{ name }}/{{ name }}_{{ version }}.tar.gz
    - https://bioarchive.galaxyproject.org/{{ name }}_{{ version }}.tar.gz
    - https://depot.galaxyproject.org/software/bioconductor-{{ name }}/bioconductor-{{ name }}_{{ version }}_src_all.tar.gz

test:
  commands:
    - $R -e "library('{{ name }}')"
<|MERGE_RESOLUTION|>--- conflicted
+++ resolved
@@ -19,10 +19,7 @@
 extra:
   additional-platforms:
     - linux-aarch64
-<<<<<<< HEAD
-=======
     - osx-arm64
->>>>>>> 9dc5d888
   parent_recipe:
     name: bioconductor-apeglm
     path: recipes/bioconductor-apeglm
