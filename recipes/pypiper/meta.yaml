--- conflicted
+++ resolved
@@ -5,24 +5,13 @@
   version: '{{version}}'
 
 source:
-<<<<<<< HEAD
-  url: https://github.com/epigen/pypiper/archive/v{{ version }}.tar.gz
-  sha256: e86297aa2288f3296afc1f2ee9a7bcc40d81fa713adfdc8f641e686980d19e13
-
-build:
-  number: 1
-  skip: True # [not py27]
-  script: python -m pip install --no-deps --ignore-installed .
-=======
-  fn: v{{version}}.tar.gz
   url: https://github.com/epigen/pypiper/archive/v{{version}}.tar.gz
   sha256: '{{sha256}}'
 
 build:
-  number: 0
+  number: 1
   skip: true # [not py27]
-  script: $PYTHON setup.py install --single-version-externally-managed --record=record.txt
->>>>>>> f599b93d
+  script: python -m pip install --no-deps --ignore-installed .
 
 requirements:
   build:
