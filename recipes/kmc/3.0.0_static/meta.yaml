{% set version = "3.0.0" %}

package:
  name: kmc
  version: {{ version }}

source:
  url: https://github.com/refresh-bio/KMC/releases/download/v{{ version }}/KMC3.linux.tar.gz  # [linux]
  sha256: 7190b83c7a8df8b51978603332f3bb9d573fb5dd70a2f5df6d3268bdfb732446  # [linux]
  url: https://github.com/refresh-bio/KMC/releases/download/v{{ version }}/KMC3.mac.tar.gz  # [osx]
  sha256: d2ffb2e7ee69199e9b3464ea2afb27df731120babaee1ea65b94a3bc059d0a55  # [osx]

build:
<<<<<<< HEAD
  number: 0
=======
  number: 1
>>>>>>> 3fa1538a
  script: "chmod u+x kmc kmc_tools kmc_dump; mkdir -p ${PREFIX}/bin; cp kmc kmc_tools kmc_dump ${PREFIX}/bin"

requirements:
  build:
  run:

test:
  commands:
    - kmc 2>&1 | grep "K-Mer Counter" > /dev/null
    - kmc_dump 2>&1 | grep "KMC dump ver." > /dev/null
    - kmc_tools 2>&1 | grep "kmc_tools ver." > /dev/null

about:
  home: http://sun.aei.polsl.pl/kmc/
  license: GPLv2
  summary: K-mer Counter is a utility designed for counting k-mers (sequences of consecutive k symbols) in a set of reads from genome sequencing projects.
<|MERGE_RESOLUTION|>--- conflicted
+++ resolved
@@ -11,11 +11,7 @@
   sha256: d2ffb2e7ee69199e9b3464ea2afb27df731120babaee1ea65b94a3bc059d0a55  # [osx]
 
 build:
-<<<<<<< HEAD
-  number: 0
-=======
   number: 1
->>>>>>> 3fa1538a
   script: "chmod u+x kmc kmc_tools kmc_dump; mkdir -p ${PREFIX}/bin; cp kmc kmc_tools kmc_dump ${PREFIX}/bin"
 
 requirements:
