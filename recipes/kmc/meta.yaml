{% set version = "3.1.0" %}

package:
  name: kmc
  version: {{ version }}

source:
  url: https://github.com/refresh-bio/KMC/archive/v{{ version }}.tar.gz
  sha256: 0dbc9254f95541a060d94076d2aa03bb57eb2da114895848f65af0db1e4f8b67
  patches:
    - 0001-kmc-use-make-user-flags.patch
    - 0002-kmc-no-stdlib-static-link.patch
    - 0003-kmc-c++11-compat.patch
    - 0004-kmc-no-libz-libbz2-static-link.patch

build:
  number: 4
  # this recipe builds kmc without the asmlib speedup

requirements:
  build:
    # C++11 features are required
    - {{ compiler('c') }}
<<<<<<< HEAD
=======
  host:
>>>>>>> 3fa1538a
    - zlib
    - bzip2
  run:
    - zlib
    - bzip2

test:
  commands:
    - (kmc 2>&1; true) | grep -q "K-Mer Counter (KMC) ver. {{ version }}"
    - (kmc_dump 2>&1; true) | grep -q "KMC dump ver. {{ version }}"
    - (kmc_tools 2>&1; true) | grep -q "kmc_tools ver. {{ version }}"

about:
  home: http://sun.aei.polsl.pl/kmc/
  license: GPLv2
  summary: K-mer Counter is a utility designed for counting k-mers (sequences of consecutive k symbols) in a set of reads from genome sequencing projects.

extra:
  identifiers:
    - biotools:KMC
    - doi:10.1093/bioinformatics/btx304<|MERGE_RESOLUTION|>--- conflicted
+++ resolved
@@ -21,10 +21,7 @@
   build:
     # C++11 features are required
     - {{ compiler('c') }}
-<<<<<<< HEAD
-=======
   host:
->>>>>>> 3fa1538a
     - zlib
     - bzip2
   run:
