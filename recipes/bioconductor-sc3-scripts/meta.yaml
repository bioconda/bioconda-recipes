--- conflicted
+++ resolved
@@ -14,18 +14,6 @@
 
 requirements:
   host:
-<<<<<<< HEAD
-    - r-base 3.4.1
-  run:
-    - r-base 3.4.1
-    - r-optparse
-    - r-workflowscriptscommon
-    - bioconductor-biobase
-    - bioconductor-scater 1.6.0
-    - bioconductor-singlecellexperiment-scripts
-    - bioconductor-scater-scripts
-    - bioconductor-sc3 1.7.6
-=======
     - r-base
   run:
     - r-base
@@ -37,7 +25,6 @@
     - bioconductor-scater-scripts
     - bioconductor-sc3
 
->>>>>>> 4485691f
 test:
   commands:
     - sc3-sc3-prepare.R --help
