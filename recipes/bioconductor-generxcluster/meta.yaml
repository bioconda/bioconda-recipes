--- conflicted
+++ resolved
@@ -23,10 +23,6 @@
     - bioconductor-genomicranges
     - bioconductor-iranges
     - r-base
-<<<<<<< HEAD
-    - {{ compiler('c') }}
-=======
->>>>>>> 3fa1538a
   run:
     - bioconductor-genomicranges
     - bioconductor-iranges
