package:
  name: rnasnp
  version: 1.2

source:
  fn: RNAsnp-1.2.tar.gz
  url: http://rth.dk/resources/rnasnp/software_src/RNAsnp-1.2.tar.gz
  sha256: 4fb63b7ff149eca463e84e2f9e3c430e34d5e381dbda827b89e452408cead094

build:
<<<<<<< HEAD
  number: 1
=======
  number: 0
>>>>>>> 98b8960a

requirements:
  build:
    - gcc   # [not osx]
    - llvm  # [osx]
  run:
    - libgcc    # [not osx]

test:
<<<<<<< HEAD
    files:
        - seq.fa
        - snp.txt
    commands:
        - set +e ;RNAsnp -f 'seq.fa' -s 'snp.txt' ; echo "testing"
=======
  commands:
    - RNAsnp -h >/dev/null
>>>>>>> 98b8960a

about:
  home: http://rth.dk/resources/rnasnp/software
  license: RTH
  license_file: COPYING
  summary:  Efficient detection of local RNA secondary structure changes induced by SNPs.<|MERGE_RESOLUTION|>--- conflicted
+++ resolved
@@ -8,30 +8,19 @@
   sha256: 4fb63b7ff149eca463e84e2f9e3c430e34d5e381dbda827b89e452408cead094
 
 build:
-<<<<<<< HEAD
   number: 1
-=======
-  number: 0
->>>>>>> 98b8960a
 
 requirements:
   build:
     - gcc   # [not osx]
     - llvm  # [osx]
+
   run:
     - libgcc    # [not osx]
 
 test:
-<<<<<<< HEAD
-    files:
-        - seq.fa
-        - snp.txt
     commands:
-        - set +e ;RNAsnp -f 'seq.fa' -s 'snp.txt' ; echo "testing"
-=======
-  commands:
-    - RNAsnp -h >/dev/null
->>>>>>> 98b8960a
+        - set +e && printf "A3G" > snp.txt && printf ">gi|56682960|ref|NM_000146.3| Homo sapiens ferritin, light polypeptide (FTL), mRNA\nGCAGTTCGGCGGTCCCGCGGGTCTGTCTCTTGCTTCAACAGTGTTTGGACGGAACAGATCCGGGGACTCTCTTCCAGCCTCCGACCGCCCTCCGATTTCCTCTCCGCTTGCAACCTCCGGGACCATCTTCTCGGCCATCTCCTGCTTCTGGGACCTGCCAGCACCGTTTTTGTGGTTAGCTCCTTCTTGCCAACCAACCA" > seq.fa && RNAsnp -f seq.fa -s snp.txt; echo "RNAsnp exite_code " $?
 
 about:
   home: http://rth.dk/resources/rnasnp/software
