--- conflicted
+++ resolved
@@ -12,19 +12,11 @@
 
 requirements:
   build:
-<<<<<<< HEAD
-    - openjdk >=7,<9
-    - ant
-    - xorg-libxtst
-  run:
-    - openjdk >=7,<9
-=======
     - openjdk >=8
     - ant
     - xorg-libxtst
   run:
     - openjdk >=8
->>>>>>> 71f66b03
     - xorg-libxtst
     - psutil
 
