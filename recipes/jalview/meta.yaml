package:
  name: jalview
  version: 2.11.0

build:
<<<<<<< HEAD
  number: 1
=======
  number: 0
>>>>>>> ab44752a
  noarch: generic

source:
  url: http://www.jalview.org/source/jalview_2_11_0.tar.gz
  sha256: "18fd7d6377a46bf7a45a9c1f6ee17a3cffe0ed429555ba5bb713c1ad1e59da7f"

requirements:
  build:
    # jalview 2.11.0 requires Java 11 or greater to build.
    - gradle >5.0
    - openjdk 11
    - xorg-libxtst
  run:
<<<<<<< HEAD
    # Jalview 2.11.0 can run as 1.8 or java 9+ 
    # Version number reference: https://github.com/conda/conda/issues/6948#issuecomment-369360906
    - openjdk >=8.0.192
=======
    # Jalview 2.11.0 is 1.8 only for execution
    # Version number reference: https://github.com/conda/conda/issues/6948#issuecomment-369360906
    - openjdk 8.0.192
>>>>>>> ab44752a
    - xorg-libxtst
    - psutil

test:
  commands:
    - jalview -help


about:
  home: http://www.jalview.org/
  license: GPL3
  summary: Jalview is a free program for multiple sequence alignment editing, visualisation and analysis.
  description: |
    Jalview is a free program for multiple sequence alignment editing, visualisation and analysis.
    Use it to view and edit sequence alignments, analyse them with phylogenetic trees and principal
    components analysis (PCA) plots and explore molecular structures and annotation.

extra:
  notes: |
    This wrapper and installation is primarily for commandline-only use.<|MERGE_RESOLUTION|>--- conflicted
+++ resolved
@@ -3,11 +3,7 @@
   version: 2.11.0
 
 build:
-<<<<<<< HEAD
   number: 1
-=======
-  number: 0
->>>>>>> ab44752a
   noarch: generic
 
 source:
@@ -21,15 +17,9 @@
     - openjdk 11
     - xorg-libxtst
   run:
-<<<<<<< HEAD
     # Jalview 2.11.0 can run as 1.8 or java 9+ 
     # Version number reference: https://github.com/conda/conda/issues/6948#issuecomment-369360906
     - openjdk >=8.0.192
-=======
-    # Jalview 2.11.0 is 1.8 only for execution
-    # Version number reference: https://github.com/conda/conda/issues/6948#issuecomment-369360906
-    - openjdk 8.0.192
->>>>>>> ab44752a
     - xorg-libxtst
     - psutil
 
