--- conflicted
+++ resolved
@@ -2,36 +2,10 @@
 {% set sha256 = "9131b45c35ddb927f866385f149cf64af5dffe724234cd4548c22303a992347d" %}
 
 package:
-<<<<<<< HEAD
-  name: "pplacer"
-  version: "{{ version }}"
-
-source:
-  url: https://github.com/matsen/pplacer/releases/download/v{{ version }}/pplacer-linux-v{{ version }}.zip # [linux]
-  sha256: 3dc8e20fa8642d01daadde5bf9e36df2c180abec8f85c0b2f296f7852b63537c # [linux]
-  # url: https://github.com/matsen/pplacer/releases/download/v{{ version }}/pplacer-Darwin-v{{ version }}.zip # [osx]
-  # sha256: db1ac64e1bc9b4d24d17ee2e388c061c283ca9fbec075e022bdeaad1adc6d41c # [osx]
-
-build:
-  skip: true # [osx]
-  number: 1
-
-test:
-  commands:
-    - "pplacer --help > /dev/null"
-    - "guppy to_csv --help > /dev/null"
-    - "rppr check --help > /dev/null"
-
-about:
-  home: "http://matsen.fredhutch.org/pplacer/"
-  license: "GNU General Public License v3.0"
-  summary: "Pplacer places query sequences on a fixed reference phylogenetic tree to maximize phylogenetic likelihood or posterior probability according to a reference alignment."
-=======
   name: pplacer
   version: '{{ version }}'
 
 source:
-  fn: pplacer-linux-v{{ version }}.zip # [linux]
   url: https://github.com/matsen/pplacer/releases/download/v{{ version }}/pplacer-linux-v{{ version }}.zip # [linux]
   sha256: '{{ sha256 }}' # [linux]
     # fn: pplacer-Darwin-v1.1.alpha17.zip # [osx]
@@ -55,5 +29,4 @@
   summary: Pplacer places query sequences on a fixed reference phylogenetic tree to
     maximize phylogenetic likelihood or posterior probability according to a reference
     alignment.
-  dev_url: https://github.com/matsen/pplacer/
->>>>>>> f599b93d
+  dev_url: https://github.com/matsen/pplacer/