{% set version = "1.36.0" %}
{% set name = "NuPoP" %}
{% set bioc = "3.10" %}

package:
  name: 'bioconductor-{{ name|lower }}'
  version: '{{ version }}'
source:
  url:
    - 'https://bioconductor.org/packages/{{ bioc }}/bioc/src/contrib/{{ name }}_{{ version }}.tar.gz'
    - 'https://bioarchive.galaxyproject.org/{{ name }}_{{ version }}.tar.gz'
    - 'https://depot.galaxyproject.org/software/bioconductor-{{ name|lower }}/bioconductor-{{ name|lower }}_{{ version }}_src_all.tar.gz'
  md5: 41ada647df363beb66a9ba2b8fb9da4b
build:
<<<<<<< HEAD
  number: 2
=======
  number: 0
>>>>>>> 0b4b12af
  rpaths:
    - lib/R/lib/
    - lib/
requirements:
  host:
    - r-base
  run:
    - r-base
  build:
    - {{ compiler('c') }}
    - {{ compiler('fortran') }}
    - make
test:
  commands:
    - '$R -e "library(''{{ name }}'')"'
about:
  home: 'https://bioconductor.org/packages/{{ bioc }}/bioc/html/{{ name }}.html'
  license: GPL-2
  summary: 'An R package for nucleosome positioning prediction'
  description: 'NuPoP is an R package for Nucleosome Positioning Prediction.This package is built upon a duration hidden Markov model proposed in Xi et al, 2010; Wang et al, 2008. The core of the package was written in Fotran. In addition to the R package, a stand-alone Fortran software tool is also available at http://nucleosome.stats.northwestern.edu.'
  license_file: '{{ environ["PREFIX"] }}/lib/R/share/licenses/GPL-2'
<|MERGE_RESOLUTION|>--- conflicted
+++ resolved
@@ -12,11 +12,7 @@
     - 'https://depot.galaxyproject.org/software/bioconductor-{{ name|lower }}/bioconductor-{{ name|lower }}_{{ version }}_src_all.tar.gz'
   md5: 41ada647df363beb66a9ba2b8fb9da4b
 build:
-<<<<<<< HEAD
-  number: 2
-=======
   number: 0
->>>>>>> 0b4b12af
   rpaths:
     - lib/R/lib/
     - lib/
@@ -37,4 +33,4 @@
   license: GPL-2
   summary: 'An R package for nucleosome positioning prediction'
   description: 'NuPoP is an R package for Nucleosome Positioning Prediction.This package is built upon a duration hidden Markov model proposed in Xi et al, 2010; Wang et al, 2008. The core of the package was written in Fotran. In addition to the R package, a stand-alone Fortran software tool is also available at http://nucleosome.stats.northwestern.edu.'
-  license_file: '{{ environ["PREFIX"] }}/lib/R/share/licenses/GPL-2'
+  license_file: '{{ environ["PREFIX"] }}/lib/R/share/licenses/GPL-2'