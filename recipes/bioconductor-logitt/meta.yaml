{% set version = "1.36.0" %}
{% set name = "logitT" %}
{% set bioc = "3.6" %}

package:
  name: 'bioconductor-{{ name|lower }}'
  version: '{{ version }}'
source:
  url:
    - 'http://bioconductor.org/packages/{{ bioc }}/bioc/src/contrib/{{ name }}_{{ version }}.tar.gz'
    - 'https://bioarchive.galaxyproject.org/{{ name }}_{{ version }}.tar.gz'
    - 'https://depot.galaxyproject.org/software/bioconductor-{{ name|lower }}/bioconductor-{{ name|lower }}_{{ version }}_src_all.tar.gz'
  sha256: 96bf3b3e9e8cbb4343204c064173ca27c93a396c8f9e445af6acadce58294b22
build:
  number: 1
  rpaths:
    - lib/R/lib/
    - lib/
requirements:
  build:
    - {{ compiler('c') }}
  host:
    - bioconductor-affy
    - r-base
<<<<<<< HEAD
    - {{ compiler('c') }}
=======
>>>>>>> 3fa1538a
  run:
    - bioconductor-affy
    - r-base
test:
  commands:
    - '$R -e "library(''{{ name }}'')"'
about:
  home: 'http://bioconductor.org/packages/{{ bioc }}/bioc/html/{{ name }}.html'
  license: 'GPL (>= 2)'
  summary: 'The logitT library implements the Logit-t algorithm introduced in --A high performance test of differential gene expression for oligonucleotide arrays-- by William J Lemon, Sandya Liyanarachchi and Ming You for use with Affymetrix data stored in an AffyBatch object in R.'

extra:
  identifiers:
    - biotools:logitt
    - doi:10.1038/nmeth.3252<|MERGE_RESOLUTION|>--- conflicted
+++ resolved
@@ -22,10 +22,6 @@
   host:
     - bioconductor-affy
     - r-base
-<<<<<<< HEAD
-    - {{ compiler('c') }}
-=======
->>>>>>> 3fa1538a
   run:
     - bioconductor-affy
     - r-base
