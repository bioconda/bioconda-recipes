{% set name = "biobambam" %}
{% set version = "2.0.180" %}
{% set datestamp = "20210315231707" %}
{% set sha256hash = "d8891b66f2b470a3bec303284238b28f7abe69c45b3fe0759e93a0a3dade48c4" %}

package:
  name: {{ name }}
  version: {{ version }}

source:
  url: https://gitlab.com/german.tischler/biobambam2/-/archive/{{ version }}-release-{{ datestamp }}/biobambam2-{{ version }}-release-{{ datestamp }}.tar.gz
  sha256: {{ sha256hash }}

build:
<<<<<<< HEAD
  number: 1
  binary_relocation: false
=======
  number: 0
>>>>>>> 93339e4e
  skip: True  # [osx]

requirements:
  build:
    - make
    - {{ compiler('cxx') }}
  host:
    - libmaus2>=2.0.774
  run:
    - libmaus2>=2.0.774

test:
  commands:
    - bamsormadup --help
    - bamtofastq --help
about:
  home: https://gitlab.com/german.tischler/biobambam2
  license: GPLv3
  license_file: GPLv3
  summary: Tools for early stage alignment file processing<|MERGE_RESOLUTION|>--- conflicted
+++ resolved
@@ -12,12 +12,7 @@
   sha256: {{ sha256hash }}
 
 build:
-<<<<<<< HEAD
   number: 1
-  binary_relocation: false
-=======
-  number: 0
->>>>>>> 93339e4e
   skip: True  # [osx]
 
 requirements:
