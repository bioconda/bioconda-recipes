--- conflicted
+++ resolved
@@ -10,11 +10,7 @@
   sha256: f64598b7493b2c87fe8b17330c137c98eb66e352f3648809e4128ea25f300a2e
 
 build:
-<<<<<<< HEAD
-  number: 2
-=======
   number: 3
->>>>>>> 9dc5d888
   run_exports:
     - {{ pin_subpackage('fqtk', max_pin="x.x") }}
 
