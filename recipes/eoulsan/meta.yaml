{% set version = "2.2" %}
{% set sha256 = "60267b6504064083a9cea8fb38d59cb91674f0c894a2850e8a9cd068671c3a4b" %}

package:
  name: eoulsan
<<<<<<< HEAD
  version: '{{version}}'

source:
  fn: eoulsan-{{version}}.tar.gz
  url: https://github.com/GenomicParisCentre/eoulsan/releases/download/v{{version}}/eoulsan-{{version}}.tar.gz
  sha256: '{{sha256}}'

build:
  number: 0
  skip: true  # [osx]
=======
  version: "2.0_beta4"

source:
  url: https://github.com/GenomicParisCentre/eoulsan/releases/download/v2.0-beta4/eoulsan-2.0-beta4.tar.gz
  sha256: 97782ed5ec9b184bdb5eb79ee41d3e8c910be68db6475cf79d667ef28da35b8b

build:
  number: 2
  skip: True  # [osx]
>>>>>>> 238e4df9

requirements:
  host:
    - openjdk
  run:
    - openjdk

test:
  commands:
<<<<<<< HEAD
    - eoulsan.sh --version

about:
  home: http://www.tools.genomique.biologie.ens.fr/eoulsan/
  license: LGPL-2.1
  summary: A pipeline and a framework for NGS analysis (RNA-Seq and Chip-Seq)
  dev_url: https://github.com/GenomicParisCentre/eoulsan
  license_family: GPL
=======
    - "eoulsan.sh --version"

about:
  home: http://www.tools.genomique.biologie.ens.fr/eoulsan/
  license: LGPL
  summary: A pipeline and a framework for NGS analysis (RNA-Seq and Chip-Seq)
>>>>>>> 238e4df9
<|MERGE_RESOLUTION|>--- conflicted
+++ resolved
@@ -3,28 +3,16 @@
 
 package:
   name: eoulsan
-<<<<<<< HEAD
   version: '{{version}}'
 
 source:
-  fn: eoulsan-{{version}}.tar.gz
   url: https://github.com/GenomicParisCentre/eoulsan/releases/download/v{{version}}/eoulsan-{{version}}.tar.gz
   sha256: '{{sha256}}'
 
 build:
   number: 0
   skip: true  # [osx]
-=======
-  version: "2.0_beta4"
 
-source:
-  url: https://github.com/GenomicParisCentre/eoulsan/releases/download/v2.0-beta4/eoulsan-2.0-beta4.tar.gz
-  sha256: 97782ed5ec9b184bdb5eb79ee41d3e8c910be68db6475cf79d667ef28da35b8b
-
-build:
-  number: 2
-  skip: True  # [osx]
->>>>>>> 238e4df9
 
 requirements:
   host:
@@ -34,20 +22,9 @@
 
 test:
   commands:
-<<<<<<< HEAD
-    - eoulsan.sh --version
-
-about:
-  home: http://www.tools.genomique.biologie.ens.fr/eoulsan/
-  license: LGPL-2.1
-  summary: A pipeline and a framework for NGS analysis (RNA-Seq and Chip-Seq)
-  dev_url: https://github.com/GenomicParisCentre/eoulsan
-  license_family: GPL
-=======
     - "eoulsan.sh --version"
 
 about:
   home: http://www.tools.genomique.biologie.ens.fr/eoulsan/
   license: LGPL
   summary: A pipeline and a framework for NGS analysis (RNA-Seq and Chip-Seq)
->>>>>>> 238e4df9
