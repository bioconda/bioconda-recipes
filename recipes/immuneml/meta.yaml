--- conflicted
+++ resolved
@@ -10,16 +10,10 @@
   sha256: 8fe01d9893595d3a100208b41494d4c5805d700faddadee6a28e15afb2ac55c5
 
 build:
-<<<<<<< HEAD
-  number: 2
-  # gensim pinning doesn't work for python >=3.10
-  skip: true [py2k or py <= 36 or py > 39]
-=======
-  number: 0
+  number: 1
   skip: true  # [py<39 or py>311 or target_platform == "osx-64"]#
   run_exports:
     - {{ pin_subpackage('immuneml', max_pin="x") }}
->>>>>>> b6e2d130
   entry_points:
     - immune-ml = immuneML.app.ImmuneMLApp:main
     - immune-ml-quickstart = immuneML.workflows.instructions.quickstart:main
@@ -35,23 +29,7 @@
   host:
     - python
   run:
-<<<<<<< HEAD
-    - airr >=1
-    - dill >=0.3
-    - editdistance ==0.5.3
-    - fishersapi
-    - gensim >=3.8
-    - h5py >=2.9.0
-    - logomaker >=0.8
-    - matplotlib-base >=3.1
-    - matplotlib-venn >=0.11
-    - numpy >=1.18
-    - pandas >=1
-    - plotly >=4
-    - pystache ==0.5.4
-=======
     - numpy <2.0.0
->>>>>>> b6e2d130
     - pytest >=4
     - pandas
     - PyYAML >=5.3
