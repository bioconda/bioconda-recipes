{% set name = "immuneML" %}
{% set version = "2.2.0" %}

package:
  name: "{{ name|lower }}"
  version: "{{ version }}"

source:
  url: "https://pypi.io/packages/source/{{ name[0] }}/{{ name }}/{{ name }}-{{ version }}.tar.gz"
  sha256: 78e6074eaf5a1fc575aa401fe381bca374221a25e70a4ef3d00429e3a056d4dc

build:
<<<<<<< HEAD
  number: 2
=======
  number: 0
>>>>>>> 5492ec64
  skip: true [py2k or py <= 36]
  entry_points:
    - immune-ml = immuneML.app.ImmuneMLApp:main
    - immune-ml-quickstart = immuneML.workflows.instructions.quickstart:main
  script: "{{ PYTHON }} -m pip install . -vv"

requirements:
  build:
    - {{ compiler('c') }}
  host:
    - pip
    - python
    - cython
  run:
    - airr >=1
    - dill >=0.3
    - editdistance ==0.5.3
    - fishersapi
    - gensim >=3.8,<4
    - h5py >=2.9.0
    - logomaker >=0.8
    - matplotlib-base >=3.1
    - matplotlib-venn >=0.11
    - numpy >=1.18
    - pandas >=1
    - plotly >=4
    - pystache ==0.5.4
    - pytest >=4
    - pytorch >=1.5.1
    - python
    - pyyaml >=5.3
    - regex
    - requests >=2.21
    - scikit-learn >=0.23
    - scipy
    - tensorboard >=1.14.0
    - tqdm >=0.24
    - tzlocal
    - cython

test:
  imports:
    - immuneML
  commands:
    - immune-ml -h

about:
  home: "https://github.com/uio-bmi/immuneML"
  license: APGL-3.0-only
  license_family: AGPL
  license_file: LICENSE.md
  summary: "immuneML is a software platform for machine learning analysis of immune receptor repertoires."
  doc_url: "https://docs.immuneml.uio.no/"
  dev_url: "https://github.com/uio-bmi/immuneML"

extra:
  skip-lints:
    - cython_must_be_in_host
  recipe-maintainers:
    - knutwa-ext 
    - BlueBasilisk
    - pavlovicmilena<|MERGE_RESOLUTION|>--- conflicted
+++ resolved
@@ -10,11 +10,7 @@
   sha256: 78e6074eaf5a1fc575aa401fe381bca374221a25e70a4ef3d00429e3a056d4dc
 
 build:
-<<<<<<< HEAD
-  number: 2
-=======
   number: 0
->>>>>>> 5492ec64
   skip: true [py2k or py <= 36]
   entry_points:
     - immune-ml = immuneML.app.ImmuneMLApp:main
