{% set name = "HairSplitter" %}
<<<<<<< HEAD
{% set version = "1.9.10" %}
{% set sha256 = "ab20c7700d9b4cc04fed68933a1c4081167c4c0dd560de7b19672a7fe39b50f8" %}
=======
{% set version = "1.9.9" %}
{% set sha256 = "1eacdd1bf6a97a223c7a969ff9b77f1791e2866b1619c74f7badc89a9ce46dfe" %}
>>>>>>> f200906f

package:
  name: {{ name|lower }}
  version: {{ version }}

source:
  url: https://github.com/RolandFaure/HairSplitter/archive/refs/tags/v{{ version }}.tar.gz
  sha256: {{ sha256 }}

build:
  number : 0
  run_exports:
    - {{ pin_subpackage("hairsplitter", max_pin="x.x") }}

requirements:
  build:
    - cmake
    - make
    - openmp
    - {{ compiler('cxx') }}
    - libcxx <18 # [osx]
  run:
    - python
    - scipy
    - numpy
    - minimap2
    - minigraph >=0.20
    - racon
    - samtools >=1.16
    - openmp
    - raven-assembler

test:
  commands:
    - hairsplitter.py --help
    
extra:
  recipe-maintainers:
    - rolandfaure

about:
  home: https://github.com/RolandFaure/HairSplitter
  license: GPL-3.0-or-later
  license_file: LICENSE
  summary: "Recovers collapsed haplotypes from a draft assembly and long reads"
  maintainer : RolandFaure # Optional
<|MERGE_RESOLUTION|>--- conflicted
+++ resolved
@@ -1,11 +1,6 @@
 {% set name = "HairSplitter" %}
-<<<<<<< HEAD
 {% set version = "1.9.10" %}
 {% set sha256 = "ab20c7700d9b4cc04fed68933a1c4081167c4c0dd560de7b19672a7fe39b50f8" %}
-=======
-{% set version = "1.9.9" %}
-{% set sha256 = "1eacdd1bf6a97a223c7a969ff9b77f1791e2866b1619c74f7badc89a9ce46dfe" %}
->>>>>>> f200906f
 
 package:
   name: {{ name|lower }}
