--- conflicted
+++ resolved
@@ -1,8 +1,4 @@
-<<<<<<< HEAD
-{% set version = "1.11.0" %}
-=======
 {% set version = "1.12.0" %}
->>>>>>> 2e17421a
 {% set name = "minfiDataEPIC" %}
 {% set bioc = "3.10" %}
 
@@ -14,11 +10,7 @@
     - 'https://bioconductor.org/packages/{{ bioc }}/data/experiment/src/contrib/{{ name }}_{{ version }}.tar.gz'
     - 'https://bioarchive.galaxyproject.org/{{ name }}_{{ version }}.tar.gz'
     - 'https://depot.galaxyproject.org/software/bioconductor-{{ name|lower }}/bioconductor-{{ name|lower }}_{{ version }}_src_all.tar.gz'
-<<<<<<< HEAD
-  md5: ac196cc14540174fb8f98f9cc1b48771
-=======
   md5: 9ada040d6f3d26c5675bcd7795656fdf
->>>>>>> 2e17421a
 build:
   number: 0
   rpaths:
