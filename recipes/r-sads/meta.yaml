{% set version = '0.4.2' %}

package:
  name: r-sads
  version: {{ version|replace("-", "_") }}

source:
  url:
    - {{ cran_mirror }}/src/contrib/sads_{{ version }}.tar.gz
    - {{ cran_mirror }}/src/contrib/Archive/sads/sads_{{ version }}.tar.gz
  sha256: 89d3d0d0729162cd5138a0049b66ad49581aca4594c1bdf824172f7bb76cdbc8

build:
<<<<<<< HEAD
  merge_build_host: True  # [win]

  number: 1

 
=======
  number: 1
>>>>>>> 46d1fdb0
  rpaths:
    - lib/R/lib/
    - lib/

requirements:
  build:
    - {{ compiler('c') }}
    - {{ compiler('fortran') }}
    - make
  host:
    - r-base
    - r-guilds
    - r-mass
    - r-vgam
    - r-bbmle >=1.0.19
    - r-poilog
  run:
    - r-base
    - r-guilds
    - r-mass
    - r-vgam
    - r-bbmle >=1.0.19
    - r-poilog

test:
  commands:
    - $R -e "library('sads')"

about:
  home: http://piLaboratory.github.io/sads, https://github.com/piklprado/sads
  license: GPL-2
  summary: Maximum likelihood tools to fit and compare models of species abundance distributions
    and of species rank-abundance distributions.
  license_family: GPL2<|MERGE_RESOLUTION|>--- conflicted
+++ resolved
@@ -11,15 +11,7 @@
   sha256: 89d3d0d0729162cd5138a0049b66ad49581aca4594c1bdf824172f7bb76cdbc8
 
 build:
-<<<<<<< HEAD
-  merge_build_host: True  # [win]
-
   number: 1
-
- 
-=======
-  number: 1
->>>>>>> 46d1fdb0
   rpaths:
     - lib/R/lib/
     - lib/
