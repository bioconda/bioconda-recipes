--- conflicted
+++ resolved
@@ -37,11 +37,7 @@
   license: MIT
   license_family: MIT
   summary: "MAVE-NN: genotype-phenotype maps from multiplex assays of variant effect"
-<<<<<<< HEAD
-  doc_url: 
   dev_url: "http://github.com/jbkinney/mavenn"
-=======
->>>>>>> 6867e635
 
 extra:
   recipe-maintainers:
