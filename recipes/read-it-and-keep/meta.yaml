--- conflicted
+++ resolved
@@ -5,11 +5,7 @@
   version: {{ version }}
 
 build:
-<<<<<<< HEAD
-  number: 2
-=======
   number: 0
->>>>>>> d4a27e3b
 
 source:
   url: https://github.com/GenomePathogenAnalysisService/read-it-and-keep/archive/refs/tags/v{{ version }}.tar.gz
