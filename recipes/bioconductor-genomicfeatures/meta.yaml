--- conflicted
+++ resolved
@@ -10,11 +10,7 @@
     - 'https://bioconductor.org/packages/{{ bioc }}/bioc/src/contrib/{{ name }}_{{ version }}.tar.gz'
     - 'https://bioarchive.galaxyproject.org/{{ name }}_{{ version }}.tar.gz'
     - 'https://depot.galaxyproject.org/software/bioconductor-{{ name|lower }}/bioconductor-{{ name|lower }}_{{ version }}_src_all.tar.gz'
-<<<<<<< HEAD
-  md5: 863880059ab7513c986cea6c5eea669d 
-=======
   md5: 863880059ab7513c986cea6c5eea669d
->>>>>>> ba057416
 build:
   number: 0
   rpaths:
