{% set name = "spaln" %}
{% set version = "2.4.9" %}
{% set sha256 = "cdfd33f662594d242f5566429008d4b5def82a0b2dc3792e4615b69230660517" %}

package:
  name: {{ name|lower }}
  version: {{ version }}

source:
  url: https://github.com/ogotoh/{{ name }}/archive/refs/tags/ver.{{ version }}.tar.gz
  sha256: {{ sha256 }}
  patches:
    - patch-makefile_pl   # add a Makefile.PL for the Perl part of the code
    - patch-makefile_ldflags  # add a LDFLAGS variable to the Makefile

build:
<<<<<<< HEAD
  number: 2
=======
  number: 0
>>>>>>> 5492ec64

requirements:
  build:
    - make
    - {{ compiler('cxx') }}
  host:
    - perl
    - zlib
  run:
    - perl
    - zlib

test:
  commands:
    - spaln -h 2>&1 |grep 'SPALN version' >/dev/null
    - makblk.pl 2>&1 |grep makblk.pl >/dev/null
    - sortgrcd -h 2>&1 |grep sortgrcd >/dev/null
    - makmdm -h 2>&1 |grep makmdm >/dev/null
    - makdbs -h 2>&1 |grep makdbs >/dev/null
    - makeidx.pl -h 2>&1 |grep makeidx.pl >/dev/null

about:
  home: http://www.genome.ist.i.kyoto-u.ac.jp/~aln_user/spaln/
  dev_url: https://github.com/ogotoh/spaln
  license: GPL-2.0
  license_family: GPL
  license_file: COPYING
  summary: 'Map and align a set of cDNA/EST or protein sequences onto a genome'
  description: |
    Spaln (space-efficient spliced alignment) is a stand-alone program that maps
    and aligns a set of cDNA or protein sequences onto a whole genomic sequence
    in a single job. Spaln also performs spliced or ordinary alignment after
    rapid similarity search against a protein sequence database, if a genomic segment 
    or an amino acid sequence is given as a query. 

extra:
  identifiers:
    - doi:10.1093/nar/gks708
<|MERGE_RESOLUTION|>--- conflicted
+++ resolved
@@ -14,11 +14,7 @@
     - patch-makefile_ldflags  # add a LDFLAGS variable to the Makefile
 
 build:
-<<<<<<< HEAD
-  number: 2
-=======
   number: 0
->>>>>>> 5492ec64
 
 requirements:
   build:
