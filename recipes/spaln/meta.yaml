--- conflicted
+++ resolved
@@ -16,12 +16,7 @@
     - patch-makefile_ldflags  # add a LDFLAGS variable to the Makefile
 
 build:
-<<<<<<< HEAD
-  number: 1
-  skip: True  # [osx]
-=======
   number: 0
->>>>>>> 9dc5d888
   run_exports:
     - {{ pin_subpackage('spaln', max_pin="x") }}
 
