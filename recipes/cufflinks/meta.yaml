about:
  home: 'http://cole-trapnell-lab.github.io/cufflinks/'
  license: Boost Software License
  summary: Transcriptome assembly and differential expression analysis for RNA-Seq.
package:
  name: cufflinks
  version: 2.2.1
requirements:
<<<<<<< HEAD
    host:
        - python
    run:
        - python
=======
  host:
    - python
  run:
    - python
>>>>>>> 3fa1538a
test:
  commands:
    - (cuffmerge --help 2>&1) | grep Options > /dev/null
source:
  url: http://cole-trapnell-lab.github.io/cufflinks/assets/downloads/cufflinks-2.2.1.OSX_x86_64.tar.gz # [osx]
  url: http://cole-trapnell-lab.github.io/cufflinks/assets/downloads/cufflinks-2.2.1.Linux_x86_64.tar.gz # [linux]
  patches:
    - cuffmerge.python3.patch # [py3k]

build:
  number: 2
  skip: False

extra:
  identifiers:
    - biotools:cufflinks<|MERGE_RESOLUTION|>--- conflicted
+++ resolved
@@ -6,17 +6,10 @@
   name: cufflinks
   version: 2.2.1
 requirements:
-<<<<<<< HEAD
-    host:
-        - python
-    run:
-        - python
-=======
   host:
     - python
   run:
     - python
->>>>>>> 3fa1538a
 test:
   commands:
     - (cuffmerge --help 2>&1) | grep Options > /dev/null
