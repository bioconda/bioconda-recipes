--- conflicted
+++ resolved
@@ -11,11 +11,7 @@
 #    - 0001-Const-qualify-all-functors-operator-member-functions.patch
 
 build:
-<<<<<<< HEAD
-  number: 10
-=======
   number: 0
->>>>>>> 5492ec64
 
 requirements:
   build:
