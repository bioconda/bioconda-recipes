--- conflicted
+++ resolved
@@ -6,19 +6,11 @@
   version: {{ version }}
 
 source:
-<<<<<<< HEAD
-  url: https://www.kingrelatedness.com/KINGcode.tar.gz
-  sha256: 486e7e94dde16d427f9d3fc99a33fa3f72f67e2f61b7264b4579111c9fb95be3
-
-build:
-  number: 2
-=======
   url: https://www.kingrelatedness.com/executables/KING{{ version }}code.tar.gz
   sha256: 486e7e94dde16d427f9d3fc99a33fa3f72f67e2f61b7264b4579111c9fb95be3
 
 build:
   number: 0
->>>>>>> 5492ec64
   
 requirements:
   build:
