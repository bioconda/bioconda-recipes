--- conflicted
+++ resolved
@@ -16,11 +16,8 @@
   rpaths:
     - lib/R/lib/
     - lib/
-<<<<<<< HEAD
-=======
   run_exports:
     - {{ pin_subpackage('r-isogene', max_pin="x") }}
->>>>>>> 055ba7a2
 
 requirements:
   host:
