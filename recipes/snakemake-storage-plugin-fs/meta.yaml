--- conflicted
+++ resolved
@@ -12,7 +12,7 @@
 build:
   noarch: python
   script: {{ PYTHON }} -m pip install . -vvv --no-deps --no-build-isolation
-  number: 0
+  number: 1
   run_exports:
     - {{ pin_subpackage(name, max_pin="x") }}
 
@@ -27,11 +27,8 @@
     - snakemake-interface-storage-plugins >=4.1.0,<5.0.0
     - sysrsync >=1.1.1,<2.0.0
     - reretry >=0.11.8,<0.12.0
-<<<<<<< HEAD
     - rsync
-=======
     - humanfriendly
->>>>>>> bdf14ad6
 
 test:
   # We do not test the import as the plugin needs snakemake for importing, but adding
