{% set version = '1.4.1' %}

package:
  name: r-grain
  version: {{ version|replace("-", "_") }}

source:
  url:
    - {{ cran_mirror }}/src/contrib/gRain_{{ version }}.tar.gz
    - {{ cran_mirror }}/src/contrib/Archive/gRain/gRain_{{ version }}.tar.gz
  sha256: d9f926aa876270ab4ae156a70703ec8ccd384cc6a7bfe5de4d1de3ef9e056485

build:
<<<<<<< HEAD
  number: 3
=======
  number: 0
>>>>>>> ca702d84
  rpaths:
    - lib/R/lib/
    - lib/
  run_exports:
    - {{ pin_subpackage("r-grain", max_pin="x.x") }}
requirements:
  build:
    - {{ compiler('c') }}
    - {{ compiler('cxx') }}
    - make
  host:
    - r-base
    - r-rcpp >=0.11.1
    - r-rcpparmadillo
    - r-rcppeigen
    - bioconductor-rgraphviz
    - r-broom
    - r-grbase >=1.8.6.6
    - bioconductor-graph
    - r-igraph
    - r-magrittr
  run:
    - r-base
    - r-rcpp >=0.11.1
    - r-rcpparmadillo
    - r-rcppeigen
    - bioconductor-rgraphviz
    - r-broom
    - r-grbase >=1.8.6.6
    - bioconductor-graph
    - r-igraph
    - r-magrittr

test:
  commands:
    - $R -e "library('gRain')"

about:
  home: http://people.math.aau.dk/~sorenh/software/gR/
  license: GPL-2.0-or-later
  summary: Probability propagation in graphical independence networks, also known as Bayesian
    networks or probabilistic expert systems.
  license_family: GPL3
  license_file:
    - {{ environ["PREFIX"] }}/lib/R/share/licenses/GPL-2<|MERGE_RESOLUTION|>--- conflicted
+++ resolved
@@ -11,11 +11,7 @@
   sha256: d9f926aa876270ab4ae156a70703ec8ccd384cc6a7bfe5de4d1de3ef9e056485
 
 build:
-<<<<<<< HEAD
-  number: 3
-=======
   number: 0
->>>>>>> ca702d84
   rpaths:
     - lib/R/lib/
     - lib/
