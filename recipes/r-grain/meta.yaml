{% set version = '1.3.10' %}

package:
  name: r-grain
  version: {{ version|replace("-", "_") }}

source:
  url:
    - {{ cran_mirror }}/src/contrib/gRain_{{ version }}.tar.gz
    - {{ cran_mirror }}/src/contrib/Archive/gRain/gRain_{{ version }}.tar.gz
  sha256: e5ad461c5f12172f3efa5ac590a1685ca6f5720fa503afc189d8f6fc041771af

build:
<<<<<<< HEAD
  number: 6
=======
  number: 0
>>>>>>> 5492ec64
  rpaths:
    - lib/R/lib/
    - lib/

requirements:
  build:
    - {{ compiler('c') }}
    - {{ compiler('cxx') }}
    - make
  host:
    - r-base
    - r-rcpp >=0.11.1
    - r-rcpparmadillo
    - r-rcppeigen
    - r-functional
    - r-grbase >=1.7_2
    - bioconductor-graph
    - r-igraph
    - r-magrittr
  run:
    - r-base
    - r-rcpp >=0.11.1
    - r-rcpparmadillo
    - r-rcppeigen
    - r-functional
    - r-grbase >=1.7_2
    - bioconductor-graph
    - r-igraph
    - r-magrittr

test:
  commands:
    - $R -e "library('gRain')"

about:
  home: http://people.math.aau.dk/~sorenh/software/gR/
  license: GPL (>= 2)
  summary: Probability propagation in graphical independence networks, also known as Bayesian
    networks or probabilistic expert systems.
  license_family: GPL3
  license_file: '{{ environ["PREFIX"] }}/lib/R/share/licenses/GPL-2'

# Package: gRain
# Version: 1.3-0
# Title: Graphical Independence Networks
# Author: Sren Hjsgaard <sorenh@math.aau.dk>
# Maintainer: Sren Hjsgaard <sorenh@math.aau.dk>
# Description: Probability propagation in graphical independence networks, also known as Bayesian networks or probabilistic expert systems.
# License: GPL (>= 2)
# Depends: R (>= 3.0.2), methods, gRbase (>= 1.7-2)
# Imports: igraph, graph, magrittr, functional, Rcpp (>= 0.11.1)
# URL: http://people.math.aau.dk/~sorenh/software/gR/
# Encoding: UTF-8
# Suggests: Rgraphviz, microbenchmark
# LinkingTo: Rcpp (>= 0.11.1), RcppArmadillo, RcppEigen, gRbase (>= 1.8-0)
# ByteCompile: Yes
# RoxygenNote: 5.0.1
# NeedsCompilation: yes
# Packaged: 2016-10-16 15:54:14 UTC; sorenh
# Repository: CRAN
# Date/Publication: 2016-10-17 11:09:28<|MERGE_RESOLUTION|>--- conflicted
+++ resolved
@@ -11,11 +11,7 @@
   sha256: e5ad461c5f12172f3efa5ac590a1685ca6f5720fa503afc189d8f6fc041771af
 
 build:
-<<<<<<< HEAD
-  number: 6
-=======
   number: 0
->>>>>>> 5492ec64
   rpaths:
     - lib/R/lib/
     - lib/
