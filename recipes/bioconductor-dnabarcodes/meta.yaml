{% set version = "1.8.0" %}
{% set name = "DNABarcodes" %}
{% set bioc = "3.6" %}

package:
  name: 'bioconductor-{{ name|lower }}'
  version: '{{ version }}'
source:
  url:
    - 'http://bioconductor.org/packages/{{ bioc }}/bioc/src/contrib/{{ name }}_{{ version }}.tar.gz'
    - 'https://bioarchive.galaxyproject.org/{{ name }}_{{ version }}.tar.gz'
    - 'https://depot.galaxyproject.org/software/bioconductor-{{ name|lower }}/bioconductor-{{ name|lower }}_{{ version }}_src_all.tar.gz'
  sha256: 57e8d2375709e7402437b560f78270c55f88cec1d0e43e0b01fc948d2ce57774
build:
  number: 1
  rpaths:
    - lib/R/lib/
    - lib/
requirements:
  build:
    - {{ compiler('cxx') }}
  host:
    - r-base
    - r-bh
    - r-matrix
    - 'r-rcpp >=0.11.2'
<<<<<<< HEAD
    - {{ compiler('c') }}
=======
>>>>>>> 3fa1538a
  run:
    - r-base
    - r-bh
    - r-matrix
    - 'r-rcpp >=0.11.2'
    - libcxx # [osx]
test:
  commands:
    - '$R -e "library(''{{ name }}'')"'
about:
  home: 'http://bioconductor.org/packages/{{ bioc }}/bioc/html/{{ name }}.html'
  license: GPL-2
  summary: 'The package offers a function to create DNA barcode sets capable of correcting insertion, deletion, and substitution errors. Existing barcodes can be analysed regarding their minimal, maximal and average distances between barcodes. Finally, reads that start with a (possibly mutated) barcode can be demultiplexed, i.e., assigned to their original reference barcode.'

extra:
  identifiers:
    - biotools:dnabarcodes<|MERGE_RESOLUTION|>--- conflicted
+++ resolved
@@ -24,10 +24,6 @@
     - r-bh
     - r-matrix
     - 'r-rcpp >=0.11.2'
-<<<<<<< HEAD
-    - {{ compiler('c') }}
-=======
->>>>>>> 3fa1538a
   run:
     - r-base
     - r-bh
