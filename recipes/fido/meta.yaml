--- conflicted
+++ resolved
@@ -12,12 +12,7 @@
     - 0001-makefile.patch
 
 build:
-<<<<<<< HEAD
-  number: 8
-  skip: True # [osx]
-=======
   number: 9
->>>>>>> 9dc5d888
   run_exports:
     - {{ pin_subpackage('fido', max_pin='x') }}
 
