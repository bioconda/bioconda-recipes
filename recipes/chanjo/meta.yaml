--- conflicted
+++ resolved
@@ -7,15 +7,9 @@
   version: {{ version }}
 
 source:
-<<<<<<< HEAD
   fn: {{ name|lower }}-{{ version }}.tar.gz
   url: https://pypi.python.org/packages/40/f1/4f137df766697f8b748a6404d96240765b3e851187f8062b64154d99e814/{{ name|lower }}-{{ version }}.tar.gz
   md5: {{ md5 }} 
-=======
-  fn: chanjo-3.3.0.tar.gz
-  url: https://pypi.python.org/packages/source/c/chanjo/chanjo-3.3.0.tar.gz
-  md5: 7b7d67863c1cb74a731b1ddb79d5595a
->>>>>>> 35958ef8
 
 build:
   number: 0
