{% set name = "meteor" %}
{% set version = "2.0.16" %}
{% set sha256 = "ac059e87ac6b66eb15ac9e5826fdbcd1d3b4726736ae02f46508236080d202b0" %}

package:
    name: {{ name }}
    version: {{ version }}

source:
  url: https://pypi.io/packages/source/{{ name[0] }}/{{ name }}/meteor-{{ version }}.tar.gz
  sha256: {{ sha256 }}

build:
  noarch: python
<<<<<<< HEAD
  number: 0
=======
  number: 2
>>>>>>> cfb23ed2
  script: {{ PYTHON }} -m pip install . --no-deps --no-build-isolation --no-cache-dir -vvv
  entry_points:
    - meteor = meteor.meteor:main
  run_exports:
    - {{ pin_subpackage('meteor', max_pin="x") }}

requirements:
    host:
        - python >=3.10
        - pip
        - poetry-core
    run:
        - python >=3.10
        - bowtie2 >=2.3.5
        - pysam
        - pyarrow
        - pandas
        - ete3
        - packaging
        - cogent3
        - py-bgzip
        - biom-format
        - freebayes >=1.3.6

test:
    commands:
        - "meteor -h"

about:
  home: https://github.com/metagenopolis/meteor
  license: GPL-3.0-or-later
  license_file: COPYING
  summary: 'Meteor is a plateform for quantitative metagenomics profiling of complex ecosystems.'
  description: |
    Meteor relies on genes catalogue to perform specie level taxonomic assignments, functional and strain diffusion analysis.
  license_family: GPL3
  dev_url: https://github.com/metagenopolis/meteor<|MERGE_RESOLUTION|>--- conflicted
+++ resolved
@@ -12,11 +12,7 @@
 
 build:
   noarch: python
-<<<<<<< HEAD
   number: 0
-=======
-  number: 2
->>>>>>> cfb23ed2
   script: {{ PYTHON }} -m pip install . --no-deps --no-build-isolation --no-cache-dir -vvv
   entry_points:
     - meteor = meteor.meteor:main
