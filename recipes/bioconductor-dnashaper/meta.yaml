{% set version = "1.6.0" %}
{% set name = "DNAshapeR" %}
{% set bioc = "3.6" %}

package:
  name: 'bioconductor-{{ name|lower }}'
  version: '{{ version }}'
source:
  url:
    - 'http://bioconductor.org/packages/{{ bioc }}/bioc/src/contrib/{{ name }}_{{ version }}.tar.gz'
    - 'https://depot.galaxyproject.org/software/{{ name }}/{{ name }}_{{ version }}_src_all.tar.gz'
  sha256: 5ba3cfb15f6b312a5941e55a666740107b828bef30ff61f8252c6b7f4b5c84dc
build:
  number: 1
  rpaths:
    - lib/R/lib/
    - lib/
requirements:
  build:
    - {{ compiler('cxx') }}
  host:
    - bioconductor-biostrings
    - bioconductor-genomicranges
    - r-base
    - r-fields
    - 'r-rcpp >=0.12.1'
<<<<<<< HEAD
    - {{ compiler('c') }}
=======
>>>>>>> 3fa1538a
  run:
    - bioconductor-biostrings
    - bioconductor-genomicranges
    - r-base
    - r-fields
    - 'r-rcpp >=0.12.1'
test:
  commands:
    - '$R -e "library(''{{ name }}'')"'
about:
  home: 'http://bioconductor.org/packages/{{ bioc }}/bioc/html/{{ name }}.html'
  license: GPL-2
  summary: 'DNAhapeR is an R/BioConductor package for ultra-fast, high-throughput predictions of DNA shape features. The package allows to predict, visualize and encode DNA shape features for statistical learning.'

extra:
  identifiers:
    - biotools:dnashaper<|MERGE_RESOLUTION|>--- conflicted
+++ resolved
@@ -24,10 +24,6 @@
     - r-base
     - r-fields
     - 'r-rcpp >=0.12.1'
-<<<<<<< HEAD
-    - {{ compiler('c') }}
-=======
->>>>>>> 3fa1538a
   run:
     - bioconductor-biostrings
     - bioconductor-genomicranges
