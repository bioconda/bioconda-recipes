{% set version = "1.2.0" %}

package:
  name: riblast
  version: {{ version }}

source:
  url: https://github.com/balajtimate/RIblast/archive/refs/tags/v1.2.0.tar.gz
  sha256: b77ae9cfd131e9ced512749b10349b00c13bd6bf32e0f85500ad5b9ea29c3d5a

build:
<<<<<<< HEAD
  number: 1
=======
  number: 2
>>>>>>> 9dc5d888
  binary_relocation: true
  run_exports:
    - {{ pin_subpackage('riblast') }}

requirements:
  build:
    - make
    - {{ compiler('cxx') }}
    - libtool
    - automake
    - cmake
    - m4
    - wget                     # [linux and aarch64]
  host:
    - zlib
  run:
    - zlib

test:
  commands:
    - RIblast 2>&1 | grep Options

about:
  home: https://github.com/fukunagatsu/RIblast
  license: MIT License
  license_file: LICENSE
  summary: RIblast is ultrafast RNA-RNA interaction prediction software.

extra:
  additional-platforms:
    - linux-aarch64<|MERGE_RESOLUTION|>--- conflicted
+++ resolved
@@ -9,11 +9,7 @@
   sha256: b77ae9cfd131e9ced512749b10349b00c13bd6bf32e0f85500ad5b9ea29c3d5a
 
 build:
-<<<<<<< HEAD
-  number: 1
-=======
   number: 2
->>>>>>> 9dc5d888
   binary_relocation: true
   run_exports:
     - {{ pin_subpackage('riblast') }}
