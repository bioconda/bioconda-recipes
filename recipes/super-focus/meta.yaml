--- conflicted
+++ resolved
@@ -1,11 +1,6 @@
-<<<<<<< HEAD
 {% set name = "superfocus" %}
 {% set version = "1.4" %}
-{% set sha256 = "7f5ab3b5a28c020972b73a62e99116381cbe3028bfd79a590383d750cf33159e" %}
-=======
-{% set version = "1.4" %}
 {% set sha256 = "56a1f09f32ef492d6129339e4f06cd92e072ad54faf01160b33aa4736736994b" %}
->>>>>>> 622faa87
 
 package:
   name: super-focus
