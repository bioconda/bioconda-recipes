{% set version = "1.30.0" %}
{% set name = "girafe" %}
{% set bioc = "3.6" %}

package:
  name: 'bioconductor-{{ name|lower }}'
  version: '{{ version }}'
source:
  url:
    - 'http://bioconductor.org/packages/{{ bioc }}/bioc/src/contrib/{{ name }}_{{ version }}.tar.gz'
    - 'https://bioarchive.galaxyproject.org/{{ name }}_{{ version }}.tar.gz'
    - 'https://depot.galaxyproject.org/software/bioconductor-{{ name }}/bioconductor-{{ name }}_{{ version }}_src_all.tar.gz'
  sha256: bb1c67a233cd464664e21e4e664f44048053d83e9e72bf818dbcc3d08e950e4d
build:
  number: 1
  rpaths:
    - lib/R/lib/
    - lib/
requirements:
  build:
    - {{ compiler('c') }}
  host:
    - bioconductor-biobase
    - 'bioconductor-biocgenerics >=0.13.8'
    - bioconductor-biostrings
    - 'bioconductor-genomeintervals >=1.25.1'
    - 'bioconductor-iranges >=2.3.23'
    - bioconductor-rsamtools
    - 'bioconductor-s4vectors >=0.7.21'
    - 'bioconductor-shortread >=1.3.21'
    - r-base
    - 'r-intervals >=0.13.1'
<<<<<<< HEAD
    - {{ compiler('c') }}
=======
>>>>>>> 3fa1538a
  run:
    - bioconductor-biobase
    - 'bioconductor-biocgenerics >=0.13.8'
    - bioconductor-biostrings
    - 'bioconductor-genomeintervals >=1.25.1'
    - 'bioconductor-iranges >=2.3.23'
    - bioconductor-rsamtools
    - 'bioconductor-s4vectors >=0.7.21'
    - 'bioconductor-shortread >=1.3.21'
    - r-base
    - 'r-intervals >=0.13.1'
    - libcxx # [osx]
test:
  commands:
    - '$R -e "library(''{{ name }}'')"'
about:
  home: 'http://bioconductor.org/packages/{{ bioc }}/bioc/html/{{ name }}.html'
  license: Artistic-2.0
  summary: 'The package ''girafe'' deals with the genome-level representation of aligned reads from next-generation sequencing data. It contains an object class for enabling a detailed description of genome intervals with aligned reads and functions for comparing, visualising, exporting and working with such intervals and the aligned reads. As such, the package interacts with and provides a link between the packages ShortRead, IRanges and genomeIntervals.'

extra:
  identifiers:
    - biotools:girafe<|MERGE_RESOLUTION|>--- conflicted
+++ resolved
@@ -30,10 +30,6 @@
     - 'bioconductor-shortread >=1.3.21'
     - r-base
     - 'r-intervals >=0.13.1'
-<<<<<<< HEAD
-    - {{ compiler('c') }}
-=======
->>>>>>> 3fa1538a
   run:
     - bioconductor-biobase
     - 'bioconductor-biocgenerics >=0.13.8'
