<<<<<<< HEAD
{% set version = "1.5.1" %}
=======
{% set version = "1.6.0" %}
>>>>>>> 2e17421a
{% set name = "facopy.annot" %}
{% set bioc = "3.10" %}

package:
  name: 'bioconductor-{{ name|lower }}'
  version: '{{ version }}'
source:
  url:
    - 'https://bioconductor.org/packages/{{ bioc }}/data/experiment/src/contrib/{{ name }}_{{ version }}.tar.gz'
    - 'https://bioarchive.galaxyproject.org/{{ name }}_{{ version }}.tar.gz'
    - 'https://depot.galaxyproject.org/software/bioconductor-{{ name }}/bioconductor-{{ name }}_{{ version }}_src_all.tar.gz'
<<<<<<< HEAD
  md5: 8f5ebd32c65079cb20943f9a19483e42
=======
  md5: 35398afec055d0d50e38d144a228820f
>>>>>>> 2e17421a
build:
  number: 0
  rpaths:
    - lib/R/lib/
    - lib/
  noarch: generic
requirements:
  host:
    - r-base
  run:
    - r-base
    - curl
test:
  commands:
    - '$R -e "library(''{{ name }}'')"'
about:
  home: 'https://bioconductor.org/packages/{{ bioc }}/data/experiment/html/{{ name }}.html'
  license: GPL-3
  summary: 'Annotation for the copy number alteration association and enrichment analyses with facopy'
  description: 'Provides facopy with genome annotation on chromosome arms, genomic features and copy number alterations.'
  license_file: '{{ environ["PREFIX"] }}/lib/R/share/licenses/GPL-3'
<|MERGE_RESOLUTION|>--- conflicted
+++ resolved
@@ -1,8 +1,4 @@
-<<<<<<< HEAD
-{% set version = "1.5.1" %}
-=======
 {% set version = "1.6.0" %}
->>>>>>> 2e17421a
 {% set name = "facopy.annot" %}
 {% set bioc = "3.10" %}
 
@@ -14,11 +10,7 @@
     - 'https://bioconductor.org/packages/{{ bioc }}/data/experiment/src/contrib/{{ name }}_{{ version }}.tar.gz'
     - 'https://bioarchive.galaxyproject.org/{{ name }}_{{ version }}.tar.gz'
     - 'https://depot.galaxyproject.org/software/bioconductor-{{ name }}/bioconductor-{{ name }}_{{ version }}_src_all.tar.gz'
-<<<<<<< HEAD
-  md5: 8f5ebd32c65079cb20943f9a19483e42
-=======
   md5: 35398afec055d0d50e38d144a228820f
->>>>>>> 2e17421a
 build:
   number: 0
   rpaths:
