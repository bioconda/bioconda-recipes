{% set version = "0.5.3" %}
{% set github = "https://github.com/acidgenomics/r-acidplots" %}

package:
  name: r-acidplots
  version: "{{ version }}"

source:
  url: "{{ github }}/archive/v{{ version }}.tar.gz"
  sha256: f713f0c2abbc96275672dbddadc899727c01b2b589f66a054b7442792a4b32d2

build:
  noarch: generic
  number: 1

requirements:
  host:
    # Depends:
<<<<<<< HEAD
    - r-base
=======
    - r-base >=4.2
>>>>>>> a2964350
    # Imports:
    - bioconductor-biobase >=2.56.0
    - bioconductor-biocgenerics >=0.42.0
    - bioconductor-iranges >=2.30.1
    - bioconductor-s4vectors >=0.34.0
    - bioconductor-singlecellexperiment >=1.18.0
    - bioconductor-summarizedexperiment >=1.26.0
    - r-acidbase >=0.6.8
    - r-acidcli >=0.2.5
    - r-acidexperiment >=0.4.4
    - r-acidgenerics >=0.6.4
    - r-acidgenomes >=0.4.4
    - r-acidmarkdown >=0.2.5
    - r-acidplyr >=0.3.2
    - r-acidsinglecell >=0.3.3
    - r-ggplot2 >=3.4.0
    - r-goalie >=0.6.6
    - r-matrix >=1.5.1
    - r-patchwork >=1.1.2
    - r-pipette >=0.10.0
    - r-rlang >=1.0.6
    - r-scales >=1.2.1
    - r-stringr >=1.4.1
    - r-syntactic >=0.6.3
    # Suggests:
    - bioconductor-complexheatmap >=2.12.0
    - bioconductor-dropletutils >=1.16.0
    - r-complexupset >=1.3.3
    - r-ggpmisc >=0.5.1
    - r-ggrepel >=0.9.2
    - r-ggridges >=0.5.4
    - r-matrixstats >=0.62.0
    - r-pheatmap >=1.0.12
    - r-rcolorbrewer >=1.1.3
    - r-viridis >=0.6.2
  run:
    # Depends:
<<<<<<< HEAD
    - r-base
=======
    - r-base >=4.2
>>>>>>> a2964350
    # Imports:
    - bioconductor-biobase >=2.56.0
    - bioconductor-biocgenerics >=0.42.0
    - bioconductor-iranges >=2.30.1
    - bioconductor-s4vectors >=0.34.0
    - bioconductor-singlecellexperiment >=1.18.0
    - bioconductor-summarizedexperiment >=1.26.0
    - r-acidbase >=0.6.8
    - r-acidcli >=0.2.5
    - r-acidexperiment >=0.4.4
    - r-acidgenerics >=0.6.4
    - r-acidgenomes >=0.4.4
    - r-acidmarkdown >=0.2.5
    - r-acidplyr >=0.3.2
    - r-acidsinglecell >=0.3.3
    - r-ggplot2 >=3.4.0
    - r-goalie >=0.6.6
    - r-matrix >=1.5.1
    - r-patchwork >=1.1.2
    - r-pipette >=0.10.0
    - r-rlang >=1.0.6
    - r-scales >=1.2.1
    - r-stringr >=1.4.1
    - r-syntactic >=0.6.3
    # Suggests:
    - bioconductor-complexheatmap >=2.12.0
    - bioconductor-dropletutils >=1.16.0
    - r-complexupset >=1.3.3
    - r-ggpmisc >=0.5.1
    - r-ggrepel >=0.9.2
    - r-ggridges >=0.5.4
    - r-matrixstats >=0.62.0
    - r-pheatmap >=1.0.12
    - r-rcolorbrewer >=1.1.3
    - r-viridis >=0.6.2

test:
  commands:
    - $R -e "library('AcidPlots')"

about:
  home: https://r.acidgenomics.com/packages/acidplots/
  dev_url: "{{ github }}"
  license: AGPL-3.0
  license_file: LICENSE
  license_family: GPL
  summary: Functions for plotting genomic data.

extra:
  recipe-maintainers:
    - acidgenomics
    - mjsteinbaugh<|MERGE_RESOLUTION|>--- conflicted
+++ resolved
@@ -16,11 +16,7 @@
 requirements:
   host:
     # Depends:
-<<<<<<< HEAD
     - r-base
-=======
-    - r-base >=4.2
->>>>>>> a2964350
     # Imports:
     - bioconductor-biobase >=2.56.0
     - bioconductor-biocgenerics >=0.42.0
@@ -58,11 +54,7 @@
     - r-viridis >=0.6.2
   run:
     # Depends:
-<<<<<<< HEAD
     - r-base
-=======
-    - r-base >=4.2
->>>>>>> a2964350
     # Imports:
     - bioconductor-biobase >=2.56.0
     - bioconductor-biocgenerics >=0.42.0
