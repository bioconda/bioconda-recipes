{% set name = "filtlong" %}
{% set version = "0.2.0" %}
{% set sha256 = "a4afb925d7ced8d083be12ca58911bb16d5348754e7c2f6431127138338ee02a" %}

package:
  name: {{ name|lower }}
  version: {{ version }}

source:
  url: https://github.com/rrwick/Filtlong/archive/v{{ version }}.tar.gz
  fn: {{ name|lower }}_{{ version }}.tar.gz
  sha256: {{ sha256 }}

build:
  number: 1

requirements:
    build:
        - gcc  # [not osx]
        - llvm  # [osx]
<<<<<<< HEAD
        - zlib {{CONDA_ZLIB}}*
    run:
        - libgcc # [not osx]
        - zlib {{CONDA_ZLIB}}*
=======
        - zlib {{ CONDA_ZLIB }}*
    run:
        - libgcc # [not osx]
        - zlib {{ CONDA_ZLIB }}*
>>>>>>> 812112e5

test:
  commands:
    - filtlong --help

about:
  home: https://github.com/rrwick/Filtlong
  license: GPL-3.0
  summary: 'Filtlong is a tool for filtering long reads. It can take a set of long reads and produce a smaller, better subset. It uses both read length (longer is better) and read identity (higher is better) when choosing which reads pass the filter.'<|MERGE_RESOLUTION|>--- conflicted
+++ resolved
@@ -12,23 +12,16 @@
   sha256: {{ sha256 }}
 
 build:
-  number: 1
+  number: 0
 
 requirements:
     build:
         - gcc  # [not osx]
         - llvm  # [osx]
-<<<<<<< HEAD
-        - zlib {{CONDA_ZLIB}}*
-    run:
-        - libgcc # [not osx]
-        - zlib {{CONDA_ZLIB}}*
-=======
         - zlib {{ CONDA_ZLIB }}*
     run:
         - libgcc # [not osx]
         - zlib {{ CONDA_ZLIB }}*
->>>>>>> 812112e5
 
 test:
   commands:
