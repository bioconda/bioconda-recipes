{% set name = "graphlan" %}
{% set version = "1.1.2" %}
{% set md5 = "5921d3cc2995aa66911bdf4ec6332e0a" %}
package:
  name: {{ name }}
  version: {{ version }}

build:
  noarch: python
  number: 2

source:
  fn: {{ name }}-{{ version }}.tar.gz
  md5: {{ md5 }}
  url: https://bitbucket.org/nsegata/graphlan/get/{{ version }}.tar.gz

build:
  number: 1
  skip: True  # [not py27 or osx]

requirements:
  host:
<<<<<<< HEAD
      - mercurial 
=======
    - mercurial
  build:
    - python 2.7*
    - matplotlib 1.5*
    - biopython 1.66*
>>>>>>> 3fa1538a
  run:
    - python 2.7*
    - matplotlib 1.5*
    - biopython 1.66*
test:
  commands:
    - graphlan.py -h
    - graphlan_annotate.py -h

about:
  home: https://bitbucket.org/nsegata/graphlan/wiki/Home
  license: MIT License
  license_family: MIT
  license_file: license.txt
  readme: readme.txt
  summary: >
    GraPhlAn is a software tool for producing high-quality circular representations of
    taxonomic and phylogenetic trees. It focuses on concise, integrative, informative, and
    publication-ready representations of phylogenetically- and taxonomically-driven investigation.<|MERGE_RESOLUTION|>--- conflicted
+++ resolved
@@ -20,15 +20,11 @@
 
 requirements:
   host:
-<<<<<<< HEAD
-      - mercurial 
-=======
     - mercurial
   build:
     - python 2.7*
     - matplotlib 1.5*
     - biopython 1.66*
->>>>>>> 3fa1538a
   run:
     - python 2.7*
     - matplotlib 1.5*
