{% set name = "libmaus2" %}
{% set version = "2.0.810" %}
{% set datestamp = "20220216151520" %}
{% set sha256hash = "6639289aba6bbece3057ab7d1782a1b94b80a9ae22fc3d136a78ba8f7b9edaee" %}

package:
  name: {{ name }}
  version: {{ version }}

build:
  # There's some issue with clang
  skip: True  # [osx]
<<<<<<< HEAD
  number: 1
=======
  number: 3
  run_exports:
    - {{ pin_subpackage('libmaus2', max_pin='x.x') }}
>>>>>>> 5492ec64

source:
  url: https://gitlab.com/german.tischler/libmaus2/-/archive/{{ version }}-release-{{ datestamp }}/libmaus2-{{ version }}-release-{{ datestamp }}.tar.gz
  sha256: {{ sha256hash }}
  patches:
    # Until gcc >=8 is being used
    - patch

requirements:
  build:
    - make
    - {{ compiler('c') }}
    - {{ compiler('cxx') }}
  host:
    - boost-cpp
    - libcurl
    # snappy 1.1.9 introduced a binary incompatible build change (https://github.com/mhx/dwarfs/issues/56#issuecomment-896857211)
    # enabling -fno-rtti. libmaus needs typeid, which is only available with activated rtti.
    # Hence, we stick with snappy 1.1.8
    - snappy =1.1.8 
    - staden_io_lib >=1.14.14
  run:
    - boost-cpp
    - libcurl
    - snappy =1.1.8
    - staden_io_lib >=1.14.14
  ignore_run_exports:
    - snappy

about:
  home: https://gitlab.com/german.tischler/libmaus2
  license: GPL3
  summary: collection of data structures and algorithms for NGS data

test:
  commands:
    - echo<|MERGE_RESOLUTION|>--- conflicted
+++ resolved
@@ -10,13 +10,9 @@
 build:
   # There's some issue with clang
   skip: True  # [osx]
-<<<<<<< HEAD
-  number: 1
-=======
   number: 3
   run_exports:
     - {{ pin_subpackage('libmaus2', max_pin='x.x') }}
->>>>>>> 5492ec64
 
 source:
   url: https://gitlab.com/german.tischler/libmaus2/-/archive/{{ version }}-release-{{ datestamp }}/libmaus2-{{ version }}-release-{{ datestamp }}.tar.gz
