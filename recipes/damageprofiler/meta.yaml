--- conflicted
+++ resolved
@@ -6,18 +6,11 @@
   version: '{{version}}'
 
 source:
-<<<<<<< HEAD
-  fn: DamageProfiler-{{version}}.jar
-  url: https://github.com/Integrative-Transcriptomics/DamageProfiler/releases/download/v{{version}}/DamageProfiler-{{version}}.jar
-  sha256: '{{sha256}}'
-build:
-=======
   url: https://github.com/Integrative-Transcriptomics/DamageProfiler/releases/download/v{{ version }}/DamageProfiler-{{ version }}.jar
   md5: ef5d26e6d2de9dda5c355a94bd68d942
 
 build:
   noarch: generic
->>>>>>> 1914dbbb
   number: 1
 
 requirements:
@@ -30,14 +23,6 @@
     - damageprofiler -h  >/dev/null
 
 about:
-<<<<<<< HEAD
-  home: https://github.com/Integrative-Transcriptomics/DamageProfiler
-  license: GPL-3.0
-  summary: ' A Java based tool to determine damage patterns on ancient DNA as a replacement
-    for mapDamage '
-  license_family: GPL
-=======
   home: https://github.com/Integrative-Transcriptomics/dedup
   license: GPLv3
   summary: " A Java based tool to determine damage patterns on ancient DNA as a replacement for mapDamage "
->>>>>>> 1914dbbb
