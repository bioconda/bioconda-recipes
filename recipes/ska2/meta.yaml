{% set name = "ska2" %}
{% set version = "0.3.10" %}

package:
  name: {{ name|lower}}
  version: {{ version }}

source:
  url: https://github.com/bacpop/ska.rust/archive/v{{ version }}.tar.gz
  sha256: ca0bdec75d2e0f9d7936e423bb8e9b2984cd3e5c5ee73e843300d93df94f6ef5

build:
<<<<<<< HEAD
  number: 2
=======
  number: 0
>>>>>>> 90bc105b
  script: "cargo install --no-track --locked --verbose --root \"${PREFIX}\" --path ."
  run_exports:
    - {{ pin_subpackage("ska2", max_pin="x.x") }}

requirements:
  build:
    - {{ compiler('rust') }}

test:
  commands:
    - ska -V

about:
   home: https://github.com/bacpop/ska.rust
   license: Apache-2.0
   license_family: APACHE
   license_file: LICENSE
   summary: SKA (Split Kmer Analysis) version 2

extra:
  additional-platforms:
    - linux-aarch64<|MERGE_RESOLUTION|>--- conflicted
+++ resolved
@@ -10,11 +10,7 @@
   sha256: ca0bdec75d2e0f9d7936e423bb8e9b2984cd3e5c5ee73e843300d93df94f6ef5
 
 build:
-<<<<<<< HEAD
-  number: 2
-=======
   number: 0
->>>>>>> 90bc105b
   script: "cargo install --no-track --locked --verbose --root \"${PREFIX}\" --path ."
   run_exports:
     - {{ pin_subpackage("ska2", max_pin="x.x") }}
