--- conflicted
+++ resolved
@@ -4,14 +4,6 @@
   name: d4tools
   version: {{ version }}
 
-<<<<<<< HEAD
-build:
-  number: 2
-  run_exports:
-    - {{ pin_subpackage("d4tools", max_pin="x.x.x") }}
-
-=======
->>>>>>> 7664e5a2
 source:
   url: https://github.com/38/d4-format/archive/refs/tags/v{{ version }}.tar.gz
   sha256: 376e61c93cfe2efc15f5e74b75214e065e278146555e67b8769818bf49594726
