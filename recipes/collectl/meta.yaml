package:
  name: collectl
  version: 4.0.4

source:
  url: http://downloads.sourceforge.net/project/collectl/collectl/collectl-4.0.4/collectl-4.0.4.src.tar.gz
  sha256: 03fc26ece3e9db6e410b708ada45fdec8c566ad82e67cb933c6ff8c005058ecf
  patches:
    - usrenvbin.patch

build:
  number: 3

requirements:
  build:
<<<<<<< HEAD
    - perl-threaded
    - zlib
  run:
    - perl-threaded
=======
    - perl
    - zlib
  run:
    - perl
>>>>>>> 3fa1538a
    - zlib

test:
  commands:
    - collectl --help

about:
  home: http://collectl.sourceforge.net/
  license: Artistic License
  summary: collectl monitoring tool<|MERGE_RESOLUTION|>--- conflicted
+++ resolved
@@ -13,17 +13,10 @@
 
 requirements:
   build:
-<<<<<<< HEAD
-    - perl-threaded
-    - zlib
-  run:
-    - perl-threaded
-=======
     - perl
     - zlib
   run:
     - perl
->>>>>>> 3fa1538a
     - zlib
 
 test:
