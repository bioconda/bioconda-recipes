--- conflicted
+++ resolved
@@ -1,6 +1,3 @@
-cat > "${PREFIX}"/.messages.txt <<- EOF
-
-<<<<<<< HEAD
 echo "      #######################################################################" >> .messages.txt
 echo "      #                                                                     #" >> .messages.txt
 echo "      #                   ######  ##     ## #### ########                   #" >> .messages.txt
@@ -17,34 +14,9 @@
 echo "      #   cmip -h                                                           #" >> .messages.txt
 echo "      #                                                                     #" >> .messages.txt
 echo "      #   To run the test set execute:                                      #" >> .messages.txt
-echo "      #   $CONDA_PREFIX/share/cmip/tests/tests.sh                           #" >> .messages.txt
+echo "      #   \$CONDA_PREFIX/share/cmip/tests/tests.sh                           #" >> .messages.txt
 echo "      #                                                                     #" >> .messages.txt
 echo "      #   To run some predefined scripts check this folder:                 #" >> .messages.txt
-echo "      #   $CONDA_PREFIX/share/cmip/scripts                                  #" >> .messages.txt
+echo "      #   \$CONDA_PREFIX/share/cmip/scripts                                  #" >> .messages.txt
 echo "      #                                                                     #" >> .messages.txt
-echo "      #######################################################################" >> .messages.txt
-=======
-      #######################################################################
-      #                                                                     #
-      #                   ######  ##     ## #### ########                   #
-      #                  ##    ## ###   ###  ##  ##     ##                  #
-      #                  ##       #### ####  ##  ##     ##                  #
-      #                  ##       ## ### ##  ##  ########                   #
-      #                  ##       ##     ##  ##  ##                         #
-      #                  ##    ## ##     ##  ##  ##                         #
-      #                   ######  ##     ## #### ##                         #
-      #                                                                     #
-      #              Classical Molecular Interaction Potential              #
-      #                                                                     #
-      #   For help/usage options execute:                                   #
-      #   cmip -h                                                           #
-      #                                                                     #
-      #   To run the test set execute:                                      #
-      #   $PREFIX/share/cmip/tests/tests.sh                                 #
-      #                                                                     #
-      #   To run some predefined scripts check this folder:                 #
-      #   $PREFIX/share/cmip/scripts                                        #
-      #                                                                     #
-      #######################################################################
-EOF
->>>>>>> 8256ebb7
+echo "      #######################################################################" >> .messages.txt