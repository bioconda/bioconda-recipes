--- conflicted
+++ resolved
@@ -23,21 +23,12 @@
 
   run:
     - python >=3
-<<<<<<< HEAD
-    - biopython >=1.76
-    - samtools >=1.10
-    - bowtie2 >=2.3.5
-    - pysam >=0.15.3
-    - numpy >=1.17.4
-    - pandas >=0.25.1
-=======
     - biopython >=1.75
     - samtools >=1.10
     - bowtie2 >=2.3.0
     - pysam >=0.15.0
     - numpy >=1.17.3
     - pandas >=0.25.0
->>>>>>> 88cea137
 
 test:
   imports:
