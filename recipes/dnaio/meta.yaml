{% set version = "1.2.1" %}

package:
  name: dnaio
  version: {{ version }}

source:
  url: https://files.pythonhosted.org/packages/2b/bf/c62568ad2e5be8eb9760ddf3ab66107a4ef2a47fe1bb92de5eb5322e65d8/dnaio-1.2.1.tar.gz
  sha256: 4786dc63614b9f3011463d9ea9d981723dd38d1091a415a557f71d8c74400f38

build:
<<<<<<< HEAD
  number: 2
=======
  number: 0
>>>>>>> ffd6f17d
  script: "{{ PYTHON }} -m pip install . --no-deps -vv"
  skip: True  # [py27]
  run_exports:
    - {{ pin_subpackage('dnaio', max_pin="x") }}


requirements:
  build:
    - {{ compiler('c') }}
  host:
    - pip
    - python
    - cython
    - setuptools-scm
  run:
    - python
    - xopen >=1.4.0

test:
  imports:
    - dnaio

about:
  home: https://github.com/marcelm/dnaio/
  license: MIT
  summary: 'Read and write FASTA and FASTQ files efficiently'

extra:
  additional-platforms:
    - linux-aarch64
  recipe-maintainers:
    - marcelm<|MERGE_RESOLUTION|>--- conflicted
+++ resolved
@@ -9,13 +9,8 @@
   sha256: 4786dc63614b9f3011463d9ea9d981723dd38d1091a415a557f71d8c74400f38
 
 build:
-<<<<<<< HEAD
-  number: 2
-=======
-  number: 0
->>>>>>> ffd6f17d
+  number: 1
   script: "{{ PYTHON }} -m pip install . --no-deps -vv"
-  skip: True  # [py27]
   run_exports:
     - {{ pin_subpackage('dnaio', max_pin="x") }}
 
