--- conflicted
+++ resolved
@@ -23,10 +23,6 @@
     - 'bioconductor-cellnoptr >=1.4.0'
     - r-base
     - 'r-nloptr >=0.8.5'
-<<<<<<< HEAD
-    - {{ compiler('c') }}
-=======
->>>>>>> 3fa1538a
   run:
     - 'bioconductor-cellnoptr >=1.4.0'
     - r-base
