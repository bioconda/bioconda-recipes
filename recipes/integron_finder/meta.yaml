<<<<<<< HEAD
{% set name = "integron_finder" %}
{% set version = "2.0.3" %}
=======
{% set name="integron_finder" %}
{% set version="2.0.3" %}
>>>>>>> 3ecea45d

package:
  name: {{ name|lower }}
  version: {{ version }}

source:
  url: https://pypi.io/packages/source/{{ name[0] }}/{{ name }}/integron_finder-{{ version }}.tar.gz
  sha256: 2ecc0579490daf5b75a5cedfb22b446e830a0ca547c8acae92ee2ab2a755aa01

build:
  entry_points:
    - integron_finder=integron_finder.scripts.finder:main
    - integron_split=integron_finder.scripts.split:main
    - integron_merge=integron_finder.scripts.merge:main
  noarch: python
<<<<<<< HEAD
  script: {{ PYTHON }} -m pip install . -vv --no-deps --no-build-isolation
  number: 1
  run_exports:
    - {{ pin_subpackage('integron_finder', max_pin="x.x") }}

=======
  number: 0
  script: python -m pip install --no-deps --ignore-installed .
  run_exports:
    - {{ pin_subpackage("integron_finder", max_pin="x.x") }}

source:
  url: https://files.pythonhosted.org/packages/e7/b0/00059b74aed8542f276cfd377c51b6cf5695d0b97fcc90dd39da9b68f552/integron_finder-2.0.3.tar.gz 
  sha256: 2ecc0579490daf5b75a5cedfb22b446e830a0ca547c8acae92ee2ab2a755aa01
>>>>>>> 3ecea45d

requirements:
  host:
    - python >=3.10
    - setuptools
    - pip
  run:
    - python >=3.10
    - numpy >=1.26
    - matplotlib-base >=3.8
    - pandas >=2
    - biopython >=1.82
    - colorlog
    - hmmer >=3.1b2,<=3.3.2
    - infernal >=1.1.2,<=1.1.4
    - prodigal >=2.6.3


test:
  imports:
    - integron_finder
  commands:
    - pip check
    - integron_finder --help
  requires:
    - pip

about:
  home: https://github.com/gem-pasteur/Integron_Finder/
  summary: Integron Finder aims at detecting integrons in DNA sequences
  license: GPL-3.0
  license_file:
    - COPYING
    - COPYRIGHT

extra:
  recipe-maintainers:
    - Bertrand Neron
  doi:
    - 10.3390/microorganisms10040700
<|MERGE_RESOLUTION|>--- conflicted
+++ resolved
@@ -1,10 +1,5 @@
-<<<<<<< HEAD
 {% set name = "integron_finder" %}
 {% set version = "2.0.3" %}
-=======
-{% set name="integron_finder" %}
-{% set version="2.0.3" %}
->>>>>>> 3ecea45d
 
 package:
   name: {{ name|lower }}
@@ -20,22 +15,10 @@
     - integron_split=integron_finder.scripts.split:main
     - integron_merge=integron_finder.scripts.merge:main
   noarch: python
-<<<<<<< HEAD
   script: {{ PYTHON }} -m pip install . -vv --no-deps --no-build-isolation
   number: 1
   run_exports:
     - {{ pin_subpackage('integron_finder', max_pin="x.x") }}
-
-=======
-  number: 0
-  script: python -m pip install --no-deps --ignore-installed .
-  run_exports:
-    - {{ pin_subpackage("integron_finder", max_pin="x.x") }}
-
-source:
-  url: https://files.pythonhosted.org/packages/e7/b0/00059b74aed8542f276cfd377c51b6cf5695d0b97fcc90dd39da9b68f552/integron_finder-2.0.3.tar.gz 
-  sha256: 2ecc0579490daf5b75a5cedfb22b446e830a0ca547c8acae92ee2ab2a755aa01
->>>>>>> 3ecea45d
 
 requirements:
   host:
