<<<<<<< HEAD
{% set version = "1.1.25" %}
=======
{% set version = "1.1.27" %}
{% set sha256 = "0335f20a6d46b3c57a7dd1c337594b156bc1e7558f44cb981f1100f396929baa" %}
>>>>>>> f7f1370b

package:
  name: illumina-interop
  version: '{{version}}'

build:
  number: 1
  skip: true  # [osx]

source:
  url: https://github.com/Illumina/interop/archive/v{{version}}.tar.gz
  sha256: e63398aebd4df5bb5a2c91a1b4726c92a9c5370458cba101eb6900e4726e8fb6

requirements:
  build:
    - make
    - cmake
    - {{ compiler('c') }}
    - {{ compiler('cxx') }}

test:
  commands:
    - interop_dumptext | grep Version > /dev/null
    - interop_imaging_table | grep Version > /dev/null
    - interop_summary | grep Version > /dev/null
    - interop_plot_by_cycle | grep Version > /dev/null
    - interop_plot_by_lane | grep Version > /dev/null
    - interop_plot_flowcell | grep Version > /dev/null
    - interop_plot_qscore_histogram | grep Version > /dev/null
    - interop_plot_qscore_heatmap | grep Version > /dev/null
    - interop_plot_sample_qc | grep Version > /dev/null
    - interop_index-summary | grep Version > /dev/null
    - interop_dumpbin | grep Version > /dev/null
    - interop_aggregate | grep Version > /dev/null

about:
  home: http://illumina.github.io/interop/index.html
  license: GPL-3.0-only
  summary: The Illumina InterOp libraries are a set of common routines used for reading
    and writing InterOp metric files. These metric files are binary files produced
    during a run providing detailed statistics about a run. In a few cases, the metric
    files are produced after a run during secondary analysis (index metrics) or for
    faster display of a subset of the original data (collapsed quality scores).
  dev_url: https://github.com/Illumina/interop
  license_family: GPL<|MERGE_RESOLUTION|>--- conflicted
+++ resolved
@@ -1,9 +1,5 @@
-<<<<<<< HEAD
-{% set version = "1.1.25" %}
-=======
 {% set version = "1.1.27" %}
 {% set sha256 = "0335f20a6d46b3c57a7dd1c337594b156bc1e7558f44cb981f1100f396929baa" %}
->>>>>>> f7f1370b
 
 package:
   name: illumina-interop
