--- conflicted
+++ resolved
@@ -8,28 +8,6 @@
 source:
   url: https://pypi.python.org/packages/c2/ae/4ac6659a37bac4c496cc59378b95e5fbbaf3c1d6249827bb7c7516de979a/openpyxl-1.8.6.tar.gz
   md5: a610d32ca5460eb78df4eb83c896ba34
-<<<<<<< HEAD
-#  patches:
-   # List any patch files here
-   # - fix.patch
-
-# host:
-  # noarch_python: True
-  # preserve_egg_dir: True
-  # entry_points:
-    # Put any entry points (scripts to be generated automatically) here. The
-    # syntax is module:function.  For example
-    #
-    # - openpyxl = openpyxl:main
-    #
-    # Would create an entry point called openpyxl that calls openpyxl.main()
-
-
-  # If this is a new build for the same version, increment the build
-  # number. If you do not include this key, it defaults to 0.
-  # number: 1
-=======
->>>>>>> 3fa1538a
 
 requirements:
   host:
