<<<<<<< HEAD
{% set version = "1.16.1" %}
=======
{% set version = "1.16.0" %}
>>>>>>> bdbc0639
{% set name = "seqCAT" %}
{% set bioc = "3.14" %}

package:
  name: 'bioconductor-{{ name|lower }}'
  version: '{{ version }}'
source:
  url:
    - 'https://bioconductor.org/packages/{{ bioc }}/bioc/src/contrib/{{ name }}_{{ version }}.tar.gz'
    - 'https://bioarchive.galaxyproject.org/{{ name }}_{{ version }}.tar.gz'
    - 'https://depot.galaxyproject.org/software/bioconductor-{{ name|lower }}/bioconductor-{{ name|lower }}_{{ version }}_src_all.tar.gz'
<<<<<<< HEAD
  md5: afe6f23e8ce3f07e2f931968f19e6748
=======
  md5: 33abd10d66a5332902a496da94fbc747
>>>>>>> bdbc0639
build:
  number: 0
  rpaths:
    - lib/R/lib/
    - lib/
  noarch: generic
# Suggests: knitr, BiocStyle, rmarkdown, testthat, BiocManager
requirements:
  host:
    - 'bioconductor-genomeinfodb >=1.30.0,<1.31.0'
    - 'bioconductor-genomicranges >=1.46.0,<1.47.0'
    - 'bioconductor-iranges >=2.28.0,<2.29.0'
    - 'bioconductor-rtracklayer >=1.54.0,<1.55.0'
    - 'bioconductor-s4vectors >=0.32.0,<0.33.0'
    - 'bioconductor-summarizedexperiment >=1.24.0,<1.25.0'
    - 'bioconductor-variantannotation >=1.40.0,<1.41.0'
    - r-base
    - 'r-dplyr >=0.5.0'
    - 'r-ggplot2 >=2.2.1'
    - r-rlang
    - 'r-scales >=0.4.1'
    - 'r-tidyr >=0.6.1'
  run:
    - 'bioconductor-genomeinfodb >=1.30.0,<1.31.0'
    - 'bioconductor-genomicranges >=1.46.0,<1.47.0'
    - 'bioconductor-iranges >=2.28.0,<2.29.0'
    - 'bioconductor-rtracklayer >=1.54.0,<1.55.0'
    - 'bioconductor-s4vectors >=0.32.0,<0.33.0'
    - 'bioconductor-summarizedexperiment >=1.24.0,<1.25.0'
    - 'bioconductor-variantannotation >=1.40.0,<1.41.0'
    - r-base
    - 'r-dplyr >=0.5.0'
    - 'r-ggplot2 >=2.2.1'
    - r-rlang
    - 'r-scales >=0.4.1'
    - 'r-tidyr >=0.6.1'
test:
  commands:
    - '$R -e "library(''{{ name }}'')"'
about:
  home: 'https://bioconductor.org/packages/{{ bioc }}/bioc/html/{{ name }}.html'
  license: 'MIT + file LICENCE'
  summary: 'High Throughput Sequencing Cell Authentication Toolkit'
  description: 'The seqCAT package uses variant calling data (in the form of VCF files) from high throughput sequencing technologies to authenticate and validate the source, function and characteristics of biological samples used in scientific endeavours.'
<|MERGE_RESOLUTION|>--- conflicted
+++ resolved
@@ -1,8 +1,4 @@
-<<<<<<< HEAD
 {% set version = "1.16.1" %}
-=======
-{% set version = "1.16.0" %}
->>>>>>> bdbc0639
 {% set name = "seqCAT" %}
 {% set bioc = "3.14" %}
 
@@ -14,11 +10,7 @@
     - 'https://bioconductor.org/packages/{{ bioc }}/bioc/src/contrib/{{ name }}_{{ version }}.tar.gz'
     - 'https://bioarchive.galaxyproject.org/{{ name }}_{{ version }}.tar.gz'
     - 'https://depot.galaxyproject.org/software/bioconductor-{{ name|lower }}/bioconductor-{{ name|lower }}_{{ version }}_src_all.tar.gz'
-<<<<<<< HEAD
   md5: afe6f23e8ce3f07e2f931968f19e6748
-=======
-  md5: 33abd10d66a5332902a496da94fbc747
->>>>>>> bdbc0639
 build:
   number: 0
   rpaths:
