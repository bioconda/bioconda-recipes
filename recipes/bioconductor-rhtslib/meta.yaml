{% set version = "1.10.0" %}
{% set name = "Rhtslib" %}
{% set bioc = "3.6" %}

package:
  name: 'bioconductor-{{ name|lower }}'
  version: '{{ version }}'
source:
  patches:
    - rpath.patch
  url:
    - 'http://bioconductor.org/packages/{{ bioc }}/bioc/src/contrib/{{ name }}_{{ version }}.tar.gz'
    - 'https://depot.galaxyproject.org/software/{{ name }}/{{ name }}_{{ version }}_src_all.tar.gz'
  sha256: 5260b08d54b284aa50ae22bcb4c0ffe132a9cf98824d96063f1564b708b983b7
build:
  number: 1
  rpaths:
    - lib/R/lib/
    - lib/
requirements:
  build:
    - {{ compiler('c') }}
  host:
    - bioconductor-zlibbioc
    - r-base
    - autoconf
<<<<<<< HEAD
    - {{ compiler('c') }}
=======
>>>>>>> 3fa1538a
  run:
    - bioconductor-zlibbioc
    - r-base
test:
  commands:
    - '$R -e "library(''{{ name }}'')"'
about:
  home: 'http://bioconductor.org/packages/{{ bioc }}/bioc/html/{{ name }}.html'
  license: 'LGPL (>= 2)'
  summary: 'This package provides version 1.1 of the ''HTSlib'' C library for high-throughput sequence analysis. The package is primarily useful to developers of other R packages who wish to make use of HTSlib. Motivation and instructions for use of this package are in the vignette, vignette(package="Rhtslib", "Rhtslib").'

extra:
  identifiers:
    - biotools:rhtslib
    - doi:10.1038/nmeth.3252<|MERGE_RESOLUTION|>--- conflicted
+++ resolved
@@ -24,10 +24,6 @@
     - bioconductor-zlibbioc
     - r-base
     - autoconf
-<<<<<<< HEAD
-    - {{ compiler('c') }}
-=======
->>>>>>> 3fa1538a
   run:
     - bioconductor-zlibbioc
     - r-base
