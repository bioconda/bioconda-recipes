{% set name = "BioExt" %}
{% set version = "0.21.8" %}
{% set sha256 = "e19ccc6ba7dc1d2b4b13e1a0d6fa60fce626298c0b2e97012b5fc1a4535ea618" %}

package:
  name: python-{{ name|lower }}
  version: {{ version }}

source:
  url: https://pypi.io/packages/source/{{ name[0] }}/{{ name }}/bioext-{{ version }}.tar.gz
  sha256: {{ sha256 }}
  patches:
    - cythonize.patch
    - osx-freetype.patch  # [osx]

build:
  number: 1
<<<<<<< HEAD
  skip: True # [py2k]
=======
>>>>>>> 90bc105b
  run_exports:
    - {{ pin_subpackage("python-bioext", max_pin="x.x") }}

requirements:
  build:
    - {{ compiler('c') }}
    - {{ compiler('cxx') }}
  host:
    - python
    - pip
    - cython
    - numpy
  run:
    - freetype
    - python
    - biopython >=1.78
    - {{ pin_compatible('numpy') }}
    - scipy
    - pysam
    - joblib
    - six

test:
  imports:
    - BioExt
    - BioExt.align
    - BioExt.args
    - BioExt.collections
    - BioExt.errorize
    - BioExt.freetype
    - BioExt.freetype.ft_enums
    - BioExt.io
    - BioExt.io.BamIO
    - BioExt.io.LazyAlignIO
    - BioExt.io.SamIO
    - BioExt.merge
    - BioExt.misc
    - BioExt.ndarray
    - BioExt.optimize
    - BioExt.orflist
    - BioExt.phylo
    - BioExt.rateclass
    - BioExt.references
    - BioExt.scorematrices
    - BioExt.stats
    - BioExt.tn93
    - BioExt.uds
    - BioExt.untranslate

  commands:
    - bam2fna 2>&1 | grep 'usage' > /dev/null
    - bam2msa 2>&1 | grep 'usage' > /dev/null
    - bealign 2>&1 | grep 'usage' > /dev/null
    - clipedge 2>&1 | grep 'usage' > /dev/null
    - msa2bam 2>&1 | grep 'usage' > /dev/null
    - seqmerge 2>&1 | grep 'usage' > /dev/null

about:
  home: https://github.com/veg/BioExt.git
  license: GPL-3.0-only
  license_family: GPL3
  summary: 'A few handy bioinformatics tools not already in BioPython'

extra:
  additional-platforms:
    - linux-aarch64
    - osx-arm64<|MERGE_RESOLUTION|>--- conflicted
+++ resolved
@@ -15,10 +15,6 @@
 
 build:
   number: 1
-<<<<<<< HEAD
-  skip: True # [py2k]
-=======
->>>>>>> 90bc105b
   run_exports:
     - {{ pin_subpackage("python-bioext", max_pin="x.x") }}
 
