{% set version = "1.18.0" %}
{% set name = "metaSeq" %}
{% set bioc = "3.6" %}

package:
  name: 'bioconductor-{{ name|lower }}'
  version: '{{ version }}'
source:
  url:
    - 'http://bioconductor.org/packages/{{ bioc }}/bioc/src/contrib/{{ name }}_{{ version }}.tar.gz'
    - 'https://depot.galaxyproject.org/software/{{ name }}/{{ name }}_{{ version }}_src_all.tar.gz'
  sha256: 3997ca1dbf9703e628ffeb61203839103adface0f066d7aa3aabe3c52dc919b5
build:
  number: 1
  rpaths:
    - lib/R/lib/
    - lib/
requirements:
  build:
    - {{ compiler('cxx') }}
  host:
    - bioconductor-noiseq
    - r-base
    - r-rcpp
    - r-snow
<<<<<<< HEAD
    - {{ compiler('c') }}
=======
>>>>>>> 3fa1538a
  run:
    - bioconductor-noiseq
    - r-base
    - r-rcpp
    - r-snow
test:
  commands:
    - '$R -e "library(''{{ name }}'')"'
about:
  home: 'http://bioconductor.org/packages/{{ bioc }}/bioc/html/{{ name }}.html'
  license: Artistic-2.0
  summary: 'The probabilities by one-sided NOISeq are combined by Fisher''s method or Stouffer''s method'

extra:
  identifiers:
    - biotools:metaseq
    - doi:10.1038/nmeth.3252<|MERGE_RESOLUTION|>--- conflicted
+++ resolved
@@ -23,10 +23,6 @@
     - r-base
     - r-rcpp
     - r-snow
-<<<<<<< HEAD
-    - {{ compiler('c') }}
-=======
->>>>>>> 3fa1538a
   run:
     - bioconductor-noiseq
     - r-base
