{% set version = "0.5" %}
{% set sha256 = "0b27e4792b6d2289d0e4242e7bad0437d11f498077f54cb487c9077326893394" %}


package:
  name: lcfit
  version: '{{version}}'

build:
  skip: true # [osx]
  number: 3

source:
  url: https://github.com/matsengrp/lcfit/archive/stable-{{version}}.tar.gz
  sha256: '{{sha256}}'

requirements:
  build:
<<<<<<< HEAD
  - {{ compiler('c') }}
  - cmake
  - gsl
  - openblas
  - nlopt
  - bpp-core
  - bpp-seq
  - bpp-phyl

  run:
  - gsl
  - openblas
  - nlopt
  - bpp-core
  - bpp-seq
  - bpp-phyl
=======
    - {{ compiler('c') }}
    - cmake

  host:
    - gsl
    - openblas
    - nlopt
    - bpp-core
    - bpp-seq
    - bpp-phyl

  run:
    - libgcc
    - gsl {{CONDA_GSL}}*
    - openblas
    - nlopt
    - bpp-core
    - bpp-seq
    - bpp-phyl
>>>>>>> 3fa1538a

test:
  commands:
    - test -f "${PREFIX}/lib/liblcfit.so"
    - test -f "${PREFIX}/lib/liblcfit_cpp.so"
    - test -f "${PREFIX}/lib/liblcfit_cpp-static.a"
about:
  home: https://github.com/matsengrp/lcfit
  license: GPL-3.0
  license_file: COPYING
  summary: Likelihood curve fitting by nonlinear least squares.
  license_family: GPL<|MERGE_RESOLUTION|>--- conflicted
+++ resolved
@@ -16,24 +16,6 @@
 
 requirements:
   build:
-<<<<<<< HEAD
-  - {{ compiler('c') }}
-  - cmake
-  - gsl
-  - openblas
-  - nlopt
-  - bpp-core
-  - bpp-seq
-  - bpp-phyl
-
-  run:
-  - gsl
-  - openblas
-  - nlopt
-  - bpp-core
-  - bpp-seq
-  - bpp-phyl
-=======
     - {{ compiler('c') }}
     - cmake
 
@@ -53,7 +35,6 @@
     - bpp-core
     - bpp-seq
     - bpp-phyl
->>>>>>> 3fa1538a
 
 test:
   commands:
