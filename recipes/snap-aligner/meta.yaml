--- conflicted
+++ resolved
@@ -16,12 +16,7 @@
     - 0004-main.cpp.patch
 
 build:
-<<<<<<< HEAD
-  number: 4
-  skip: True # [osx]
-=======
   number: 1
->>>>>>> 9dc5d888
   run_exports:
     - {{ pin_subpackage(name, max_pin='x') }}
 
