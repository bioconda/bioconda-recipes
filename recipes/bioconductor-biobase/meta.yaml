--- conflicted
+++ resolved
@@ -9,11 +9,8 @@
   summary: 'Biobase: Base functions for Bioconductor'
 
 build:
-<<<<<<< HEAD
   number: 0
-=======
-  number: 3
->>>>>>> 51d35d07
+
   rpaths:
     - lib/R/lib/
     - lib/
@@ -53,9 +50,6 @@
 
 test:
   commands:
-<<<<<<< HEAD
-    - $R -e "library('{{ name }}')"
-=======
     - '$R -e "library(''{{ name }}'')"'
 about:
   home: 'https://bioconductor.org/packages/{{ bioc }}/bioc/html/{{ name }}.html'
@@ -67,5 +61,4 @@
     - linux-aarch64
     - osx-arm64
   identifiers:
-    - biotools:biobase
->>>>>>> 51d35d07
+    - biotools:biobase