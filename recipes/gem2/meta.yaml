--- conflicted
+++ resolved
@@ -10,10 +10,7 @@
     md5: 8254255f5bc8f4ee53bb9f34a6c5122c  # [linux]
 
 build:
-<<<<<<< HEAD
-=======
   skip: True  # [osx]
->>>>>>> e2d21d3c
   number: 0
 
 requirements:
