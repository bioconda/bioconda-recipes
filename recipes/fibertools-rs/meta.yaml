{% set version = "0.1.0" %}

package:
  name: fibertools-rs
  version: {{ version }}

build:
  number: 1
  #skip: True # [osx]

source:
  url: https://github.com/mrvollger/fibertools-rs/archive/v{{ version }}.tar.gz
  sha256: 1b59b3c9eac1c7a2bf36cb583eecd4a72b1896d09c3ea6f6bb5988438ff570d8


requirements:
  build:
    - {{ compiler('c') }}
    - {{ compiler('cxx') }}
    - {{ compiler('rust') }}
    #- rust >=1.60
    - clangdev
    - pkg-config
    - make
    - cmake
    - rust-bio-tools
    - unzip
    - curl
    - openssl
<<<<<<< HEAD
    #- unzip
    #- curl
    #- openssl
=======
>>>>>>> 3ccabc6f
  host:
    - gsl
    - openssl
    #- libcblas
    #- libcurl
  run:
    - openssl


test:
  commands:
    - ft --help


about:
  home: https://github.com/mrvollger/fibertools-rs
  license: MIT
  summary: Mitchell Vollger's rust tools for fiberseq data.<|MERGE_RESOLUTION|>--- conflicted
+++ resolved
@@ -27,12 +27,6 @@
     - unzip
     - curl
     - openssl
-<<<<<<< HEAD
-    #- unzip
-    #- curl
-    #- openssl
-=======
->>>>>>> 3ccabc6f
   host:
     - gsl
     - openssl
