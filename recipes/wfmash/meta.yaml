--- conflicted
+++ resolved
@@ -29,10 +29,7 @@
     - htslib
     - libblas
     - liblzma
-<<<<<<< HEAD
-=======
     - xz
->>>>>>> 9dc5d888
   run:
     - llvm-openmp  # [osx]
     - python >=3.7
