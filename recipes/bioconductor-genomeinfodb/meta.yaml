--- conflicted
+++ resolved
@@ -1,8 +1,4 @@
-<<<<<<< HEAD
-{% set version = "1.34.1" %}
-=======
 {% set version = "1.34.8" %}
->>>>>>> 9ab25436
 {% set name = "GenomeInfoDb" %}
 {% set bioc = "3.16" %}
 
@@ -14,11 +10,7 @@
     - 'https://bioconductor.org/packages/{{ bioc }}/bioc/src/contrib/{{ name }}_{{ version }}.tar.gz'
     - 'https://bioarchive.galaxyproject.org/{{ name }}_{{ version }}.tar.gz'
     - 'https://depot.galaxyproject.org/software/bioconductor-{{ name|lower }}/bioconductor-{{ name|lower }}_{{ version }}_src_all.tar.gz'
-<<<<<<< HEAD
-  md5: 2c9b3326ff3ba930d00990992b143640
-=======
   md5: c55c80d1d38a3b08d1a63da9b24c6e7b
->>>>>>> 9ab25436
 build:
   number: 0
   rpaths:
