{% set version = "1.42.0" %}
{% set name = "GenomeInfoDb" %}
{% set bioc = "3.20" %}

about:
  description: Contains data and functions that define and allow translation between different chromosome sequence naming conventions (e.g., "chr1" versus "1"), including a function that attempts to place sequence names in their natural, rather than lexicographic, order.
  home: https://bioconductor.org/packages/{{ bioc }}/bioc/html/{{ name }}.html
  license: Artistic-2.0
  summary: Utilities for manipulating chromosome names, including modifying them to follow a particular naming style

build:
  noarch: generic
<<<<<<< HEAD
  number: 0
=======
  number: 2
>>>>>>> 9dc5d888
  rpaths:
    - lib/R/lib/
    - lib/
  run_exports: '{{ pin_subpackage("bioconductor-genomeinfodb", max_pin="x.x") }}'

extra:
  identifiers:
    - biotools:genomeinfodb
    - doi:10.1038/nmeth.3252
  parent_recipe:
    name: bioconductor-genomeinfodb
    path: recipes/bioconductor-genomeinfodb
    version: 1.16.0

package:
  name: bioconductor-{{ name|lower }}
  version: '{{ version }}'

# Suggests: R.utils, data.table, GenomicRanges, Rsamtools, GenomicAlignments, GenomicFeatures, BSgenome, TxDb.Dmelanogaster.UCSC.dm3.ensGene, BSgenome.Scerevisiae.UCSC.sacCer2, BSgenome.Celegans.UCSC.ce2, BSgenome.Hsapiens.NCBI.GRCh38, RUnit, BiocStyle, knitr
requirements:
  host:
    - bioconductor-biocgenerics >=0.52.0,<0.53.0
    - bioconductor-genomeinfodbdata >=1.2.0,<1.3.0
    - bioconductor-iranges >=2.40.0,<2.41.0
    - bioconductor-s4vectors >=0.44.0,<0.45.0
    - bioconductor-ucsc.utils >=1.2.0,<1.3.0
    - r-base
  run:
    - bioconductor-biocgenerics >=0.52.0,<0.53.0
    - bioconductor-genomeinfodbdata >=1.2.0,<1.3.0
    - bioconductor-iranges >=2.40.0,<2.41.0
    - bioconductor-s4vectors >=0.44.0,<0.45.0
    - bioconductor-ucsc.utils >=1.2.0,<1.3.0
    - r-base

source:
  md5: 1ef0130131721e4679be168f42e1736e
  url:
    - https://bioconductor.org/packages/{{ bioc }}/bioc/src/contrib/{{ name }}_{{ version }}.tar.gz
    - https://bioconductor.org/packages/{{ bioc }}/bioc/src/contrib/Archive/{{ name }}/{{ name }}_{{ version }}.tar.gz
    - https://bioarchive.galaxyproject.org/{{ name }}_{{ version }}.tar.gz
    - https://depot.galaxyproject.org/software/bioconductor-{{ name|lower }}/bioconductor-{{ name|lower }}_{{ version }}_src_all.tar.gz

test:
  commands:
    - $R -e "library('{{ name }}')"
<|MERGE_RESOLUTION|>--- conflicted
+++ resolved
@@ -10,11 +10,7 @@
 
 build:
   noarch: generic
-<<<<<<< HEAD
-  number: 0
-=======
   number: 2
->>>>>>> 9dc5d888
   rpaths:
     - lib/R/lib/
     - lib/
