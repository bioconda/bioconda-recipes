--- conflicted
+++ resolved
@@ -13,11 +13,7 @@
   build:
     - {{ compiler('c') }}
     - zlib
-<<<<<<< HEAD
-  
-=======
 
->>>>>>> 3fa1538a
   run:
     - zlib
 
