--- conflicted
+++ resolved
@@ -1,8 +1,4 @@
-<<<<<<< HEAD
-{% set version = "0.2.9" %}
-=======
 {% set version = "0.3.0" %}
->>>>>>> 46d1fdb0
 
 package:
   name: rust-bio-tools
@@ -13,11 +9,7 @@
 
 source:
   url: https://github.com/rust-bio/rust-bio-tools/archive/rust-bio-tools-{{ version }}.tar.gz
-<<<<<<< HEAD
-  sha256: 5d2eb016d1bf3580b908ce25320609f8450875304c73bfb7906ac271ffd66c83
-=======
   sha256: 932a8f8a03cfeeacd6b1f5dba3733c3b708b36ea30b282141ec09d4de978149d
->>>>>>> 46d1fdb0
 
 requirements:
   build:
