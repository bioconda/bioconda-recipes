package:
  name: logol
  version: "1.7.9"

build:
<<<<<<< HEAD
  number: 0
=======
  number: 3
>>>>>>> 5ea95843
  detect_binary_files_with_prefix: False
  skip: True # [not linux]

source:
  url: https://github.com/genouest/logol/archive/1.7.9.tar.gz
  sha256: 239aa703f7b7f1ff2917e53681ee30be6211344f8eaf0f207e555db49c71956b

requirements:
  build:
    - {{ compiler('c') }}
    - ant
    - antlr
  host:
    - ruby >=2.4
    - cassiopee
    - openjdk
    - swi-prolog
    - {{ compiler('c') }}
  host:
    - openjdk
  run:
    - ruby >=2.4
    - cassiopee
    - openjdk
    - swi-prolog

test:
  commands:
    - LogolMultiExec.sh -h
    - LogolExec.sh -h

about:
  home: https://github.com/genouest/logol
  license: Affero GPL 3.0
  license_file: LICENSE.txt
  summary: Logol is a pattern matching grammar language and a set of tools to search a pattern in a sequence (nucleic or proteic)

extra:
  skip-lints:
    - should_be_noarch_generic<|MERGE_RESOLUTION|>--- conflicted
+++ resolved
@@ -3,11 +3,7 @@
   version: "1.7.9"
 
 build:
-<<<<<<< HEAD
   number: 0
-=======
-  number: 3
->>>>>>> 5ea95843
   detect_binary_files_with_prefix: False
   skip: True # [not linux]
 
@@ -25,9 +21,6 @@
     - cassiopee
     - openjdk
     - swi-prolog
-    - {{ compiler('c') }}
-  host:
-    - openjdk
   run:
     - ruby >=2.4
     - cassiopee
@@ -43,8 +36,4 @@
   home: https://github.com/genouest/logol
   license: Affero GPL 3.0
   license_file: LICENSE.txt
-  summary: Logol is a pattern matching grammar language and a set of tools to search a pattern in a sequence (nucleic or proteic)
-
-extra:
-  skip-lints:
-    - should_be_noarch_generic+  summary: Logol is a pattern matching grammar language and a set of tools to search a pattern in a sequence (nucleic or proteic)