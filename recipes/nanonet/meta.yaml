{% set version = "2.0.0" %}

package:
  name: nanonet
  version: {{ version }}

build:
  number: 1
  skip: True # [not py27 or osx]

source:
  url: https://github.com/nanoporetech/nanonet/archive/v2.0.0.tar.gz
  md5: bc3e34049a2af62edc1d7cea6fb6d1ba
  patches:
    - nanonet.patch

requirements:
  build:
    - {{ compiler('c') }}
  host:
    - python
    - numpy
    - cython
    - h5py
    - watchdog
    - hdf5
    - myriad >=0.1.2
    - six
    - boost
<<<<<<< HEAD
    - pyyaml >=3.10 
=======
    - pyyaml >=3.10
>>>>>>> 3fa1538a
    - argh
    - pathtools >=0.1.1

  run:
    - python
    - numpy
    - cython
    - h5py
    - watchdog
    - hdf5
    - myriad >=0.1.2
    - six
    - boost
<<<<<<< HEAD
    - pyyaml >=3.10 
=======
    - pyyaml >=3.10
>>>>>>> 3fa1538a
    - argh
    - pathtools >=0.1.1


test:
  commands:
    - nanonetcall --help > /dev/null

about:
  home: https://github.com/nanoporetech/nanonet
  license: MPL-2.0
  summary: Nanonet provides recurrent neural network basecalling for Oxford Nanopore MinION data.<|MERGE_RESOLUTION|>--- conflicted
+++ resolved
@@ -27,11 +27,7 @@
     - myriad >=0.1.2
     - six
     - boost
-<<<<<<< HEAD
-    - pyyaml >=3.10 
-=======
     - pyyaml >=3.10
->>>>>>> 3fa1538a
     - argh
     - pathtools >=0.1.1
 
@@ -45,11 +41,7 @@
     - myriad >=0.1.2
     - six
     - boost
-<<<<<<< HEAD
-    - pyyaml >=3.10 
-=======
     - pyyaml >=3.10
->>>>>>> 3fa1538a
     - argh
     - pathtools >=0.1.1
 
