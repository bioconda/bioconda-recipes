--- conflicted
+++ resolved
@@ -5,11 +5,7 @@
   version: {{ version }}
 
 build:
-<<<<<<< HEAD
-  number: 8
-=======
   number: 0
->>>>>>> 90bc105b
   skip: True  # [osx]
   run_exports:
       - {{ pin_subpackage('cgpbigwig', max_pin="x") }}
