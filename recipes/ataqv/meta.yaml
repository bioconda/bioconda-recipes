--- conflicted
+++ resolved
@@ -7,13 +7,9 @@
   version: {{ version }}
 
 build:
-<<<<<<< HEAD
-  number: 3
-=======
   number: 4
   run_exports:
     - {{ pin_subpackage(name, max_pin="x") }}
->>>>>>> 90bc105b
 
 source:
   url: https://github.com/ParkerLab/ataqv/archive/{{ version }}.tar.gz
