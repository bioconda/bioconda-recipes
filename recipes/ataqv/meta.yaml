--- conflicted
+++ resolved
@@ -7,11 +7,7 @@
   version: {{ version }}
 
 build:
-<<<<<<< HEAD
-  number: 2
-=======
   number: 0
->>>>>>> da7b059b
 
 source:
   url: https://github.com/ParkerLab/ataqv/archive/{{ version }}.tar.gz
