{% set name = "rhocall" %}
{% set version = "0.5.1" %}

package:
  name: {{name}}
  version: {{ version }}

source:
  url: https://github.com/dnil/rhocall/archive/refs/tags/{{ version }}.tar.gz
  sha256: 4d2535c90e14a2a800fa1ddcd32dc252a13e4532edba948ca61b241238bee761

build:
<<<<<<< HEAD
  number: 4
=======
  number: 5
  run_exports:
    - {{ pin_subpackage(name, max_pin = "x.x") }}

>>>>>>> 9dc5d888
  script: "{{ PYTHON }} -m pip install . --no-deps --ignore-installed"


requirements:
  build:
    - {{ compiler('c') }}
  host:
    - python
    - pip
  run:
    - python
    - cyvcf2
    - click
    - xorg-libx11
    - matplotlib-base
    - tk

test:
  commands:
    - rhocall --help

about:
  home: https://github.com/dnil/rhocall
  dev_url: https://github.com/dnil
  doc_url: https://github.com/dnil/rhocall
  license: GPLv3
  license_family: GPL
  license_file: LICENSE
  summary: 'Call regions of homozygosity and make tentative UPD calls.'
extra:
  additional-platforms:
    - linux-aarch64<|MERGE_RESOLUTION|>--- conflicted
+++ resolved
@@ -10,14 +10,10 @@
   sha256: 4d2535c90e14a2a800fa1ddcd32dc252a13e4532edba948ca61b241238bee761
 
 build:
-<<<<<<< HEAD
-  number: 4
-=======
   number: 5
   run_exports:
     - {{ pin_subpackage(name, max_pin = "x.x") }}
 
->>>>>>> 9dc5d888
   script: "{{ PYTHON }} -m pip install . --no-deps --ignore-installed"
 
 
