<<<<<<< HEAD
{% set version = "1.1.0" %}
=======
{% set version = "1.2.0" %}
>>>>>>> 2e17421a
{% set name = "MOFAdata" %}
{% set bioc = "3.10" %}

package:
  name: 'bioconductor-{{ name|lower }}'
  version: '{{ version }}'
source:
  url:
    - 'https://bioconductor.org/packages/{{ bioc }}/data/experiment/src/contrib/{{ name }}_{{ version }}.tar.gz'
    - 'https://bioarchive.galaxyproject.org/{{ name }}_{{ version }}.tar.gz'
    - 'https://depot.galaxyproject.org/software/bioconductor-{{ name|lower }}/bioconductor-{{ name|lower }}_{{ version }}_src_all.tar.gz'
<<<<<<< HEAD
  md5: 6529a08a19c40f6d9d77e31b9f85a6f9
=======
  md5: 281c7a00fd9dd25e0594ff719dc669f2
>>>>>>> 2e17421a
build:
  number: 0
  rpaths:
    - lib/R/lib/
    - lib/
  noarch: generic
# Suggests: knitr, MultiAssayExperiment
requirements:
  host:
    - r-base
  run:
    - r-base
    - curl
test:
  commands:
    - '$R -e "library(''{{ name }}'')"'
about:
  home: 'https://bioconductor.org/packages/{{ bioc }}/data/experiment/html/{{ name }}.html'
  license: LGPL-3
  summary: 'Data package for Multi-Omics Factor Analysis (MOFA)'
  description: 'A collection of datasets to accompany the R package MOFA and illustrate running and analysing MOFA models.'
  license_file: '{{ environ["PREFIX"] }}/lib/R/share/licenses/LGPL-3'
<|MERGE_RESOLUTION|>--- conflicted
+++ resolved
@@ -1,8 +1,4 @@
-<<<<<<< HEAD
-{% set version = "1.1.0" %}
-=======
 {% set version = "1.2.0" %}
->>>>>>> 2e17421a
 {% set name = "MOFAdata" %}
 {% set bioc = "3.10" %}
 
@@ -14,11 +10,7 @@
     - 'https://bioconductor.org/packages/{{ bioc }}/data/experiment/src/contrib/{{ name }}_{{ version }}.tar.gz'
     - 'https://bioarchive.galaxyproject.org/{{ name }}_{{ version }}.tar.gz'
     - 'https://depot.galaxyproject.org/software/bioconductor-{{ name|lower }}/bioconductor-{{ name|lower }}_{{ version }}_src_all.tar.gz'
-<<<<<<< HEAD
-  md5: 6529a08a19c40f6d9d77e31b9f85a6f9
-=======
   md5: 281c7a00fd9dd25e0594ff719dc669f2
->>>>>>> 2e17421a
 build:
   number: 0
   rpaths:
