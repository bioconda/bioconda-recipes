--- conflicted
+++ resolved
@@ -11,11 +11,7 @@
   sha256: 45ab174b0e015af16543576b54198d3e1b9f73b23478bbac4fbae9a393074100     
 
 build:
-<<<<<<< HEAD
-  number: 7
-=======
   number: 0
->>>>>>> 9dc5d888
   run_exports:
     # Return code behavior changed between 4.09 and 4.10
     - {{ pin_subpackage(name, max_pin='x.x') }} 
