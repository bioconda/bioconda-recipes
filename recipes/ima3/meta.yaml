--- conflicted
+++ resolved
@@ -10,11 +10,7 @@
   sha256: '{{ sha256 }}'
 
 build:
-<<<<<<< HEAD
-  number: 3
-=======
-  number: 0
->>>>>>> 263049ca
+  number: 1
 
 requirements:
   build:
