{% set name = "cnvnator" %}
{% set version = "0.4.1" %}

package:
  name: {{name}}
  version: {{ version }}

source:
  - url: https://github.com/abyzovlab/CNVnator/releases/download/v{{ version }}/CNVnator_v{{ version }}.zip
    sha256: a2b3d85909ac5533ed079440000fdbf15aede7a56ec1ca555ae185a4162e8675
    patches:
      - 0001-Add-missing-set-include.patch
      - 0002-interpreter-paths.patch
  - url: https://github.com/samtools/samtools/releases/download/1.10/samtools-1.10.tar.bz2
    sha256: 7b9ec5f05d61ec17bd9a82927e45d8ef37f813f79eb03fe06c88377f1bd03585
    folder: samtools

build:
<<<<<<< HEAD
  number: 10
=======
  number: 11
  run_exports:
    - {{ pin_subpackage(name, max_pin = "x.x") }}

>>>>>>> 9dc5d888
  skip: True  # [osx]

requirements:
  build:
    - make
    - {{ compiler('c') }}
    - {{ compiler('cxx') }}
    - llvm-openmp  # [osx]
    - libgomp      # [linux]
  host:
    - htslib
    - ncurses
    - zlib
    - root_base
  run:
    - htslib
    - root_base
    - perl-getopt-long
    - python
    - numpy
    - matplotlib-base

about:
  home: https://github.com/abyzovlab/CNVnator
  license: MIT
  summary: Tool for calling copy number variations.

test:
  commands:
    - cnvnator
    - plotbaf.py --help
    - plotcircular.py --help
    - plotrdbaf.py --help
    - cnvnator2VCF.pl --help
extra:
  additional-platforms:
    - linux-aarch64<|MERGE_RESOLUTION|>--- conflicted
+++ resolved
@@ -16,14 +16,10 @@
     folder: samtools
 
 build:
-<<<<<<< HEAD
-  number: 10
-=======
   number: 11
   run_exports:
     - {{ pin_subpackage(name, max_pin = "x.x") }}
 
->>>>>>> 9dc5d888
   skip: True  # [osx]
 
 requirements:
