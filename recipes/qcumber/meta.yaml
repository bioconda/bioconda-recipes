package:
  name: qcumber
  version: 2.0.4

source:
  url: https://gitlab.com/RKIBioinformaticsPipelines/QCumber/repository/2.0.4/archive.tar.gz
  md5: 8547d291c53a3d665427b05729f1db4c

build:
<<<<<<< HEAD
    skip: True # [py27]
    number: '0'

requirements:
    host:
        - python 3.6.*
        - trimmomatic 0.36.*
    run:
        - python 3.6.*
        - snakemake 3.12.*
        - r 3.3.*
        - trimmomatic 0.36.*
        - setuptools
        - bowtie2 2.3.*
        - fastqc 0.11.*
        - kraken 0.10.*
        - samtools 1.3.*
        - numpy
        - pandas
        - pyyaml 3.12.*
        - matplotlib 2.0.*
        - jinja2
        - bitstring
        - docopt
        - krona
        - xmltodict
        - seaborn
        - r-quantreg
        - r-ggplot2 2.2.*
        - r-reshape2
        - bioconductor-savr 
        - r-stringi
=======
  skip: True # [py27]
  number: '0'

requirements:
  host:
    - python 3.6.*
    - trimmomatic 0.36.*
  run:
    - python 3.6.*
    - snakemake 3.12.*
    - r 3.3.*
    - trimmomatic 0.36.*
    - setuptools
    - bowtie2 2.3.*
    - fastqc 0.11.*
    - kraken 0.10.*
    - samtools 1.3.*
    - numpy
    - pandas
    - pyyaml 3.12.*
    - matplotlib 2.0.*
    - jinja2
    - bitstring
    - docopt
    - krona
    - xmltodict
    - seaborn
    - r-quantreg
    - r-ggplot2 2.2.*
    - r-reshape2
    - bioconductor-savr
    - r-stringi
>>>>>>> 3fa1538a
about:
  home: https://gitlab.com/RKIBioinformaticsPipelines/QCumber
  license: LGPL3
  license_file: LICENSE
  summary: Quality control, quality trimming, adapter removal and sequence content check of NGS data.

test:
  source_files:
    - QCumber-2
    - Snakefile
    - batch_report.html
    - report.tex
    - modules/init.snakefile
    - modules/classification.snakefile
    - modules/fastqc.snakefile
    - modules/mapping.snakefile
    - modules/sav.snakefile
    - modules/trimming.snakefile
    - config/parameter.txt
    - Rscripts/sav.R
    - Rscripts/barplot.R
    - Rscripts/boxplot.R
  commands:
    - snakemake -h
    - QCumber-2 -h


<|MERGE_RESOLUTION|>--- conflicted
+++ resolved
@@ -7,40 +7,6 @@
   md5: 8547d291c53a3d665427b05729f1db4c
 
 build:
-<<<<<<< HEAD
-    skip: True # [py27]
-    number: '0'
-
-requirements:
-    host:
-        - python 3.6.*
-        - trimmomatic 0.36.*
-    run:
-        - python 3.6.*
-        - snakemake 3.12.*
-        - r 3.3.*
-        - trimmomatic 0.36.*
-        - setuptools
-        - bowtie2 2.3.*
-        - fastqc 0.11.*
-        - kraken 0.10.*
-        - samtools 1.3.*
-        - numpy
-        - pandas
-        - pyyaml 3.12.*
-        - matplotlib 2.0.*
-        - jinja2
-        - bitstring
-        - docopt
-        - krona
-        - xmltodict
-        - seaborn
-        - r-quantreg
-        - r-ggplot2 2.2.*
-        - r-reshape2
-        - bioconductor-savr 
-        - r-stringi
-=======
   skip: True # [py27]
   number: '0'
 
@@ -73,7 +39,6 @@
     - r-reshape2
     - bioconductor-savr
     - r-stringi
->>>>>>> 3fa1538a
 about:
   home: https://gitlab.com/RKIBioinformaticsPipelines/QCumber
   license: LGPL3
