{% set name = "star" %}
{% set version = "2.7.11b" %}
{% set sha256 = "3f65305e4112bd154c7e22b333dcdaafc681f4a895048fa30fa7ae56cac408e7" %}

package:
  name: {{ name }}
  version: {{ version }}

source:
  url: https://github.com/alexdobin/STAR/archive/{{ version }}.tar.gz
  sha256: {{ sha256 }}
  patches:
    # Fixing shared lib issues
    - patches/0001-do-not-enforce-avx2.patch
    - patches/0002-donotuse_own_htslib.patch
    - patches/0003-create-simd-dispatch.patch
    - patches/0004-use-cxxflags-depends.patch   # [osx]

build:
<<<<<<< HEAD
  number: 4
=======
  number: 6
>>>>>>> 9dc5d888
  run_exports:
    - {{ pin_subpackage('star', max_pin="x") }}

requirements:
  build:
    - {{ compiler('c') }}
    - {{ compiler('cxx') }}
    - make
    - vim
  host:
    - htslib >=1.21
    - llvm-openmp   # [osx]
    - zlib
  run:
    - htslib >=1.21

test:
  commands:
    - STAR --version
    - STARlong --version

about:
  home: "https://github.com/alexdobin/STAR"
  license: GPL-3.0-or-later
  license_family: GPL3
  license_file: LICENSE
  summary: "An RNA-seq read aligner."
  dev_url: "https://github.com/alexdobin/STAR"
  doc_url: "https://github.com/alexdobin/STAR/blob/{{ version }}/doc/STARmanual.pdf"

extra:
  additional-platforms:
    - linux-aarch64
    - osx-arm64
  identifiers:
    - biotools:star
    - usegalaxy-eu:rna_starsolo
    - usegalaxy-eu:rna_star
  recipe-maintainers:
    - mjsteinbaugh<|MERGE_RESOLUTION|>--- conflicted
+++ resolved
@@ -17,11 +17,7 @@
     - patches/0004-use-cxxflags-depends.patch   # [osx]
 
 build:
-<<<<<<< HEAD
-  number: 4
-=======
   number: 6
->>>>>>> 9dc5d888
   run_exports:
     - {{ pin_subpackage('star', max_pin="x") }}
 
