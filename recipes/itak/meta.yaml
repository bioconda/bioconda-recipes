--- conflicted
+++ resolved
@@ -11,16 +11,10 @@
 
 build:
   number: 0
-<<<<<<< HEAD
   noarch: python  #conflict with skip: true  # [not linux or not x86_64]
   run_exports:
     weak:
       - {{ pin_subpackage('itak', max_pin="2.9.0") }}
-=======
-  noarch: python
-  run_exports:
-    - 	{{ pin_subpackage(name, max_pin="x") }}
->>>>>>> 6c7f7417
 
 requirements:
   build:
