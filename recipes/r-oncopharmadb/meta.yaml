<<<<<<< HEAD
{% set version = "1.3.7" %}
=======
{% set name = "r-oncopharmadb" %}
{% set version = "1.4.6" %}
>>>>>>> ca702d84
{% set github = "https://github.com/sigven/oncoPharmaDB" %}

package:
  name: "{{ name }}"
  version: "{{ version }}"

source:
  url: https://github.com/sigven/pharmOncoX/archive/refs/tags/{{ version }}.tar.gz
<<<<<<< HEAD
  sha256: 4ba6829d6fc80e8cb5dc69779a0c09ed3f45e479d2d13813b51aeca422889a72
=======
  sha256: 5c0c708828cc91f032018e5ff2c42a391a9f98bb411038b1fa431ef6992d3095
>>>>>>> ca702d84
  
build:
  number: 0
  noarch: generic
  run_exports:
    - {{ pin_subpackage(name, max_pin="x") }}

requirements:
  host:
    - r-base
    - r-magrittr
    - r-dplyr
    - r-stringr
    - r-lgr
    - r-tidyr
    - r-googledrive
    - r-rlang
    - r-assertthat
    - r-dt
  run:
    - r-base
    - r-magrittr
    - r-dplyr
    - r-stringr
    - r-lgr
    - r-tidyr
    - r-googledrive
    - r-rlang
    - r-assertthat
    - r-dt

test:
  commands:
    - $R -e "library('pharmOncoX')"

about:
  home: https://github.com/sigven/oncoPharmaDB
  dev_url: "{{ github }}"
  license: MIT
  license_file: LICENSE
  license_family: MIT
  summary: Targeted and non-targeted anticancer drugs and drug regimens
<|MERGE_RESOLUTION|>--- conflicted
+++ resolved
@@ -1,9 +1,5 @@
-<<<<<<< HEAD
-{% set version = "1.3.7" %}
-=======
 {% set name = "r-oncopharmadb" %}
 {% set version = "1.4.6" %}
->>>>>>> ca702d84
 {% set github = "https://github.com/sigven/oncoPharmaDB" %}
 
 package:
@@ -12,11 +8,7 @@
 
 source:
   url: https://github.com/sigven/pharmOncoX/archive/refs/tags/{{ version }}.tar.gz
-<<<<<<< HEAD
-  sha256: 4ba6829d6fc80e8cb5dc69779a0c09ed3f45e479d2d13813b51aeca422889a72
-=======
   sha256: 5c0c708828cc91f032018e5ff2c42a391a9f98bb411038b1fa431ef6992d3095
->>>>>>> ca702d84
   
 build:
   number: 0
