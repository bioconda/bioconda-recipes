{% set name = "RMBlast" %}
{% set version = "2.14.0" %}
{% set sha256 = "bf477f1b0c3b82f0b7a7094bf003a9a83e37e3b0716c1df799060c4feab17500" %}

package:
  name: {{ name|lower }}
  version: {{ version }}

source:
  url: https://ftp.ncbi.nlm.nih.gov/blast/executables/blast+/{{ version }}/ncbi-blast-{{ version }}+-src.tar.gz
  sha256: {{ sha256 }}
  patches:
    #- isb-{{ version }}+-{{ name }}.patch # Needs the -p1 option, applied in build.sh
    # patch taken from http://www.repeatmasker.org/rmblast/isb-2.14.0+-rmblast.patch.gz
    - configurellvm.patch
    - get_species_taxids.patch
    - phonehome.patch

build:
<<<<<<< HEAD
  skip: True  # [osx]
  number: 1
=======
  number: 0
  skip: True # [osx]
>>>>>>> 263049ca

requirements:
  build:
    - make
    - {{ compiler('cxx') }}
  host:
    - bzip2
    - zlib
    - pcre
    - entrez-direct
    - curl
    - nettle
    - time
  run:
    - bzip2
    - zlib
    - pcre
    - perl
    - perl-list-moreutils
    - perl-archive-tar
    - perl-json
    - entrez-direct
    - curl
    - nettle

test:
  commands:
    - rmblastn -help > /dev/null
    - makeblastdb -help > /dev/null
    - blastn -help
    - blastp -help
    - makeblastdb -help
    - blastdb_aliastool -version > /dev/null
    - blastdbcheck -version > /dev/null
    - blastdbcmd -version > /dev/null
    - blastn -version > /dev/null
    - blastp -version > /dev/null
    - blastx -version > /dev/null
    - convert2blastmask -version > /dev/null
    - dustmasker -version > /dev/null
    - makeblastdb -version > /dev/null
    - makembindex -version > /dev/null
    - psiblast -version > /dev/null
    - rpsblast -version > /dev/null
    - rpstblastn -version > /dev/null
    - segmasker -version > /dev/null
    - tblastn -version > /dev/null
    - tblastx -version > /dev/null
    - windowmasker -version > /dev/null
    - update_blastdb.pl --version > /dev/null
    - get_species_taxids.sh -h > /dev/null
    # test that BLAST ignores LD_LIBRARY_PATH
    - touch libstdc++.so.6; LD_LIBRARY_PATH=. makeblastdb -help && rm libstdc++.so.6
    - update_blastdb.pl --help

about:
  home: https://www.repeatmasker.org/rmblast/
  license: OSL-2.1
  summary: RMBlast is a RepeatMasker compatible version of the standard NCBI BLAST+ suite.

extra:
  identifiers:
    - biotools:rmblast<|MERGE_RESOLUTION|>--- conflicted
+++ resolved
@@ -17,13 +17,8 @@
     - phonehome.patch
 
 build:
-<<<<<<< HEAD
-  skip: True  # [osx]
   number: 1
-=======
-  number: 0
   skip: True # [osx]
->>>>>>> 263049ca
 
 requirements:
   build:
