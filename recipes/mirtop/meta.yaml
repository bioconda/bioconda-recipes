{% set version="0.4.18a" %}
<<<<<<< HEAD
{% set revision="6c42e30" %}
=======
{% set revision="a61d043" %}
>>>>>>> 46d1fdb0

package:
  name: mirtop
  version: {{ version }}

source:
  url: https://github.com/miRTop/mirtop/archive/{{ revision }}.tar.gz
<<<<<<< HEAD
  sha256: 7a174ff712912605f1b9f36826942848629ea2168ef152531fcbfb527cab0e12
=======
  sha256: 2f4e91232034b519840da002bb1fedf04b6195e8a865720e606d8b47f974989b
>>>>>>> 46d1fdb0

build:
  script: $PYTHON setup.py install --single-version-externally-managed --record=record.txt
  number: 1
  entry_points:
    - mirtop=mirtop.command_line:main

requirements:
  host:
    - python
    - setuptools
    - pysam
    - pybedtools
    - pandas
    - biopython

  run:
    - python
    - pysam
    - pybedtools
    - pandas
    - biopython

test:
  imports:
    - mirtop
    - mirtop.bam
    - mirtop.gff
    - mirtop.importer
    - mirtop.libs
    - mirtop.mirna
  commands:
    - mirtop --help

about:
  home: http://github.com/mirtop/mirtop
  license: MIT License
  license_family: MIT
  summary: 'Small RNA-seq annotation'

extra:
  skip-lints:
    - should_be_noarch<|MERGE_RESOLUTION|>--- conflicted
+++ resolved
@@ -1,9 +1,5 @@
 {% set version="0.4.18a" %}
-<<<<<<< HEAD
-{% set revision="6c42e30" %}
-=======
 {% set revision="a61d043" %}
->>>>>>> 46d1fdb0
 
 package:
   name: mirtop
@@ -11,11 +7,7 @@
 
 source:
   url: https://github.com/miRTop/mirtop/archive/{{ revision }}.tar.gz
-<<<<<<< HEAD
-  sha256: 7a174ff712912605f1b9f36826942848629ea2168ef152531fcbfb527cab0e12
-=======
   sha256: 2f4e91232034b519840da002bb1fedf04b6195e8a865720e606d8b47f974989b
->>>>>>> 46d1fdb0
 
 build:
   script: $PYTHON setup.py install --single-version-externally-managed --record=record.txt
