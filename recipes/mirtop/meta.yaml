{% set version="0.3.11a0" %}

package:
  name: mirtop
  version: {{version}}

source:
<<<<<<< HEAD
  url: https://pypi.io/packages/source/m/mirtop/mirtop-{{ version }}.tar.gz
  sha256: 74e9aa99651a197f308882f11cb8274e5dd6cd294305e40c071d6a0bb5a63074

build:
  number: 1
=======
  fn: mirtop-{{version}}.tar.gz
  url: https://files.pythonhosted.org/packages/91/2f/1165cb327869f1ad5709ad63ed3309ce44fb6f0771d8c8d3b6c585850222/mirtop-{{version}}.tar.gz
  sha256: 076545fce8094c61ae775cad13f068e1e2fb5dd42369f495997116749c00e7c8

build:
  script: $PYTHON setup.py install --single-version-externally-managed --record=record.txt
  number: 0
>>>>>>> f599b93d
  skip: True # [not py27]
  entry_points:
    - mirtop=mirtop.command_line:main

requirements:
  host:
    - python
    - setuptools
    - pysam
    - pybedtools
    - pandas
    - biopython

  run:
    - python
    - pysam
    - pybedtools
    - pandas
    - biopython

test:
  imports:
    - mirtop
    - mirtop.bam
    - mirtop.gff
    - mirtop.importer
    - mirtop.libs
    - mirtop.mirna
  commands:
    - mirtop --help

about:
  home: http://github.com/mirtop/mirtop
  license: MIT License
  license_family: MIT
  summary: 'Small RNA-seq annotation'<|MERGE_RESOLUTION|>--- conflicted
+++ resolved
@@ -5,22 +5,13 @@
   version: {{version}}
 
 source:
-<<<<<<< HEAD
-  url: https://pypi.io/packages/source/m/mirtop/mirtop-{{ version }}.tar.gz
-  sha256: 74e9aa99651a197f308882f11cb8274e5dd6cd294305e40c071d6a0bb5a63074
-
-build:
-  number: 1
-=======
-  fn: mirtop-{{version}}.tar.gz
   url: https://files.pythonhosted.org/packages/91/2f/1165cb327869f1ad5709ad63ed3309ce44fb6f0771d8c8d3b6c585850222/mirtop-{{version}}.tar.gz
   sha256: 076545fce8094c61ae775cad13f068e1e2fb5dd42369f495997116749c00e7c8
 
 build:
   script: $PYTHON setup.py install --single-version-externally-managed --record=record.txt
-  number: 0
->>>>>>> f599b93d
-  skip: True # [not py27]
+  number: 1
+  skip: true # [not py27]
   entry_points:
     - mirtop=mirtop.command_line:main
 
