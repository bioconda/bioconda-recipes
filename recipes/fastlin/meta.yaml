--- conflicted
+++ resolved
@@ -1,9 +1,5 @@
 {% set name = "fastlin" %}
-<<<<<<< HEAD
 {% set version = "0.4.2" %}
-=======
-{% set version = "0.4.1" %}
->>>>>>> 26ac33b5
 
 package:
   name: {{ name|lower}}
@@ -11,11 +7,7 @@
 
 source:
   url: https://github.com/rderelle/fastlin/archive/{{ version }}.tar.gz
-<<<<<<< HEAD
   sha256: 6140f2a784b2c87e9f6a68a8345ee95191c56ded061c108a208c20553ce85c4c
-=======
-  sha256: 928730bbd2b7c7397b0b69da2e3cc90391f9771bcd33870c7037cc0e4ca1fc4f
->>>>>>> 26ac33b5
 
 build:
   number: 0
