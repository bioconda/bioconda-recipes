--- conflicted
+++ resolved
@@ -10,14 +10,10 @@
   sha256: 8f2397addcf77dfc439686114d5df86c559f705f9ee73a21df4519ce28008ad9
 
 build:
-<<<<<<< HEAD
-  number: 6
-=======
   number: 1
   script: {{ PYTHON }} -m pip install . -vvv --no-deps --no-build-isolation --no-cache-dir --use-pep517
   entry_points:
     - bp = bp._cli:cli
->>>>>>> 9dc5d888
   run_exports:
     - {{ pin_subpackage('iow', max_pin='x') }}
 
