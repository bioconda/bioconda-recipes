--- conflicted
+++ resolved
@@ -10,35 +10,21 @@
   md5: unused
 
 build:
-<<<<<<< HEAD
   number: 0
 
 # ldc provides run time libraries as well as a compiler.
-=======
-  number: 1
-
-# ldc provides run time libraries as well as a compiler.
 # The version needs to be pinned
->>>>>>> 2388e23a
 requirements:
   build:
     - {{ compiler('c') }}
   host:
-<<<<<<< HEAD
     - ldc
-=======
-    - ldc =1.11.0
->>>>>>> 2388e23a
     - bzip2
     - htslib
     - zlib
     - xz
   run:
-<<<<<<< HEAD
-    - ldc
-=======
     - ldc =1.11.0
->>>>>>> 2388e23a
     - bzip2
     - zlib
     - xz
