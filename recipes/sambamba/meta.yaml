{% set name = "sambamba" %}
{% set version = "1.0.1" %}
{% set sha256 = "955a51a00be9122aa9b0c27796874bfdda85de58aa0181148ef63548ea5192b0" %}

package:
  name: {{ name }}
  version: {{ version }}

source:
  url: https://github.com/biod/sambamba/archive/refs/tags/v{{ version }}.tar.gz
  sha256: {{ sha256 }}
  patches:
    - 0001-fix-osx-compile.patch
    - 0002-Makefile.macos.patch  # [osx]

build:
<<<<<<< HEAD
  number: 3
=======
  number: 4
>>>>>>> 9dc5d888
  run_exports:
    - {{ pin_subpackage(name, max_pin='x') }}

requirements:
  build:
    - {{ compiler('c') }}
    - make
    - python
  host:
    - bzip2
    - ldc >=1.17.0  # [not arm64]
    - lz4-c
    - xz
    - zlib
    - wget  # [arm64]

test:
  commands:
    - sambamba view --help

about:
  home: "https://github.com/biod/sambamba"
  doc_url: "https://lomereiter.github.io/sambamba/docs/sambamba-view.html"
  dev_url: "https://github.com/biod/sambamba"
  license: "GPL-2.0-only"
  license_family: GPL2
  license_file: LICENSE
  summary: "Tools for working with SAM/BAM data."

extra:
  additional-platforms:
    - linux-aarch64
    - osx-arm64
  identifiers:
    - doi:10.1093/bioinformatics/btv098
    - biotools:sambamba
    - usegalaxy-eu:sambamba_flagstat
    - usegalaxy-eu:sambamba_markdup
    - usegalaxy-eu:sambamba_merge
    - usegalaxy-eu:sambamba_sort
  recipe-maintainers:
    - mjsteinbaugh<|MERGE_RESOLUTION|>--- conflicted
+++ resolved
@@ -14,11 +14,7 @@
     - 0002-Makefile.macos.patch  # [osx]
 
 build:
-<<<<<<< HEAD
-  number: 3
-=======
   number: 4
->>>>>>> 9dc5d888
   run_exports:
     - {{ pin_subpackage(name, max_pin='x') }}
 
