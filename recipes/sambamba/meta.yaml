--- conflicted
+++ resolved
@@ -1,33 +1,8 @@
 {% set version='0.6.8' %}
-<<<<<<< HEAD
-
-=======
->>>>>>> db7bc603
 package:
   name: sambamba
   version: {{ version }}
 
-<<<<<<< HEAD
-build:
-  number: 0
-
-extra:
-  skip-lints:
-    - uses_git_url
-
-source:
-  git_url: https://github.com/biod/sambamba
-  git_rev: 96d1b755594f3075afac4b5f02f8d932c7c4919d
-  md5: unused
-
-requirements:
-  build:
-    - {{ compiler('c') }}
-    - ldc
-    - htslib
-    - zlib
-  host:
-=======
 # There are no OSX binaries yet, so just build on both platforms
 source:
   git_url: https://github.com/biod/sambamba
@@ -43,16 +18,12 @@
     - {{ compiler('c') }}
   host:
     - ldc
->>>>>>> db7bc603
     - bzip2
     - htslib
     - zlib
     - xz
   run:
-<<<<<<< HEAD
-=======
     - ldc
->>>>>>> db7bc603
     - bzip2
     - zlib
     - xz
