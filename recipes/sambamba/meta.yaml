--- conflicted
+++ resolved
@@ -12,11 +12,7 @@
     - 0001-fix-osx-compile.patch
 
 build:
-<<<<<<< HEAD
-  number: 1
-=======
   number: 2
->>>>>>> 90bc105b
   run_exports:
     - {{ pin_subpackage(name, max_pin='x.x') }}
   ignore_run_exports:
@@ -26,10 +22,7 @@
 requirements:
   build:
     - {{ compiler('c') }}
-<<<<<<< HEAD
-=======
     - make
->>>>>>> 90bc105b
     - python
   host:
     - bzip2
