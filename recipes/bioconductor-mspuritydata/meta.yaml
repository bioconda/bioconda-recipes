--- conflicted
+++ resolved
@@ -1,8 +1,4 @@
-<<<<<<< HEAD
-{% set version = "1.25.0" %}
-=======
 {% set version = "1.26.0" %}
->>>>>>> 9ab25436
 {% set name = "msPurityData" %}
 {% set bioc = "3.16" %}
 
@@ -14,11 +10,7 @@
     - 'https://bioconductor.org/packages/{{ bioc }}/data/experiment/src/contrib/{{ name }}_{{ version }}.tar.gz'
     - 'https://bioarchive.galaxyproject.org/{{ name }}_{{ version }}.tar.gz'
     - 'https://depot.galaxyproject.org/software/bioconductor-{{ name|lower }}/bioconductor-{{ name|lower }}_{{ version }}_src_all.tar.gz'
-<<<<<<< HEAD
-  md5: df95b6a4f33068cc8335aaa1425816bf
-=======
   md5: 729d4691c7db6cb9fc7b880591b9d6e9
->>>>>>> 9ab25436
 build:
   number: 0
   rpaths:
@@ -32,11 +24,7 @@
   run:
     - r-base
     - curl
-<<<<<<< HEAD
-    - bioconductor-data-packages>=20221103
-=======
     - bioconductor-data-packages >=20221103
->>>>>>> 9ab25436
 test:
   commands:
     - '$R -e "library(''{{ name }}'')"'
