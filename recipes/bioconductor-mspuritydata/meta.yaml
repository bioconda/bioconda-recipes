<<<<<<< HEAD
{% set version = "1.13.0" %}
=======
{% set version = "1.14.0" %}
>>>>>>> 2e17421a
{% set name = "msPurityData" %}
{% set bioc = "3.10" %}

package:
  name: 'bioconductor-{{ name|lower }}'
  version: '{{ version }}'
source:
  url:
    - 'https://bioconductor.org/packages/{{ bioc }}/data/experiment/src/contrib/{{ name }}_{{ version }}.tar.gz'
    - 'https://bioarchive.galaxyproject.org/{{ name }}_{{ version }}.tar.gz'
    - 'https://depot.galaxyproject.org/software/bioconductor-{{ name|lower }}/bioconductor-{{ name|lower }}_{{ version }}_src_all.tar.gz'
<<<<<<< HEAD
  md5: ab708b8af48f4011c3258b255f6d3c4e
=======
  md5: 4a38df152f458e4b452de23ae06c72fc
>>>>>>> 2e17421a
build:
  number: 0
  rpaths:
    - lib/R/lib/
    - lib/
  noarch: generic
# Suggests: knitr
requirements:
  host:
    - r-base
  run:
    - r-base
    - curl
test:
  commands:
    - '$R -e "library(''{{ name }}'')"'
about:
  home: 'https://bioconductor.org/packages/{{ bioc }}/data/experiment/html/{{ name }}.html'
  license: 'GPL (>= 2)'
  summary: 'Fragmentation spectral libraries and data to test the msPurity package'
  description: 'Fragmentation spectral libraries and data to test the msPurity package'
  license_file: '{{ environ["PREFIX"] }}/lib/R/share/licenses/GPL-3'
extra:
  parent_recipe:
    name: bioconductor-mspuritydata
    path: recipes/bioconductor-mspuritydata
    version: 1.8.0
<|MERGE_RESOLUTION|>--- conflicted
+++ resolved
@@ -1,8 +1,4 @@
-<<<<<<< HEAD
-{% set version = "1.13.0" %}
-=======
 {% set version = "1.14.0" %}
->>>>>>> 2e17421a
 {% set name = "msPurityData" %}
 {% set bioc = "3.10" %}
 
@@ -14,11 +10,7 @@
     - 'https://bioconductor.org/packages/{{ bioc }}/data/experiment/src/contrib/{{ name }}_{{ version }}.tar.gz'
     - 'https://bioarchive.galaxyproject.org/{{ name }}_{{ version }}.tar.gz'
     - 'https://depot.galaxyproject.org/software/bioconductor-{{ name|lower }}/bioconductor-{{ name|lower }}_{{ version }}_src_all.tar.gz'
-<<<<<<< HEAD
-  md5: ab708b8af48f4011c3258b255f6d3c4e
-=======
   md5: 4a38df152f458e4b452de23ae06c72fc
->>>>>>> 2e17421a
 build:
   number: 0
   rpaths:
