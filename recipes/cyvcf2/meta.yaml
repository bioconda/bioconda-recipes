{% set name = "cyvcf2" %}
{% set version = "0.8.4" %}
{% set sha256hash = "ab1a04a69e50d0d1dbabd5fd498e6f968dfa768f6c77096037318c31162b2360" %}

package:
  name: {{ name|lower }}
  version: {{ version }}

source:
  url: https://github.com/brentp/cyvcf2/archive/v{{ version }}.tar.gz
  sha256: {{ sha256hash }}

build:
  number: 3

requirements:
  build:
    - {{ compiler('c') }}
  host:
    - python
    - setuptools
    - cython
    - numpy
    - zlib

  run:
    - python
    - numpy
<<<<<<< HEAD
    - matplotlib
    - seaborn
    - pandas
=======
>>>>>>> 3fa1538a
    - zlib
    - coloredlogs
    - click

test:
  imports:
    - cyvcf2

about:
  home: https://github.com/brentp/cyvcf2
  summary: A cython wrapper around htslib built for fast parsing of Variant Call Format (VCF) files
  license: MIT<|MERGE_RESOLUTION|>--- conflicted
+++ resolved
@@ -26,12 +26,6 @@
   run:
     - python
     - numpy
-<<<<<<< HEAD
-    - matplotlib
-    - seaborn
-    - pandas
-=======
->>>>>>> 3fa1538a
     - zlib
     - coloredlogs
     - click
