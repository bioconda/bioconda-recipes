--- conflicted
+++ resolved
@@ -17,10 +17,7 @@
     - setuptools
     - cython
     - numpy
-<<<<<<< HEAD
-=======
     - gcc
->>>>>>> aef8b32a
     - zlib
 
   run:
@@ -29,10 +26,7 @@
     - matplotlib
     - seaborn
     - pandas
-<<<<<<< HEAD
-=======
     - libgcc
->>>>>>> aef8b32a
     - zlib
 
 test:
