{% set name = "cyvcf2" %}
{% set version = "0.31.1" %}
{% set sha256 = "00bd0e09a3719d29fbc02bc8a40a690ac2c475e91744648750907d1816558fc5" %}

package:
  name: {{ name }}
  version: {{ version }}

source:
  url: https://pypi.io/packages/source/{{ name[0] }}/{{ name }}/cyvcf2-{{ version }}.tar.gz
  sha256: {{ sha256 }}
  patches:
    # Link to htslib shipped by conda
    - patches/setup.py.patch

build:
  number: 1
<<<<<<< HEAD
=======
  skip: True  # [py < 37]
>>>>>>> 90bc105b
  script: {{ PYTHON }} -m pip install . --no-deps --no-build-isolation --no-cache-dir -vvv
  script_env:
    - CFLAGS=-Wno-implicit-function-declaration -Wno-int-conversion  # [osx and py == 38]
    - M4=$BUILD_PREFIX/bin/m4  # [osx and arm64]
  entry_points:
    - cyvcf2 = cyvcf2.__main__:cli
  run_exports:
    - {{ pin_subpackage(name, max_pin="x.x") }}

requirements:
  build:
    - {{ compiler('c') }}
    - autoconf
    - automake
    - make
  host:
    - python
    - cython
    - pip
    - curl
    - zlib
    - htslib >=1.10
    - openssl
    - numpy >=2.0.0  # [py >= 39]
    - numpy  # [py < 39]
  run:
    - python
    - coloredlogs
    - click
    - {{ pin_compatible('numpy') }}

test:
  imports:
    - cyvcf2
  commands:
    - cyvcf2 --help

about:
  home: "https://github.com/brentp/cyvcf2/"
  summary: "A cython wrapper around htslib built for fast parsing of Variant Call Format (VCF) files"
  license: MIT
  license_family: MIT
  license_file: LICENSE
  doc_url: "https://brentp.github.io/cyvcf2/"
  dev_url: "https://github.com/brentp/cyvcf2/"

extra:
  identifiers:
    - doi:10.1093/bioinformatics/btx057
    - biotools:cyvcf2
  additional-platforms:
    - linux-aarch64
    - osx-arm64<|MERGE_RESOLUTION|>--- conflicted
+++ resolved
@@ -15,10 +15,7 @@
 
 build:
   number: 1
-<<<<<<< HEAD
-=======
   skip: True  # [py < 37]
->>>>>>> 90bc105b
   script: {{ PYTHON }} -m pip install . --no-deps --no-build-isolation --no-cache-dir -vvv
   script_env:
     - CFLAGS=-Wno-implicit-function-declaration -Wno-int-conversion  # [osx and py == 38]
