{% set name = "python-consensuscore" %}
{% set version = "1.0.2" %}

package:
  name: {{ name|lower }}
  version: {{ version }}

source:
  url:  https://github.com/PacificBiosciences/ConsensusCore/archive/0ee22b27847f000d08923fdbaf84bf80ea228370.tar.gz
  md5: 521fb20a45008b61ec9f1b5e08ed050a

build:
<<<<<<< HEAD
  number: 0
=======
  number: 1
>>>>>>> 3fa1538a

requirements:
  build:
    - {{ compiler('c') }}
  host:
    - python
    - setuptools
    - numpy >=1.6.0
    - boost
    - boost >=1.47.0
    - swig >=2.0.7

  run:
    - python
    - numpy >=1.6.0
    - boost
    - swig >=2.0.7

test:
  # Python imports
  imports:
    - ConsensusCore

about:
  home: https://github.com/PacificBiosciences/ConsensusCore
  license: BSD-3-Clause-Clear
  summary: 'C++ library of multiple-sequence consensus routines with SWIG bindings'<|MERGE_RESOLUTION|>--- conflicted
+++ resolved
@@ -10,11 +10,7 @@
   md5: 521fb20a45008b61ec9f1b5e08ed050a
 
 build:
-<<<<<<< HEAD
-  number: 0
-=======
   number: 1
->>>>>>> 3fa1538a
 
 requirements:
   build:
