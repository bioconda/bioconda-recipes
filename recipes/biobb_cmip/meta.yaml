--- conflicted
+++ resolved
@@ -12,11 +12,8 @@
 build:
   number: 0
   noarch: python
-<<<<<<< HEAD
   script: "{{ PYTHON }} -m pip install . --ignore-installed --no-cache-dir -vvv"
-=======
-  script: "{{ PYTHON }} -m pip install . --no-deps --ignore-installed --no-cache-dir -vvv"
->>>>>>> 3a4c27cd
+
 
 requirements:
   host:
