<<<<<<< HEAD
{% set version = "1.15.0" %}
=======
{% set version = "1.16.0" %}
>>>>>>> 2e17421a
{% set name = "ABAData" %}
{% set bioc = "3.10" %}

package:
  name: 'bioconductor-{{ name|lower }}'
  version: '{{ version }}'
source:
  url:
    - 'https://bioconductor.org/packages/{{ bioc }}/data/experiment/src/contrib/{{ name }}_{{ version }}.tar.gz'
    - 'https://bioarchive.galaxyproject.org/{{ name }}_{{ version }}.tar.gz'
    - 'https://depot.galaxyproject.org/software/bioconductor-{{ name|lower }}/bioconductor-{{ name|lower }}_{{ version }}_src_all.tar.gz'
<<<<<<< HEAD
  md5: b2c4f891dc5849197e5ea5aa56ed279b
=======
  md5: 6e010aa2fa1b6534dcc249ab718cb22e
>>>>>>> 2e17421a
build:
  number: 0
  rpaths:
    - lib/R/lib/
    - lib/
  noarch: generic
# Suggests: BiocStyle, knitr, ABAEnrichment
requirements:
  host:
    - r-base
  run:
    - r-base
    - curl
test:
  commands:
    - '$R -e "library(''{{ name }}'')"'
about:
  home: 'https://bioconductor.org/packages/{{ bioc }}/data/experiment/html/{{ name }}.html'
  license: 'GPL (>= 2)'
  summary: 'Averaged gene expression in human brain regions from Allen Brain Atlas'
  description: 'Provides the data for the gene expression enrichment analysis conducted in the package ''ABAEnrichment''. The package includes three datasets which are derived from the Allen Brain Atlas: (1) Gene expression data from Human Brain (adults) averaged across donors, (2) Gene expression data from the Developing Human Brain pooled into five age categories and averaged across donors and (3) a developmental effect score based on the Developing Human Brain expression data. All datasets are restricted to protein coding genes.'
  license_file: '{{ environ["PREFIX"] }}/lib/R/share/licenses/GPL-3'
extra:
  parent_recipe:
    name: bioconductor-abadata
    path: recipes/bioconductor-abadata
    version: 1.10.0
<|MERGE_RESOLUTION|>--- conflicted
+++ resolved
@@ -1,8 +1,4 @@
-<<<<<<< HEAD
-{% set version = "1.15.0" %}
-=======
 {% set version = "1.16.0" %}
->>>>>>> 2e17421a
 {% set name = "ABAData" %}
 {% set bioc = "3.10" %}
 
@@ -14,11 +10,7 @@
     - 'https://bioconductor.org/packages/{{ bioc }}/data/experiment/src/contrib/{{ name }}_{{ version }}.tar.gz'
     - 'https://bioarchive.galaxyproject.org/{{ name }}_{{ version }}.tar.gz'
     - 'https://depot.galaxyproject.org/software/bioconductor-{{ name|lower }}/bioconductor-{{ name|lower }}_{{ version }}_src_all.tar.gz'
-<<<<<<< HEAD
-  md5: b2c4f891dc5849197e5ea5aa56ed279b
-=======
   md5: 6e010aa2fa1b6534dcc249ab718cb22e
->>>>>>> 2e17421a
 build:
   number: 0
   rpaths:
