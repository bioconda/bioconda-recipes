--- conflicted
+++ resolved
@@ -1,33 +1,15 @@
 {% set version="beta_1.3" %}
-<<<<<<< HEAD
-
-build:
-  number: 0
-
-about:
-  home: https://github.com/COMBINE-lab/minnow
-  license: GPLv3
-  summary: A principled framework for rapid simulation of dscRNA-seq data at the read level
-
-package:
-  name: minnow
-  version: 1.2
-=======
 
 package:
   name: minnow
   version: {{ version }}
->>>>>>> 3d113fb3
 
 source:
   url: https://github.com/COMBINE-lab/minnow/archive/{{ version  }}.tar.gz
   md5: 422860eb0126e6ea9fa3fd313364f151
-<<<<<<< HEAD
-=======
 
 build:
   number: 0
->>>>>>> 3d113fb3
 
 requirements:
   build:
