--- conflicted
+++ resolved
@@ -6,21 +6,11 @@
   version: {{ version }}
 
 build:
-<<<<<<< HEAD
-  number: 2
-
-source:
-  url: https://github.com/infphilo/centrifuge/archive/v1.0.4-beta.tar.gz
-  md5: 7061fe6a7d7f73dbf49cdc3925260c4e
-  patches:
-    - patch
-=======
   number: 0
 
 source:
   url: https://github.com/DaehwanKimLab/centrifuge/archive/refs/tags/v{{ version }}.tar.gz
   sha256: 929daed0f84739f7636cc1ea2757527e83373f107107ffeb5937a403ba5201bc
->>>>>>> 5492ec64
 
 requirements:
   build:
