--- conflicted
+++ resolved
@@ -9,11 +9,7 @@
   sha256: 890dee5c98d2037a2d19ba1fc3f700744858e7b22c61b40c714629125e65f464
 
 build:
-<<<<<<< HEAD
-  number: 10
-=======
   number: 11
->>>>>>> 9dc5d888
   run_exports:
     - {{ pin_subpackage('krbalancing', max_pin="x.x") }}
 
