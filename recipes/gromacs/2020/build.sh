#!/bin/bash
mkdir build
cd build

## See INSTALL of gromacs distro
for ARCH in SSE2 AVX_256 AVX2_256 AVX_512; do
  cmake_args=(
    -DSHARED_LIBS_DEFAULT=ON
    -DBUILD_SHARED_LIBS=ON
    -DGMX_PREFER_STATIC_LIBS=NO
    -DGMX_BUILD_OWN_FFTW=OFF
    -DGMX_DEFAULT_SUFFIX=ON
    -DREGRESSIONTEST_DOWNLOAD=ON
    -DGMX_GPU=ON
    -DGMX_USE_OPENCL=ON
    -DCMAKE_PREFIX_PATH="${PREFIX}"
    -DGMX_INSTALL_PREFIX="${PREFIX}"
    -DCMAKE_INSTALL_PREFIX="${PREFIX}"
    -DGMX_SIMD="${ARCH}"
    -DCMAKE_INSTALL_BINDIR="bin.${ARCH}"
    -DCMAKE_INSTALL_LIBDIR="lib.${ARCH}"
    -DGMX_MPI=OFF
  )
  cmake .. "${cmake_args[@]}"
  make -j "${CPU_COUNT}"
  make install
done


#
# Build the program to identify number of AVX512 FMA units
# This will only be executed on AVX-512-capable hosts. If there
# are dual AVX-512 FMA units, it will be faster to use AVX-512 SIMD, but if
# there's only a single one we prefer AVX2_256 SIMD instead.
#

${CXX} -O3 -mavx512f -std=c++11 \
-DGMX_IDENTIFY_AVX512_FMA_UNITS_STANDALONE=1 \
-DGMX_X86_GCC_INLINE_ASM=1 \
-DSIMD_AVX_512_CXX_SUPPORTED=1 \
-o ${PREFIX}/bin.AVX_512/identifyavx512fmaunits \
${SRC_DIR}/src/gromacs/hardware/identifyavx512fmaunits.cpp

cp -a ${RECIPE_DIR}/gmx-chooser.bash ${PREFIX}/bin/gmx
chmod a+x ${PREFIX}/bin/gmx

# Create wrapper and activation scripts
# Variable declaration from MPI script fewer changes if left in.

gmx='gmx'

mkdir -p "${PREFIX}/etc/conda/activate.d"
touch "${PREFIX}/bin/${gmx}"
chmod +x "${PREFIX}/bin/${gmx}"

# We need to find CPU-type descriptors so we know which GROMACS SIMD flavor
# to use. On Darwin, `sysctl -a` can have lines that look like
#
# hw.optional.floatingpoint: 1
# hw.optional.mmx: 1
# hw.optional.sse: 1
# hw.optional.sse2: 1
# hw.optional.sse3: 1
# hw.optional.supplementalsse3: 1
# hw.optional.sse4_1: 1
# hw.optional.sse4_2: 1
# hw.optional.x86_64: 1
# hw.optional.aes: 1
# hw.optional.avx1_0: 1
# hw.optional.rdrand: 1
# hw.optional.f16c: 1
# hw.optional.enfstrg: 1
# hw.optional.fma: 1
# hw.optional.avx2_0: 1
# hw.optional.bmi1: 1
# hw.optional.bmi2: 1
# hw.optional.rtm: 0
# hw.optional.hle: 0
# hw.optional.adx: 1
# hw.optional.mpx: 0
# hw.optional.sgx: 0
# hw.optional.avx512f: 0
# hw.optional.avx512cd: 0
# hw.optional.avx512dq: 0
# hw.optional.avx512bw: 0
# hw.optional.avx512vl: 0
# hw.optional.avx512ifma: 0
# hw.optional.avx512vbmi: 0
#
# so there we grep out lines that match that prefix and have the
# feature (indicated by the final 1). On Linux, `cat /proc/cpuinfo`
# can have lines that look like
#
# flags		: fpu vme de pse tsc msr pae mce cx8 apic sep mtrr pge mca cmov pat pse36 clflush dts acpi mmx fxsr sse sse2 ss ht tm pbe syscall nx pdpe1gb rdtscp lm constant_tsc art arch_perfmon pebs bts rep_good nopl xtopology nonstop_tsc cpuid aperfmperf pni pclmulqdq dtes64 monitor ds_cpl vmx est tm2 ssse3 sdbg fma cx16 xtpr pdcm pcid sse4_1 sse4_2 x2apic movbe popcnt tsc_deadline_timer aes xsave avx f16c rdrand lahf_lm abm 3dnowprefetch cpuid_fault epb invpcid_single ssbd ibrs ibpb stibp ibrs_enhanced tpr_shadow vnmi flexpriority ept vpid ept_ad fsgsbase tsc_adjust bmi1 avx2 smep bmi2 erms invpcid mpx rdseed adx smap clflushopt intel_pt xsaveopt xsavec xgetbv1 xsaves dtherm ida arat pln pts hwp hwp_notify hwp_act_window hwp_epp pku ospke md_clear flush_l1d arch_capabilities
#
# where only the available features are listed. Either way, we then use
# bash extended pattern matching to find the features we need.
case "$OSTYPE" in
    darwin*) hardware_info_command="sysctl -a | grep '^hw.optional\..*: 1$'"
             ;;
    *)       hardware_info_command="cat /proc/cpuinfo | grep -m1 '^flags'"
             ;;
esac

# Search first for AVX512, then AVX2, then AVX. Fall back on SSE2
{ cat <<EOF
#! /bin/bash

function _gromacs_bin_dir() {
  local arch
  arch='SSE2'
<<<<<<< HEAD
  case \$( cat /proc/cpuinfo | grep -m1 '^flags' ) in
    *\ avx512f\ *)
=======
  case \$( ${hardware_info_command} ) in
    *avx512f*)
>>>>>>> e1b2dc14
      test -d "${PREFIX}/bin.AVX_512" && \
        "${PREFIX}/bin.AVX_512/identifyavx512fmaunits" | grep -q '2' && \
        arch='AVX_512'
    ;;
    *\ avx2\ * | *avx2_0*)
      test -d "${PREFIX}/bin.AVX2_256" && \
        arch='AVX2_256'
    ;;
    *\ avx\ * | *avx1_0*)
      test -d "${PREFIX}/bin.AVX_256" && \
        arch='AVX_256'
  esac
  printf '%s' "${PREFIX}/bin.\${arch}"
}

EOF
} | tee "${PREFIX}/bin/${gmx}" > "${PREFIX}/etc/conda/activate.d/gromacs_activate.sh"

cat >> "${PREFIX}/etc/conda/activate.d/gromacs_activate.sh" <<EOF
. "\$( _gromacs_bin_dir )/GMXRC" "\${@}"
EOF

cat >> "${PREFIX}/bin/${gmx}" <<EOF
exec "\$( _gromacs_bin_dir )/${gmx}" "\${@}"
EOF<|MERGE_RESOLUTION|>--- conflicted
+++ resolved
@@ -109,13 +109,8 @@
 function _gromacs_bin_dir() {
   local arch
   arch='SSE2'
-<<<<<<< HEAD
-  case \$( cat /proc/cpuinfo | grep -m1 '^flags' ) in
-    *\ avx512f\ *)
-=======
   case \$( ${hardware_info_command} ) in
     *avx512f*)
->>>>>>> e1b2dc14
       test -d "${PREFIX}/bin.AVX_512" && \
         "${PREFIX}/bin.AVX_512/identifyavx512fmaunits" | grep -q '2' && \
         arch='AVX_512'
