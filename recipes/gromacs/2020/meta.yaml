--- conflicted
+++ resolved
@@ -11,12 +11,8 @@
   version: {{ version }}
 
 build:
-<<<<<<< HEAD
   number: {{ build }}
-=======
-  number: 1
-  skip: False
->>>>>>> c8470a25
+
 
 source:
   url: http://ftp.gromacs.org/pub/gromacs/gromacs-{{ version }}.tar.gz
