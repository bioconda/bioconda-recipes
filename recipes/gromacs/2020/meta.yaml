--- conflicted
+++ resolved
@@ -3,11 +3,8 @@
 # http://manual.gromacs.org/documentation/
 {% set version = "2020.5" %}
 {% set md5sum = "0b4f28fadfa2b95f3c811346672a132e" %}
-<<<<<<< HEAD
 {% set build = 2 %}
-=======
-{% set build = 4 %}
->>>>>>> e1b2dc14
+
 
 
 package:
