# Update from download page, e.g. http://manual.gromacs.org/2020.5/download.html
# For latest release, see
# http://manual.gromacs.org/documentation/
<<<<<<< HEAD
{% set version = "2020.5" %}
{% set md5sum = "0b4f28fadfa2b95f3c811346672a132e" %}
{% set build = 1 %}
=======
{% set name = "gromacs" %}
{% set version = "2020.5" %}
{% set md5sum = "0b4f28fadfa2b95f3c811346672a132e" %}
>>>>>>> 791bd95d

package:
  name: gromacs
  version: {{ version }}

build:
  number: {{ build }}

source:
  url: http://ftp.gromacs.org/pub/gromacs/gromacs-{{ version }}.tar.gz
  md5: {{ md5sum }}

requirements:
  build:
    - {{ compiler('cxx') }}
    - cmake
    - pocl
  host:
    - ocl-icd  # [linux]
    - khronos-opencl-icd-loader  # [osx]
    - libhwloc 2.*
    - fftw
    - python >3.5
    - perl
  run:
    - ocl-icd # [linux]
    - khronos-opencl-icd-loader  # [osx]
    - ocl_icd_wrapper_apple # [osx]
    - fftw
    - libhwloc 2.*

test:
  commands:
    - gmx -version

about:
  home: http://www.gromacs.org/
  # TODO: Check which other licenses should be included.
  #       From the COPYING file:
  #         GROMACS is free software, distributed under the GNU Lesser General
  #         Public License (LGPL) Version 2.1 or (at your option) any later
  #         version. See section 1 for details. GROMACS includes optional code
  #         covered by several different licences as described below.  The
  #         GROMACS package in its entirety may be copied, modified or
  #         distributed according to the conditions described in section 1.
  #         However, in the interests of clarity and completeness, some
  #         individual parts of GROMACS that can be used under their respective
  #         licenses are also noted here.
  license: LGPL-2.1-or-later
  license_file: COPYING
  summary: GROMACS is a versatile package to perform molecular dynamics.

extra:
  identifiers:
    - biotools:gromacs
    - doi:10.5281/zenodo.2564764 # source release
    - doi:10.5281/zenodo.2564761 # documentation release
    - doi:10.1016/j.softx.2015.06.001 # journal article
    - rrid:SCR_014565
    - usegalaxy-eu:gmx_sim<|MERGE_RESOLUTION|>--- conflicted
+++ resolved
@@ -1,15 +1,10 @@
 # Update from download page, e.g. http://manual.gromacs.org/2020.5/download.html
 # For latest release, see
 # http://manual.gromacs.org/documentation/
-<<<<<<< HEAD
 {% set version = "2020.5" %}
 {% set md5sum = "0b4f28fadfa2b95f3c811346672a132e" %}
 {% set build = 1 %}
-=======
-{% set name = "gromacs" %}
-{% set version = "2020.5" %}
-{% set md5sum = "0b4f28fadfa2b95f3c811346672a132e" %}
->>>>>>> 791bd95d
+
 
 package:
   name: gromacs
