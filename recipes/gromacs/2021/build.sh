--- conflicted
+++ resolved
@@ -1,10 +1,6 @@
 #!/bin/bash
 
-<<<<<<< HEAD
-# gromacs > 2021 requires a non default OSX version
-=======
 # C++17 is not properly supported on early OSX versions
->>>>>>> 8e699bde
 if [ "$(uname)" = 'Darwin' ] ; then
     export MACOSX_DEPLOYMENT_TARGET=10.13 
 fi
