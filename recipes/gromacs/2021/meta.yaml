--- conflicted
+++ resolved
@@ -4,10 +4,6 @@
 {% set version = "2021" %}
 {% set md5sum = "176f7decc09b23d79a495107aaedb426" %}
 {% set build = 0 %}
-<<<<<<< HEAD
-{% set clang_version = 5 %}
-=======
->>>>>>> 8e699bde
 
 package:
   name: gromacs
