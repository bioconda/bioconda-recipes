--- conflicted
+++ resolved
@@ -16,12 +16,8 @@
 {% endif %}
 
 build:
-<<<<<<< HEAD
-  skip: True  # [osx]
-=======
   skip: True  # [py2k or osx]
->>>>>>> d8b93759
-  number: 1
+  number: 2
   run_exports:
     - {{ pin_subpackage("pyopenms", max_pin="x.x") }}  
 
