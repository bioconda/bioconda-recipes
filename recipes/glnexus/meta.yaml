{% set name = "glnexus" %}
{% set version = "1.4.1" %}

package:
  name: {{name}}
  version: {{ version }}

source:
  url: https://github.com/dnanexus-rnd/GLnexus/releases/download/v{{ version }}/glnexus_cli
  sha256: e77e4fdb611a7c88eb23a9df96b6d46468c80d0e7153c6f40a0db4b4cadec24c

build:
<<<<<<< HEAD
  number: 4
=======
  number: 5
  run_exports:
    - {{ pin_subpackage(name, max_pin = "x") }}

>>>>>>> 9dc5d888
  skip: True # [osx]

requirements:
  build:
    - {{ compiler('c') }}
    - {{ compiler('cxx') }}
  host:
    - glib
  run:
    - glib

test:
  commands:
# Pre-built executables need GLIBC 2.16 so they fail
#    - glnexus_cli | grep "Merge and joint"

about:
  home: https://github.com/dnanexus-rnd/GLnexus
  license: Apache License 2.0
  summary: scalable gVCF merging and joint variant calling for population sequencing projects.

extra:
  additional-platforms:
    - linux-aarch64

  skip-lints:
    - should_be_noarch_generic
    - missing_tests<|MERGE_RESOLUTION|>--- conflicted
+++ resolved
@@ -10,14 +10,10 @@
   sha256: e77e4fdb611a7c88eb23a9df96b6d46468c80d0e7153c6f40a0db4b4cadec24c
 
 build:
-<<<<<<< HEAD
-  number: 4
-=======
   number: 5
   run_exports:
     - {{ pin_subpackage(name, max_pin = "x") }}
 
->>>>>>> 9dc5d888
   skip: True # [osx]
 
 requirements:
