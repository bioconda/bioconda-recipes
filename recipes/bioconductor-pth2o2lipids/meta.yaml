--- conflicted
+++ resolved
@@ -1,8 +1,4 @@
-<<<<<<< HEAD
-{% set version = "1.11.0" %}
-=======
 {% set version = "1.12.0" %}
->>>>>>> 2e17421a
 {% set name = "PtH2O2lipids" %}
 {% set bioc = "3.10" %}
 
@@ -14,11 +10,7 @@
     - 'https://bioconductor.org/packages/{{ bioc }}/data/experiment/src/contrib/{{ name }}_{{ version }}.tar.gz'
     - 'https://bioarchive.galaxyproject.org/{{ name }}_{{ version }}.tar.gz'
     - 'https://depot.galaxyproject.org/software/bioconductor-{{ name|lower }}/bioconductor-{{ name|lower }}_{{ version }}_src_all.tar.gz'
-<<<<<<< HEAD
-  md5: 0231e5c21b4046350f5df2290f8c313d
-=======
   md5: 5886bb0b8b6f352dd91eca1be18d1163
->>>>>>> 2e17421a
 build:
   number: 0
   rpaths:
