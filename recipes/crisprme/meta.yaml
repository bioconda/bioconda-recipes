--- conflicted
+++ resolved
@@ -1,8 +1,4 @@
-<<<<<<< HEAD
-{% set version = "1.8.0" %}
-=======
 {% set version = "1.8.2" %}
->>>>>>> dc7904ff
 
 package:
   name: crisprme
@@ -10,11 +6,7 @@
 
 source:
   url: https://github.com/samuelecancellieri/CRISPRme/archive/v{{ version }}.tar.gz
-<<<<<<< HEAD
-  sha256: 7ef3353ed1945571e8e79a3a2f3612e0e472cbedddd6f0c4d763fab749244966
-=======
   sha256: 5fba45337efe36d5628a19018739a32b0353def9d80e355617168262a020a945
->>>>>>> dc7904ff
   
 build:
   number: 0
