--- conflicted
+++ resolved
@@ -6,13 +6,8 @@
 
 source:
   url: https://github.com/pinellolab/CRISPRme/archive/refs/tags/v{{ version }}.tar.gz
-<<<<<<< HEAD
   sha256: e3af1416e6efe9c436a66d2ac6a6162e84eb19b18562b990a474aabac5ac6347
-  
-=======
-  sha256: f4542accbbf26d4568212e88f7469fec06a8a8c6b52f884160e741d4e9d8bab0
 
->>>>>>> 1e0a608d
 build:
   run_exports:
     - {{ pin_subpackage('crisprme', max_pin="x") }}
