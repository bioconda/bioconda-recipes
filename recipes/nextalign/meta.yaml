{% set name = "nextalign" %}
<<<<<<< HEAD
{% set version = "1.6.0 %}
=======
{% set version = "1.7.0" %}
>>>>>>> 80ffee5b

package:
  name: "{{ name|lower }}"
  version: "{{ version }}"

source:
  - url: https://github.com/nextstrain/nextclade/releases/download/{{ version }}/{{ name }}-Linux-x86_64 # [linux64]
    sha256: a6fc8ae57d8843e69448cc43ff3b859032c193df9a77f8500c7bcd558eb8be6e                             # [linux64]
  - url: https://github.com/nextstrain/nextclade/releases/download/{{ version }}/{{ name }}-MacOS-x86_64 # [osx and x86_64]
    sha256: 74c0abd86301a7d58b7ed0a36066ccd3b843f5e665ee685b1bc3f7aa48b621d4                             # [osx and x86_64]
  - url: https://github.com/nextstrain/nextclade/releases/download/{{ version }}/{{ name }}-MacOS-arm64  # [arm64]
    sha256: 4e057dd2c179aff4d2683fabeedb4a635ab7e5808e2cdb0040419dedf3f4ac6f                             # [arm64]

build:
  number: 0
  binary_relocation: False

requirements:

test:
  commands:
    - nextalign --help

about:
  home: https://github.com/nextstrain/nextclade/tree/master/packages/nextalign_cli
  license: MIT
  license_family: MIT
  summary: "Viral genome sequence alignment tool"
  doc_url: https://docs.nextstrain.org/projects/nextclade/en/stable/user/nextalign-cli.html
  dev_url: https://github.com/nextstrain/nextclade 

extra:
  recipe-maintainers:
    - cjw85
    - thanhleviet
    - pvanheus
    - corneliusroemer
  skip-lints:
    # repackaged binary
    - should_be_noarch_generic<|MERGE_RESOLUTION|>--- conflicted
+++ resolved
@@ -1,9 +1,5 @@
 {% set name = "nextalign" %}
-<<<<<<< HEAD
-{% set version = "1.6.0 %}
-=======
 {% set version = "1.7.0" %}
->>>>>>> 80ffee5b
 
 package:
   name: "{{ name|lower }}"
