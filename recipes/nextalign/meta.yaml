{% set name = "nextalign" %}
{% set version = "2.0.0" %}

package:
  name: "{{ name|lower }}"
  version: "{{ version }}"

source:
<<<<<<< HEAD
  - url: https://github.com/nextstrain/nextclade/releases/download/{{ version }}/{{ name }}-Linux-x86_64 # [linux64]
    sha256: b7aac53d7a2d454791723311457e12f15760364d35908a0269d0badb13f440a9                             # [linux64]
  - url: https://github.com/nextstrain/nextclade/releases/download/{{ version }}/{{ name }}-MacOS-x86_64 # [osx and x86_64]
    sha256: aeb42ad4045765447ac4b9d0489722c218a242cb989a0c2c84360663913c0c18                             # [osx and x86_64]
  - url: https://github.com/nextstrain/nextclade/releases/download/{{ version }}/{{ name }}-MacOS-arm64  # [arm64]
    sha256: aeb42ad4045765447ac4b9d0489722c218a242cb989a0c2c84360663913c0c18                             # [arm64]
=======
  - url: https://github.com/nextstrain/nextclade/releases/download/{{ version }}/{{ name }}-x86_64-unknown-linux-gnu  # [linux64]
    sha256: 3e82b9f9b9a8d96c3e009aa50411193d885068fc863bbb7157ef9c3958feac8b                                           # [linux64]
  - url: https://github.com/nextstrain/nextclade/releases/download/{{ version }}/{{ name }}-x86_64-apple-darwin        # [osx and x86_64]
    sha256: dee7a6434930f57bb32c5cad810bd842c5636f2ae408f9ac16abf98a994f5a37                                           # [osx and x86_64]
  - url: https://github.com/nextstrain/nextclade/releases/download/{{ version }}/{{ name }}-aarch64-apple-darwin       # [arm64]
    sha256: 3b6da449ed5de4aa973cc96031b9f5bb866535bb98cf95b3ec186f83ed7a2b90                                           # [arm64]
>>>>>>> 9b996c72

build:
  number: 0
  binary_relocation: False

requirements:

test:
  files:
    - test-data
  commands:
    - nextalign --help

about:
  home: https://github.com/nextstrain/nextclade/tree/master/packages/nextalign_cli
  license: MIT
  license_family: MIT
  summary: "Viral genome sequence alignment tool"
  doc_url: https://docs.nextstrain.org/projects/nextclade/en/stable/user/nextalign-cli.html
  dev_url: https://github.com/nextstrain/nextclade 

extra:
  recipe-maintainers:
    - cjw85
    - thanhleviet
    - pvanheus
    - corneliusroemer
  skip-lints:
    # repackaged binary
    - should_be_noarch_generic<|MERGE_RESOLUTION|>--- conflicted
+++ resolved
@@ -6,21 +6,12 @@
   version: "{{ version }}"
 
 source:
-<<<<<<< HEAD
-  - url: https://github.com/nextstrain/nextclade/releases/download/{{ version }}/{{ name }}-Linux-x86_64 # [linux64]
-    sha256: b7aac53d7a2d454791723311457e12f15760364d35908a0269d0badb13f440a9                             # [linux64]
-  - url: https://github.com/nextstrain/nextclade/releases/download/{{ version }}/{{ name }}-MacOS-x86_64 # [osx and x86_64]
-    sha256: aeb42ad4045765447ac4b9d0489722c218a242cb989a0c2c84360663913c0c18                             # [osx and x86_64]
-  - url: https://github.com/nextstrain/nextclade/releases/download/{{ version }}/{{ name }}-MacOS-arm64  # [arm64]
-    sha256: aeb42ad4045765447ac4b9d0489722c218a242cb989a0c2c84360663913c0c18                             # [arm64]
-=======
   - url: https://github.com/nextstrain/nextclade/releases/download/{{ version }}/{{ name }}-x86_64-unknown-linux-gnu  # [linux64]
     sha256: 3e82b9f9b9a8d96c3e009aa50411193d885068fc863bbb7157ef9c3958feac8b                                           # [linux64]
   - url: https://github.com/nextstrain/nextclade/releases/download/{{ version }}/{{ name }}-x86_64-apple-darwin        # [osx and x86_64]
     sha256: dee7a6434930f57bb32c5cad810bd842c5636f2ae408f9ac16abf98a994f5a37                                           # [osx and x86_64]
   - url: https://github.com/nextstrain/nextclade/releases/download/{{ version }}/{{ name }}-aarch64-apple-darwin       # [arm64]
     sha256: 3b6da449ed5de4aa973cc96031b9f5bb866535bb98cf95b3ec186f83ed7a2b90                                           # [arm64]
->>>>>>> 9b996c72
 
 build:
   number: 0
