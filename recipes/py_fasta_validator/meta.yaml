{% set name = "py_fasta_validator" %}
{% set version = "0.6" %}

package:
  name: "{{ name|lower }}"
  version: "{{ version }}"

source:
  url: "https://pypi.io/packages/source/{{ name[0] }}/{{ name }}/{{ name }}-{{ version }}.tar.gz"
  sha256: "ca29c20e1be31ef190f923b62ddb7fccda8c1c3ba9cf699a6ccaccce10ea011a"

build:
<<<<<<< HEAD
  number: 5
=======
  number: 6
  run_exports:
    - {{ pin_subpackage(name, max_pin = "x.x") }}

>>>>>>> 9dc5d888
  skip: True  # [py < 37]
  script: "{{ PYTHON }} -m pip install --ignore-installed --no-cache-dir -vvv ." 

requirements:
  build:
    - {{ compiler('cxx') }}
    - make
  host:
    - python
    - pip
    - setuptools >=38.6.0
    - setuptools_scm
    - zlib
  run:
    - python
    - setuptools >=38.6.0
    - setuptools_scm

test:
  imports:
    - FastaValidator
    - PyFastaValidator
  commands:
    - py_fasta_validator -v

about:
  home: "https://github.com/linsalrob/py_fasta_validator"
  license: MIT
  license_family: MIT
  summary: "Simply and quickly validate a fasta file. Invalid files return non-zero exit codes"
  doc_url: "https://github.com/linsalrob/py_fasta_validator"
  dev_url: "https://github.com/linsalrob/py_fasta_validator"

extra:
  additional-platforms:
    - linux-aarch64

  recipe-maintainers:
    - linsalrob
  identifiers:
    - doi:10.5281/zenodo.5006657<|MERGE_RESOLUTION|>--- conflicted
+++ resolved
@@ -10,14 +10,10 @@
   sha256: "ca29c20e1be31ef190f923b62ddb7fccda8c1c3ba9cf699a6ccaccce10ea011a"
 
 build:
-<<<<<<< HEAD
-  number: 5
-=======
   number: 6
   run_exports:
     - {{ pin_subpackage(name, max_pin = "x.x") }}
 
->>>>>>> 9dc5d888
   skip: True  # [py < 37]
   script: "{{ PYTHON }} -m pip install --ignore-installed --no-cache-dir -vvv ." 
 
