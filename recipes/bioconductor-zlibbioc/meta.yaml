{% set version = "1.48.0" %}
{% set name = "zlibbioc" %}
{% set bioc = "3.18" %}

package:
  name: 'bioconductor-{{ name|lower }}'
  version: '{{ version }}'
source:
  url:
    - 'https://bioconductor.org/packages/{{ bioc }}/bioc/src/contrib/{{ name }}_{{ version }}.tar.gz'
    - 'https://bioconductor.org/packages/{{ bioc }}/bioc/src/contrib/Archive/{{ name }}/{{ name }}_{{ version }}.tar.gz'
    - 'https://bioarchive.galaxyproject.org/{{ name }}_{{ version }}.tar.gz'
    - 'https://depot.galaxyproject.org/software/bioconductor-{{ name }}/bioconductor-{{ name }}_{{ version }}_src_all.tar.gz'
  md5: babdaf77bc9e9e8218fa07d643f31730
build:
<<<<<<< HEAD
  number: 1
=======
  number: 2
>>>>>>> dd3c0422
  rpaths:
    - lib/R/lib/
    - lib/
  run_exports: '{{ pin_subpackage("bioconductor-zlibbioc", max_pin="x.x") }}'
# Suggests: BiocStyle
requirements:
  host:
    - r-base
    - libblas
    - liblapack
  run:
    - r-base
  build:
    - {{ compiler('c') }}
    - automake
    - make
test:
  commands:
    - '$R -e "library(''{{ name }}'')"'
about:
  home: 'https://bioconductor.org/packages/{{ bioc }}/bioc/html/{{ name }}.html'
  license: 'Artistic-2.0 + file LICENSE'
  summary: 'An R packaged zlib-1.2.5'
  description: 'This package uses the source code of zlib-1.2.5 to create libraries for systems that do not have these available via other means (most Linux and Mac users should have system-level access to zlib, and no direct need for this package). See the vignette for instructions on use.'
  license_file: LICENSE
extra:
  additional-platforms:
    - linux-aarch64
  identifiers:
    - biotools:zlibbioc
    - doi:10.1038/nmeth.3252
  parent_recipe:
    name: bioconductor-zlibbioc
    path: recipes/bioconductor-zlibbioc
    version: 1.26.0
<|MERGE_RESOLUTION|>--- conflicted
+++ resolved
@@ -13,11 +13,7 @@
     - 'https://depot.galaxyproject.org/software/bioconductor-{{ name }}/bioconductor-{{ name }}_{{ version }}_src_all.tar.gz'
   md5: babdaf77bc9e9e8218fa07d643f31730
 build:
-<<<<<<< HEAD
-  number: 1
-=======
   number: 2
->>>>>>> dd3c0422
   rpaths:
     - lib/R/lib/
     - lib/
