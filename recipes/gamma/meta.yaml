--- conflicted
+++ resolved
@@ -1,10 +1,5 @@
-<<<<<<< HEAD
 {% set version = "2.2" %}
 {% set sha256 = "953d9fee75c18b9756e9cf0a9955fa9ffe99e93ff75f2b2b3faf844396ebf3fb" %}
-=======
-{% set version = "1.3" %}
-{% set sha256 = "f5d9c8ac274803deccf5a348e3feccb3236886b8874c3d7928ac566c13352b9e" %}
->>>>>>> 4af022aa
 
 package:
   name: gamma
@@ -17,16 +12,9 @@
 build:
   noarch: generic
   number: 0
-<<<<<<< HEAD
-<<<<<<< HEAD
   run_exports:
     - {{ pin_subpackage('gamma', max_pin="x") }}
     
-=======
-=======
->>>>>>> 4af022aa
-
->>>>>>> 43b74f3753c37ec8bb4cb7b90d195a64b1025447
 requirements:
   run:
     - python >=3
