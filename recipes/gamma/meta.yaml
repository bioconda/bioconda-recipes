<<<<<<< HEAD
{% set version = "1.4" %}
{% set sha256 = "3049b88eec74a5706c036a1f783825cc934371807d9da7610b319176a85adc1b" %}
=======
{% set version = "2.2" %}
{% set sha256 = "953d9fee75c18b9756e9cf0a9955fa9ffe99e93ff75f2b2b3faf844396ebf3fb" %}
>>>>>>> 43b74f37

package:
  name: gamma
  version: '{{version}}'

source:
  url: https://github.com/rastanton/GAMMA/archive/v{{version}}.tar.gz
  sha256: '{{sha256}}'

build:
  noarch: generic
  number: 0

requirements:
  run:
    - python >=3
    - biopython
    - blat
    - unidecode
    
test:
  commands:
    - GAMMA.py -h

about:
  home: https://github.com/rastanton/GAMMA
  license: Apache License 2.0
  license_family: APACHE 
  summary: Tool for Gene Allele Mutation Microbial Assessment <|MERGE_RESOLUTION|>--- conflicted
+++ resolved
@@ -1,10 +1,6 @@
-<<<<<<< HEAD
-{% set version = "1.4" %}
-{% set sha256 = "3049b88eec74a5706c036a1f783825cc934371807d9da7610b319176a85adc1b" %}
-=======
 {% set version = "2.2" %}
 {% set sha256 = "953d9fee75c18b9756e9cf0a9955fa9ffe99e93ff75f2b2b3faf844396ebf3fb" %}
->>>>>>> 43b74f37
+
 
 package:
   name: gamma
