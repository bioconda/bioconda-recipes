{% set version = "2.2" %}
{% set sha256 = "953d9fee75c18b9756e9cf0a9955fa9ffe99e93ff75f2b2b3faf844396ebf3fb" %}

package:
  name: gamma
  version: '{{version}}'

source:
  url: https://github.com/rastanton/GAMMA/archive/v{{version}}.tar.gz
  sha256: '{{sha256}}'

build:
  noarch: generic
<<<<<<< HEAD
  number: 2
=======
  number: 1
>>>>>>> 4ebacfa1
  run_exports:
    - {{ pin_subpackage('gamma', max_pin="x") }}

requirements:
  run:
    - python >=3
    - biopython
    - blat
    - unidecode
    
test:
  commands:
    - GAMMA.py -h

about:
  home: https://github.com/rastanton/GAMMA
  license: "Apache-2.0"
  license_family: APACHE 
  summary: "Tool for Gene Allele Mutation Microbial Assessment."<|MERGE_RESOLUTION|>--- conflicted
+++ resolved
@@ -11,11 +11,7 @@
 
 build:
   noarch: generic
-<<<<<<< HEAD
-  number: 2
-=======
   number: 1
->>>>>>> 4ebacfa1
   run_exports:
     - {{ pin_subpackage('gamma', max_pin="x") }}
 
