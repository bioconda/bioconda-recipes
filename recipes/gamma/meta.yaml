--- conflicted
+++ resolved
@@ -11,15 +11,10 @@
 
 build:
   noarch: generic
-<<<<<<< HEAD
   number: 2
   run_exports:
     - {{ pin_subpackage('gamma', max_pin="x") }}
-    
-=======
-  number: 0
 
->>>>>>> 43b74f37
 requirements:
   run:
     - python >=3
