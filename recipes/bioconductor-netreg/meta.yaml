--- conflicted
+++ resolved
@@ -21,10 +21,6 @@
   host:
     - r-base
     - r-rcpp
-<<<<<<< HEAD
-    - {{ compiler('c') }}
-=======
->>>>>>> 3fa1538a
     - r-rcpparmadillo
   run:
     - r-base
