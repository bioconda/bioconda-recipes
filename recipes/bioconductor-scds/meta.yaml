--- conflicted
+++ resolved
@@ -53,7 +53,4 @@
 test:
   commands:
     - $R -e "library('{{ name }}')"
-<<<<<<< HEAD
-=======
 
->>>>>>> 9dc5d888
