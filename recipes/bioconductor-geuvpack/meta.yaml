<<<<<<< HEAD
{% set version = "1.17.0" %}
=======
{% set version = "1.18.0" %}
>>>>>>> 2e17421a
{% set name = "geuvPack" %}
{% set bioc = "3.10" %}

package:
  name: 'bioconductor-{{ name|lower }}'
  version: '{{ version }}'
source:
  url:
    - 'https://bioconductor.org/packages/{{ bioc }}/data/experiment/src/contrib/{{ name }}_{{ version }}.tar.gz'
    - 'https://bioarchive.galaxyproject.org/{{ name }}_{{ version }}.tar.gz'
    - 'https://depot.galaxyproject.org/software/bioconductor-{{ name|lower }}/bioconductor-{{ name|lower }}_{{ version }}_src_all.tar.gz'
<<<<<<< HEAD
  md5: 9a7f8223dc028fecbc063e5143667066
=======
  md5: 718aa61ea0f8893745c97b1ccbecb55a
>>>>>>> 2e17421a
build:
  number: 0
  rpaths:
    - lib/R/lib/
    - lib/
  noarch: generic
requirements:
  host:
    - 'bioconductor-summarizedexperiment >=1.16.0,<1.17.0'
    - r-base
  run:
    - 'bioconductor-summarizedexperiment >=1.16.0,<1.17.0'
    - r-base
    - curl
test:
  commands:
    - '$R -e "library(''{{ name }}'')"'
about:
  home: 'https://bioconductor.org/packages/{{ bioc }}/data/experiment/html/{{ name }}.html'
  license: Artistic-2.0
  summary: 'summarized experiment with expression data from GEUVADIS'
  description: 'FPKM from GEUVADIS, annotated to gencode regions'
<|MERGE_RESOLUTION|>--- conflicted
+++ resolved
@@ -1,8 +1,4 @@
-<<<<<<< HEAD
-{% set version = "1.17.0" %}
-=======
 {% set version = "1.18.0" %}
->>>>>>> 2e17421a
 {% set name = "geuvPack" %}
 {% set bioc = "3.10" %}
 
@@ -14,11 +10,7 @@
     - 'https://bioconductor.org/packages/{{ bioc }}/data/experiment/src/contrib/{{ name }}_{{ version }}.tar.gz'
     - 'https://bioarchive.galaxyproject.org/{{ name }}_{{ version }}.tar.gz'
     - 'https://depot.galaxyproject.org/software/bioconductor-{{ name|lower }}/bioconductor-{{ name|lower }}_{{ version }}_src_all.tar.gz'
-<<<<<<< HEAD
-  md5: 9a7f8223dc028fecbc063e5143667066
-=======
   md5: 718aa61ea0f8893745c97b1ccbecb55a
->>>>>>> 2e17421a
 build:
   number: 0
   rpaths:
