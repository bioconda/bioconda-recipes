--- conflicted
+++ resolved
@@ -1,8 +1,4 @@
-<<<<<<< HEAD
-{% set version = "13.1.0" %}
-=======
 {% set version = "14.0.0" %}
->>>>>>> 41a6cd1a
 
 package:
   name: augur
@@ -10,11 +6,7 @@
 
 source:
   url: https://pypi.io/packages/source/n/nextstrain-augur/nextstrain-augur-{{ version }}.tar.gz
-<<<<<<< HEAD
-  sha256: 059bf2c7d15b5587cb7b3a0a87576f7a517b4ce48a69f40abae7634e166168f6
-=======
   sha256: ec8ae3972a3b786379796c1c7d2dd45e7790b2935402e8fe3a7f311ac1cc8478
->>>>>>> 41a6cd1a
 
 build:
   number: 0
