--- conflicted
+++ resolved
@@ -14,14 +14,9 @@
     - fastx-toolkit-gcc7.patch
 
 build:
-<<<<<<< HEAD
-  preserve_egg_dir: True
-  number: 12
-=======
   number: 13
   run_exports:
     - {{ pin_subpackage(name, max_pin="x.x.x") }}
->>>>>>> 9dc5d888
 
 requirements:
   build:
