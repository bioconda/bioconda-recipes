{% set name = "trtools" %}
{% set version = "4.0.0" %}

package:
  name: "{{ name|lower }}"
  version: "{{ version }}"

source:
  url: https://pypi.io/packages/source/{{ name[0] }}/{{ name }}/{{ name }}-{{ version }}.tar.gz
  sha256: 8ad1ffc565cb7982cc5d6be42c5bf82a48bad8fbd21fcd3cffef66108879cc59
<<<<<<< HEAD
  # To get the checksum for a new version, download the .tar.gz file from pip and
  # run `openssl sha256 <file name>.tar.gz`.
  # You may need the openssl package, available on conda-forge:
  #  `conda install openssl -c conda-forge``
=======
>>>>>>> 441fcdb3

build: 
  noarch: python
  entry_points:
    - dumpSTR=trtools.dumpSTR:run
    - mergeSTR=trtools.mergeSTR:run
    - statSTR=trtools.statSTR:run
    - compareSTR=trtools.compareSTR:run
    - qcSTR=trtools.qcSTR:run
  script: "{{ PYTHON }} -m pip install . --no-deps --ignore-installed -vvv "
  number: 2

requirements:
  host:
    - python >=3.5
    - pip >=20.1.1
  run:
<<<<<<< HEAD
    - cyvcf2
=======
    - cyvcf2 >=0.30.1
>>>>>>> 441fcdb3
    - matplotlib-base
    - numpy
    - pandas
    - pybedtools
    - pysam >=0.15.3 #per suggestion here: https://github.com/bioconda/bioconda-recipes/pull/17448
    - python >=3.5
    - scikit-learn
    - scipy

test:
  imports:
    - trtools
    - trtools.compareSTR
    - trtools.dumpSTR
    - trtools.mergeSTR
    - trtools.qcSTR
    - trtools.statSTR
    - trtools.utils
  requires:
    - bcftools
    - git
    - pytest
    - htslib
  commands:
    - dumpSTR --help
    - mergeSTR --help
    - statSTR --help
    - compareSTR --help
    - qcSTR --help

about:
  home: http://github.com/gymreklab/TRTools
  license: MIT
  license_family: MIT
  license_file: LICENSE.txt
  summary: Toolkit for genome-wide analysis of tandem repeats https://trtools.readthedocs.io/ 
  doc_url: https://trtools.readthedocs.io/
  dev_url: https://github.com/gymreklab/TRTools

extra:
  recipe-maintainers:
    - LiterallyUniqueLogin<|MERGE_RESOLUTION|>--- conflicted
+++ resolved
@@ -8,13 +8,6 @@
 source:
   url: https://pypi.io/packages/source/{{ name[0] }}/{{ name }}/{{ name }}-{{ version }}.tar.gz
   sha256: 8ad1ffc565cb7982cc5d6be42c5bf82a48bad8fbd21fcd3cffef66108879cc59
-<<<<<<< HEAD
-  # To get the checksum for a new version, download the .tar.gz file from pip and
-  # run `openssl sha256 <file name>.tar.gz`.
-  # You may need the openssl package, available on conda-forge:
-  #  `conda install openssl -c conda-forge``
-=======
->>>>>>> 441fcdb3
 
 build: 
   noarch: python
@@ -32,11 +25,7 @@
     - python >=3.5
     - pip >=20.1.1
   run:
-<<<<<<< HEAD
-    - cyvcf2
-=======
     - cyvcf2 >=0.30.1
->>>>>>> 441fcdb3
     - matplotlib-base
     - numpy
     - pandas
