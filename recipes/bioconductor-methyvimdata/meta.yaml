<<<<<<< HEAD
{% set version = "1.7.0" %}
=======
{% set version = "1.8.0" %}
>>>>>>> 2e17421a
{% set name = "methyvimData" %}
{% set bioc = "3.10" %}

package:
  name: 'bioconductor-{{ name|lower }}'
  version: '{{ version }}'
source:
  url:
    - 'https://bioconductor.org/packages/{{ bioc }}/data/experiment/src/contrib/{{ name }}_{{ version }}.tar.gz'
    - 'https://bioarchive.galaxyproject.org/{{ name }}_{{ version }}.tar.gz'
    - 'https://depot.galaxyproject.org/software/bioconductor-{{ name|lower }}/bioconductor-{{ name|lower }}_{{ version }}_src_all.tar.gz'
<<<<<<< HEAD
  md5: d690651fe7c21a2632bb46585183807c
=======
  md5: 427658dbf4232847060e738d9d521e0c
>>>>>>> 2e17421a
build:
  number: 0
  rpaths:
    - lib/R/lib/
    - lib/
  noarch: generic
# Suggests: Biobase, BiocStyle, SummarizedExperiment, knitr, rmarkdown
requirements:
  host:
    - 'bioconductor-minfi >=1.32.0,<1.33.0'
    - r-base
  run:
    - 'bioconductor-minfi >=1.32.0,<1.33.0'
    - r-base
    - curl
test:
  commands:
    - '$R -e "library(''{{ name }}'')"'
about:
  home: 'https://bioconductor.org/packages/{{ bioc }}/data/experiment/html/{{ name }}.html'
  license: 'file LICENSE'
  summary: 'Example experimental data for use with the methyvim package'
  description: 'Contains a reduced set of simulated data inspired by data produced by the Infinium EPIC BeadChip assays by Illumina. The example data set is made available to highlight many of the key procedures that are available within the core functions of the methyvim package.'
  license_file: LICENSE
<|MERGE_RESOLUTION|>--- conflicted
+++ resolved
@@ -1,8 +1,4 @@
-<<<<<<< HEAD
-{% set version = "1.7.0" %}
-=======
 {% set version = "1.8.0" %}
->>>>>>> 2e17421a
 {% set name = "methyvimData" %}
 {% set bioc = "3.10" %}
 
@@ -14,11 +10,7 @@
     - 'https://bioconductor.org/packages/{{ bioc }}/data/experiment/src/contrib/{{ name }}_{{ version }}.tar.gz'
     - 'https://bioarchive.galaxyproject.org/{{ name }}_{{ version }}.tar.gz'
     - 'https://depot.galaxyproject.org/software/bioconductor-{{ name|lower }}/bioconductor-{{ name|lower }}_{{ version }}_src_all.tar.gz'
-<<<<<<< HEAD
-  md5: d690651fe7c21a2632bb46585183807c
-=======
   md5: 427658dbf4232847060e738d9d521e0c
->>>>>>> 2e17421a
 build:
   number: 0
   rpaths:
