<<<<<<< HEAD
{% set version = "1.33.0" %}
=======
{% set version = "1.34.0" %}
>>>>>>> 2e17421a
{% set name = "affydata" %}
{% set bioc = "3.10" %}

package:
  name: 'bioconductor-{{ name|lower }}'
  version: '{{ version }}'
source:
  url:
    - 'https://bioconductor.org/packages/{{ bioc }}/data/experiment/src/contrib/{{ name }}_{{ version }}.tar.gz'
    - 'https://bioarchive.galaxyproject.org/{{ name }}_{{ version }}.tar.gz'
    - 'https://depot.galaxyproject.org/software/bioconductor-{{ name }}/bioconductor-{{ name }}_{{ version }}_src_all.tar.gz'
<<<<<<< HEAD
  md5: d8048af68a7a4b9809f1984f858ce18a
=======
  md5: 13845aa807d3ca28519e25878b6ecf8e
>>>>>>> 2e17421a
build:
  number: 0
  rpaths:
    - lib/R/lib/
    - lib/
  noarch: generic
# Suggests: hgu95av2cdf, hgu133acdf
requirements:
  host:
    - 'bioconductor-affy >=1.64.0,<1.65.0'
    - r-base
  run:
    - 'bioconductor-affy >=1.64.0,<1.65.0'
    - r-base
    - curl
test:
  commands:
    - '$R -e "library(''{{ name }}'')"'
about:
  home: 'https://bioconductor.org/packages/{{ bioc }}/data/experiment/html/{{ name }}.html'
  license: 'GPL (>= 2)'
  summary: 'Affymetrix Data for Demonstration Purpose'
  description: 'Example datasets of a slightly large size. They represent ''real world examples'', unlike the artificial examples included in the package affy.'
  license_file: '{{ environ["PREFIX"] }}/lib/R/share/licenses/GPL-3'
extra:
  parent_recipe:
    name: bioconductor-affydata
    path: recipes/bioconductor-affydata
    version: 1.28.0
<|MERGE_RESOLUTION|>--- conflicted
+++ resolved
@@ -1,8 +1,4 @@
-<<<<<<< HEAD
-{% set version = "1.33.0" %}
-=======
 {% set version = "1.34.0" %}
->>>>>>> 2e17421a
 {% set name = "affydata" %}
 {% set bioc = "3.10" %}
 
@@ -14,11 +10,7 @@
     - 'https://bioconductor.org/packages/{{ bioc }}/data/experiment/src/contrib/{{ name }}_{{ version }}.tar.gz'
     - 'https://bioarchive.galaxyproject.org/{{ name }}_{{ version }}.tar.gz'
     - 'https://depot.galaxyproject.org/software/bioconductor-{{ name }}/bioconductor-{{ name }}_{{ version }}_src_all.tar.gz'
-<<<<<<< HEAD
-  md5: d8048af68a7a4b9809f1984f858ce18a
-=======
   md5: 13845aa807d3ca28519e25878b6ecf8e
->>>>>>> 2e17421a
 build:
   number: 0
   rpaths:
