#!/usr/bin/env bash

mkdir _buildchain
export PATH="$(pwd)/_buildchain:$PATH"
[ -n $CC ] && ln -s $CC _buildchain/cc
[ -n $LD ] && ln -s $LD _buildchain/ld
[ -n $GCC ] && ln -s $GCC _buildchain/gcc
[ -n $GXX ] && ln -s $GCC _buildchain/g++
<<<<<<< HEAD
=======
[ -n $AR ] && ln -s $AR _buildchain/ar
[ -n $RANLIB ] && ln -s $RANLIB _buildchain/ranlib
ls -l _buildchain
>>>>>>> 80fb1f1c

pushd src
sed -i.bak "s/glib-config --cflags/pkg-config --cflags glib-2.0/g"  makefile
sed -i.bak "s/glib-config --cflags/pkg-config --cflags glib-2.0/g"  corba/makefile
sed -i.bak "s/glib-config --cflags/pkg-config --cflags glib-2.0/g"  dnaindex/assembly/makefile
sed -i.bak "s/glib-config --cflags/pkg-config --cflags glib-2.0/g"  dnaindex/makefile
sed -i.bak "s/glib-config --cflags/pkg-config --cflags glib-2.0/g"  dynlibsrc/makefile
sed -i.bak "s/glib-config --cflags/pkg-config --cflags glib-2.0/g"  makefile
sed -i.bak "s/glib-config --cflags/pkg-config --cflags glib-2.0/g"  models/makefile
sed -i.bak "s/glib-config --cflags/pkg-config --cflags glib-2.0/g"  network/makefile
sed -i.bak "s/glib-config --cflags/pkg-config --cflags glib-2.0/g"  other_programs/makefile
sed -i.bak "s/glib-config --cflags/pkg-config --cflags glib-2.0/g"  snp/makefile

sed -i.bak "s/glib-config --libs/pkg-config --libs glib-2.0/g" makefile
sed -i.bak "s/glib-config --libs/pkg-config --libs glib-2.0/g" corba/makefile
sed -i.bak "s/glib-config --libs/pkg-config --libs glib-2.0/g" dnaindex/assembly/makefile
sed -i.bak "s/glib-config --libs/pkg-config --libs glib-2.0/g" dnaindex/makefile
sed -i.bak "s/glib-config --libs/pkg-config --libs glib-2.0/g" dynlibsrc/makefile
sed -i.bak "s/glib-config --libs/pkg-config --libs glib-2.0/g" models/makefile
sed -i.bak "s/glib-config --libs/pkg-config --libs glib-2.0/g" network/makefile
sed -i.bak "s/glib-config --libs/pkg-config --libs glib-2.0/g" other_programs/makefile
sed -i.bak "s/glib-config --libs/pkg-config --libs glib-2.0/g" snp/makefile

sed -i.bak "s/isnumber/isdigit/g" models/phasemodel.c
sed -i.bak "s/getline/getlineSeq/g" HMMer2/sqio.c

sed -i.bak "s/csh welcome.csh//g" makefile

make all
cp -v ./bin/* $PREFIX/bin/
mkdir $PREFIX/share/wise2
cp -rf ../wisecfg $PREFIX/share/wise2/<|MERGE_RESOLUTION|>--- conflicted
+++ resolved
@@ -6,12 +6,9 @@
 [ -n $LD ] && ln -s $LD _buildchain/ld
 [ -n $GCC ] && ln -s $GCC _buildchain/gcc
 [ -n $GXX ] && ln -s $GCC _buildchain/g++
-<<<<<<< HEAD
-=======
 [ -n $AR ] && ln -s $AR _buildchain/ar
 [ -n $RANLIB ] && ln -s $RANLIB _buildchain/ranlib
 ls -l _buildchain
->>>>>>> 80fb1f1c
 
 pushd src
 sed -i.bak "s/glib-config --cflags/pkg-config --cflags glib-2.0/g"  makefile
