about:
  home: "http://compbio.dfci.harvard.edu/tgi/"
  license: The Artistic License
  summary: mdust from DFCI Gene Indices Software Tools
package:
  name: mdust
  version: 2006.10.17
build:
  number: 1
  skip: True # [osx]

requirements:
<<<<<<< HEAD
    build:
        - {{ compiler('c') }}
    run:
=======
  build:
    - {{ compiler('c') }}
  run:
>>>>>>> 3fa1538a
test:
  commands:
    - 'mdust -h 2>&1|grep "Usage: mdust"'
source:
  url: ftp://occams.dfci.harvard.edu/pub/bio/tgi/software/seqclean/mdust.tar.gz
  sha256: 9722806920fc6772dc92f99e7a59554c5f7c35b596dca0df9ed03ff2e5c6440d<|MERGE_RESOLUTION|>--- conflicted
+++ resolved
@@ -10,15 +10,9 @@
   skip: True # [osx]
 
 requirements:
-<<<<<<< HEAD
-    build:
-        - {{ compiler('c') }}
-    run:
-=======
   build:
     - {{ compiler('c') }}
   run:
->>>>>>> 3fa1538a
 test:
   commands:
     - 'mdust -h 2>&1|grep "Usage: mdust"'
