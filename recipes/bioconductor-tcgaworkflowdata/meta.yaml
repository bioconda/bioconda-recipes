<<<<<<< HEAD
{% set version = "1.9.1" %}
=======
{% set version = "1.10.0" %}
>>>>>>> 2e17421a
{% set name = "TCGAWorkflowData" %}
{% set bioc = "3.10" %}

package:
  name: 'bioconductor-{{ name|lower }}'
  version: '{{ version }}'
source:
  url:
    - 'https://bioconductor.org/packages/{{ bioc }}/data/experiment/src/contrib/{{ name }}_{{ version }}.tar.gz'
    - 'https://bioarchive.galaxyproject.org/{{ name }}_{{ version }}.tar.gz'
    - 'https://depot.galaxyproject.org/software/bioconductor-{{ name|lower }}/bioconductor-{{ name|lower }}_{{ version }}_src_all.tar.gz'
<<<<<<< HEAD
  md5: 32cc073c9eec38a9b0461c20bdda1bd0
=======
  md5: b01a9cb30bc57799a9ee894f0993d07f
>>>>>>> 2e17421a
build:
  number: 0
  rpaths:
    - lib/R/lib/
    - lib/
  noarch: generic
# Suggests: knitr, rmarkdown, pander, testthat
requirements:
  host:
    - 'bioconductor-summarizedexperiment >=1.16.0,<1.17.0'
    - r-base
  run:
    - 'bioconductor-summarizedexperiment >=1.16.0,<1.17.0'
    - r-base
    - curl
test:
  commands:
    - '$R -e "library(''{{ name }}'')"'
about:
  home: 'https://bioconductor.org/packages/{{ bioc }}/data/experiment/html/{{ name }}.html'
  license: GPL-3
  summary: 'Data for TCGA Workflow'
  description: 'This experimental data package contains 11 data sets necessary to follow the "TCGA Workflow: Analyze cancer genomics and epigenomics data using Bioconductor packages".'
  license_file: '{{ environ["PREFIX"] }}/lib/R/share/licenses/GPL-3'
<|MERGE_RESOLUTION|>--- conflicted
+++ resolved
@@ -1,8 +1,4 @@
-<<<<<<< HEAD
-{% set version = "1.9.1" %}
-=======
 {% set version = "1.10.0" %}
->>>>>>> 2e17421a
 {% set name = "TCGAWorkflowData" %}
 {% set bioc = "3.10" %}
 
@@ -14,11 +10,7 @@
     - 'https://bioconductor.org/packages/{{ bioc }}/data/experiment/src/contrib/{{ name }}_{{ version }}.tar.gz'
     - 'https://bioarchive.galaxyproject.org/{{ name }}_{{ version }}.tar.gz'
     - 'https://depot.galaxyproject.org/software/bioconductor-{{ name|lower }}/bioconductor-{{ name|lower }}_{{ version }}_src_all.tar.gz'
-<<<<<<< HEAD
-  md5: 32cc073c9eec38a9b0461c20bdda1bd0
-=======
   md5: b01a9cb30bc57799a9ee894f0993d07f
->>>>>>> 2e17421a
 build:
   number: 0
   rpaths:
