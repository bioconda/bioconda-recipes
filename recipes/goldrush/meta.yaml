{% set name = "goldrush" %}
{% set version = "1.2.2" %}

package:
  name: {{ name|lower }}
  version: {{ version }}

source:
  url: https://github.com/bcgsc/goldrush/releases/download/{{ version }}/{{ name|lower }}-{{ version }}.tar.gz
  sha256: b7998854ff3b596de145a9ce2801126d09fb9253167240a5e40d7049040877ad

build:
  skip: true  # [py < 38 or win or py > 39]
<<<<<<< HEAD
  number: 3
=======
  number: 0
>>>>>>> 9dc5d888
  run_exports: {{ pin_subpackage("goldrush", max_pin="x") }}

requirements:
  build:
    - {{ compiler('cxx') }}
    - meson
    - ninja
    - cmake
  host:
    - python
    - llvm-openmp  # [osx]
    - libgomp      # [linux]
    - gperftools
    - sdsl-lite
    - boost-cpp >=1.82.0
    - libdivsufsort
    - sparsehash
    - btllib >=1.6.2
    - intervaltree
  run:
    - make
    - python
    - ntlink >=1.3.0
    - btllib >=1.6.2
    - tigmint >=1.2.6
    - minimap2 >=2.17
    - gperftools
    - bc
    - snakemake
    - numpy >=1.22.4

test:
  commands:
    - goldrush help
    - goldpolish --help
    - goldrush-path --help
  imports:
    - btllib

about:
  home: https://github.com/bcgsc/goldrush
  license: GPL-3.0
  license_file: LICENSE
  summary: 'Linear-time de novo long read assembler, from the Bioinformatics Technology Lab'<|MERGE_RESOLUTION|>--- conflicted
+++ resolved
@@ -11,11 +11,7 @@
 
 build:
   skip: true  # [py < 38 or win or py > 39]
-<<<<<<< HEAD
-  number: 3
-=======
   number: 0
->>>>>>> 9dc5d888
   run_exports: {{ pin_subpackage("goldrush", max_pin="x") }}
 
 requirements:
