--- conflicted
+++ resolved
@@ -1,18 +1,9 @@
-<<<<<<< HEAD
-{% set version = "1.0.2" %}
-{% set sha256 = "c21a85a8ea2e4a88ff9fc6828ab08e1ed6f05fbf45c94951948a219f0467891a" %}
-
-package:
-  name: eukulele
-  version: 1.0.2
-=======
 {% set version = "2.0.1" %}
 {% set sha256 = "2e63fafaec2e1f9e44eae5f30dbf8967d8d9c21156d1454a27a59e31aed679ed" %}
 
 package:
   name: eukulele
   version: 2.0.1
->>>>>>> 197ca5b1
 
 build:
   number: 1
@@ -20,11 +11,7 @@
   script: "{{ PYTHON }} -m pip install . --no-deps"
 
 source:
-<<<<<<< HEAD
-  url: https://github.com/AlexanderLabWHOI/EUKulele/archive/v1.0.2z.tar.gz
-=======
   url: https://github.com/AlexanderLabWHOI/EUKulele/archive/refs/tags/v2.0.1.tar.gz
->>>>>>> 197ca5b1
   sha256: {{ sha256 }}
 
 test:
