{% set name = "eukulele" %}
{% set version = "2.0.9" %}
{% set sha256 = "575ab81fd5453abbf092543caaf12116ab36cd5451caeb4c87086a93f12e7431" %}

package:
  name: {{ name }}
  version: {{ version }}

source:
  url: https://pypi.org/packages/source/{{ name[0] }}/{{ name }}/EUKulele-{{ version }}.tar.gz
  sha256: {{ sha256 }}

build:
  number: 0
  noarch: python
  script: "{{ PYTHON }} -m pip install . --no-deps --no-build-isolation --no-cache-dir --use-pep517 -vvv"
  run_exports:
    - {{ pin_subpackage('eukulele', max_pin="x") }}

requirements:
  host:
    - python >=3.6
    - pip
    - pytest-runner
  run:
    - python >=3.6
    - numpy
    - biopython
    - pandas
    - seaborn-base
    - boost-cpp
    - chardet
    - multiprocess
    - joblib
    - ujson
    - python-coveralls
    - pyyaml
<<<<<<< HEAD
    - matplotlib-base ==3.3.3
    - blast ==2.2.31
    - diamond ==0.9.24
    - busco >=4.0.4
=======
    - matplotlib-base
    - pytest-cov
    - pytest-xdist
    - sphinxcontrib-bibtex ==1.0.0
    - blast
    - diamond

test:
  commands:  
    - EUKulele --version | grep '{{ version }}'
    - EUKulele --help
>>>>>>> c60ba244

about:
  home: "https://github.com/AlexanderLabWHOI/EUKulele"
  license: MIT
  license_family: MIT
  license_file: LICENSE
  summary: "Easy taxonomic annotation for eukaryotic microbes."
  dev_url: "https://github.com/AlexanderLabWHOI/EUKulele"
  doc_url: "https://github.com/AlexanderLabWHOI/EUKulele/blob/{{ version }}/README.md"<|MERGE_RESOLUTION|>--- conflicted
+++ resolved
@@ -11,7 +11,7 @@
   sha256: {{ sha256 }}
 
 build:
-  number: 0
+  number: 1
   noarch: python
   script: "{{ PYTHON }} -m pip install . --no-deps --no-build-isolation --no-cache-dir --use-pep517 -vvv"
   run_exports:
@@ -35,24 +35,18 @@
     - ujson
     - python-coveralls
     - pyyaml
-<<<<<<< HEAD
-    - matplotlib-base ==3.3.3
-    - blast ==2.2.31
-    - diamond ==0.9.24
-    - busco >=4.0.4
-=======
     - matplotlib-base
     - pytest-cov
     - pytest-xdist
     - sphinxcontrib-bibtex ==1.0.0
     - blast
     - diamond
+    - busco >=4.0.4
 
 test:
   commands:  
     - EUKulele --version | grep '{{ version }}'
     - EUKulele --help
->>>>>>> c60ba244
 
 about:
   home: "https://github.com/AlexanderLabWHOI/EUKulele"
