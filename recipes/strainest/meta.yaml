--- conflicted
+++ resolved
@@ -7,23 +7,14 @@
 
 source:
   url: https://github.com/compmetagen/strainest/archive/{{ version }}.tar.gz
-<<<<<<< HEAD
-  sha256: 1a0ad5c3e8f9039257f1a268ec33e7f8ad1e6358c6145a964e613cd5caf9738b
-=======
-  fn: strainest_{{ version }}.tar.gz
   sha256: '{{ sha256 }}'
->>>>>>> f599b93d
   patches:
     - strainest.patch
 
 build:
-<<<<<<< HEAD
+  number: 1
   noarch: python
-  number: 1
-=======
-  number: 0
   script: python setup.py install --single-version-externally-managed --record=record.txt
->>>>>>> f599b93d
 
 requirements:
   host:
