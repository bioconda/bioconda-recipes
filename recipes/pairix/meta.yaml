--- conflicted
+++ resolved
@@ -11,11 +11,7 @@
     - src_Makefile.patch
 
 build:
-<<<<<<< HEAD
-  number: 2
-=======
   number: 3
->>>>>>> 90bc105b
   run_exports:
     - {{ pin_subpackage('pairix', max_pin="x.x") }}
 
