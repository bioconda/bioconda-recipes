--- conflicted
+++ resolved
@@ -50,11 +50,7 @@
     - nanoraw
 
   commands:
-<<<<<<< HEAD
-    - nanoraw --help | grep significant_fasta
-=======
     - nanoraw --help 
->>>>>>> 432fa7ae
 
 about:
   home: https://github.com/marcus1487/nanoraw
