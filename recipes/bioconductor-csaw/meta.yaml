--- conflicted
+++ resolved
@@ -34,10 +34,6 @@
     - 'bioconductor-summarizedexperiment >=1.2.0'
     - r-base
     - r-rcpp
-<<<<<<< HEAD
-    - {{ compiler('c') }}
-=======
->>>>>>> 3fa1538a
   run:
     - bioconductor-annotationdbi
     - bioconductor-biocgenerics
