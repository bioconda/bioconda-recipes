--- conflicted
+++ resolved
@@ -7,11 +7,7 @@
 
 build:
   skip: True  # [osx]
-<<<<<<< HEAD
-  number: 2
-=======
   number: 0
->>>>>>> 9dc5d888
   run_exports:
     - {{ pin_subpackage("viguno", max_pin="x.x") }}
 
