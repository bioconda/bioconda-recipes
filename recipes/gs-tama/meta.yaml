<<<<<<< HEAD
{% set version = "1.0.3" %}
=======
{% set version = "1.0.2" %}
>>>>>>> 30bd9155

package:
  name: gs-tama
  version: {{ version }}

build:
  number: 0
  noarch: generic

source:
  url: https://github.com/sguizard/gs-tama/archive/refs/tags/{{ version }}.tar.gz
<<<<<<< HEAD
  sha256: 003e9363b83eec52a1215f39e9775db96b2b85472c6c1c69a223eb380b0d1bbb
=======
  sha256: fcc81fc7206beecf36cc2f276c69618b4195abd9ba932cb6d7d07fa2c0e8f5e4
>>>>>>> 30bd9155

requirements:
  run:
    - python 2.7
    - biopython >=1.76
    - pysam >=0.16.0.1
    - bedtools >=2.30.0
    - blast >=2.11.0
    - samtools >=1.12

test:
  commands:
    - HOME=/tmp tama_collapse.py -version

about:
  home: https://github.com/sguizard/gs-tama
  license: GPL-3.0 License 
  license_file: LICENSE
  summary: "Gene-Switch Transcriptome Annotation by Modular Algorithms"
<|MERGE_RESOLUTION|>--- conflicted
+++ resolved
@@ -1,8 +1,4 @@
-<<<<<<< HEAD
 {% set version = "1.0.3" %}
-=======
-{% set version = "1.0.2" %}
->>>>>>> 30bd9155
 
 package:
   name: gs-tama
@@ -14,11 +10,8 @@
 
 source:
   url: https://github.com/sguizard/gs-tama/archive/refs/tags/{{ version }}.tar.gz
-<<<<<<< HEAD
   sha256: 003e9363b83eec52a1215f39e9775db96b2b85472c6c1c69a223eb380b0d1bbb
-=======
-  sha256: fcc81fc7206beecf36cc2f276c69618b4195abd9ba932cb6d7d07fa2c0e8f5e4
->>>>>>> 30bd9155
+
 
 requirements:
   run:
