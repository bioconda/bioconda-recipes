<<<<<<< HEAD
{% set version = "1.38.0" %}
=======
{% set version = "1.38.1" %}
>>>>>>> 9dc5d888
{% set name = "RnBeads.hg38" %}
{% set bioc = "3.20" %}

about:
<<<<<<< HEAD
  description: RnBeads annotation package for genome assembly hg38.
=======
  description: RnBeads annotation package for the assembly hg38.
>>>>>>> 9dc5d888
  home: https://bioconductor.org/packages/{{ bioc }}/data/experiment/html/{{ name }}.html
  license: GPL-3
  license_file: '{{ environ["PREFIX"] }}/lib/R/share/licenses/GPL-3'
  summary: RnBeads.hg38
build:
  noarch: generic
  number: 0
  rpaths:
    - lib/R/lib/
    - lib/
  run_exports: '{{ pin_subpackage("bioconductor-rnbeads.hg38", max_pin="x.x") }}'
package:
  name: bioconductor-{{ name|lower }}
  version: '{{ version }}'
# Suggests: RnBeads
requirements:
  host:
    - bioconductor-genomicranges >=1.58.0,<1.59.0
    - r-base
  run:
    - bioconductor-genomicranges >=1.58.0,<1.59.0
    - r-base
    - curl
<<<<<<< HEAD
    - bioconductor-data-packages >=20241103
source:
  md5: 43ecf19a9513772a76d0470d1dae9366
=======
    - bioconductor-data-packages >=20250401
source:
  md5: a07ef0e680b3e37429a0f1525bd60155
>>>>>>> 9dc5d888
  url:
    - https://bioconductor.org/packages/{{ bioc }}/data/experiment/src/contrib/{{ name }}_{{ version }}.tar.gz
    - https://bioconductor.org/packages/{{ bioc }}/bioc/src/contrib/Archive/{{ name }}/{{ name }}_{{ version }}.tar.gz
    - https://bioarchive.galaxyproject.org/{{ name }}_{{ version }}.tar.gz
    - https://depot.galaxyproject.org/software/bioconductor-{{ name|lower }}/bioconductor-{{ name|lower }}_{{ version }}_src_all.tar.gz
test:
  commands:
    - $R -e "library('{{ name }}')"
<|MERGE_RESOLUTION|>--- conflicted
+++ resolved
@@ -1,17 +1,9 @@
-<<<<<<< HEAD
-{% set version = "1.38.0" %}
-=======
 {% set version = "1.38.1" %}
->>>>>>> 9dc5d888
 {% set name = "RnBeads.hg38" %}
 {% set bioc = "3.20" %}
 
 about:
-<<<<<<< HEAD
-  description: RnBeads annotation package for genome assembly hg38.
-=======
   description: RnBeads annotation package for the assembly hg38.
->>>>>>> 9dc5d888
   home: https://bioconductor.org/packages/{{ bioc }}/data/experiment/html/{{ name }}.html
   license: GPL-3
   license_file: '{{ environ["PREFIX"] }}/lib/R/share/licenses/GPL-3'
@@ -35,15 +27,9 @@
     - bioconductor-genomicranges >=1.58.0,<1.59.0
     - r-base
     - curl
-<<<<<<< HEAD
-    - bioconductor-data-packages >=20241103
-source:
-  md5: 43ecf19a9513772a76d0470d1dae9366
-=======
     - bioconductor-data-packages >=20250401
 source:
   md5: a07ef0e680b3e37429a0f1525bd60155
->>>>>>> 9dc5d888
   url:
     - https://bioconductor.org/packages/{{ bioc }}/data/experiment/src/contrib/{{ name }}_{{ version }}.tar.gz
     - https://bioconductor.org/packages/{{ bioc }}/bioc/src/contrib/Archive/{{ name }}/{{ name }}_{{ version }}.tar.gz
