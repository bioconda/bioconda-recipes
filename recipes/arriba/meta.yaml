--- conflicted
+++ resolved
@@ -10,13 +10,9 @@
   sha256: {{ sha256 }}
 
 build:
-<<<<<<< HEAD
-  number: 3
-=======
   number: 4
   run_exports:
     - {{ pin_subpackage('arriba', max_pin="x") }}
->>>>>>> 90bc105b
 
 requirements:
   build:
