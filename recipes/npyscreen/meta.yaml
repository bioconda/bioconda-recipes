--- conflicted
+++ resolved
@@ -7,12 +7,8 @@
   md5: 8f2e2e404d87393fbd277db6430508c0
 
 build:
-<<<<<<< HEAD
-  number: 0
-=======
   noarch: python
   number: 1
->>>>>>> 3fa1538a
 
 requirements:
   host:
