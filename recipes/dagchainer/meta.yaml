{% set name = "dagchainer" %}
{% set version = "r111120" %}

package:
  name: {{ name }}
  version: {{ version }}

build:
<<<<<<< HEAD
  number: 4
=======
  number: 0
  run_exports:
    - {{ pin_subpackage(name, max_pin=None) }}
>>>>>>> 9dc5d888
  ignore_run_exports_from:
    - perl-data-dumper
    - perl-storable

source:
  url: https://github.com/kullrich/dagchainer/archive/{{ version }}.tar.gz
  sha256: b2443d194adccc3c05fba7ca6fc363c753e6d230de4f5a63c18bc635394f1294

requirements:
  build:
    - make
    - {{ compiler('cxx') }}
  host:
    - perl-data-dumper
    - perl-getopt-long
    - perl-storable
    - perl-carp
    - perl-local-lib
  run:
    - perl-data-dumper
    - perl-getopt-long
    - perl-storable
    - perl-carp
    - perl-local-lib

about:
  home: https://github.com/kullrich/dagchainer
  license: MIT
  license_file: LICENSE
  summary: DAGchainer identifies syntenic regions.
  description: DAGchainer identifies chains of gene pairs sharing conserved order between genomic regions, by identifying paths through a directed acyclic graph (DAG).

test:
  commands:
    - dagchainer 2>&1 | grep dagchainer

extra:
  additional-platforms:
    - linux-aarch64
    - osx-arm64
  identifiers:
    - doi:10.1093/bioinformatics/bth397
<|MERGE_RESOLUTION|>--- conflicted
+++ resolved
@@ -6,13 +6,9 @@
   version: {{ version }}
 
 build:
-<<<<<<< HEAD
-  number: 4
-=======
   number: 0
   run_exports:
     - {{ pin_subpackage(name, max_pin=None) }}
->>>>>>> 9dc5d888
   ignore_run_exports_from:
     - perl-data-dumper
     - perl-storable
