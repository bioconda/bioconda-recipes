#!/bin/bash

export CFLAGS="-I$PREFIX/include"
export CPPFLAGS="-I$PREFIX/include"
export LDFLAGS="-L$PREFIX/lib"

# function install_htslib(){
#     # Download and install htslib. Compiled stuff is in `pwd`/htslib
#     pushd .
#     rm -f htslib-1.8.tar.bz2
#     wget https://github.com/samtools/htslib/releases/download/1.8/htslib-1.8.tar.bz2
#     tar xf htslib-1.8.tar.bz2
#     rm htslib-1.8.tar.bz2
#     mv htslib-1.8 htslib
#     cd htslib
#     ./configure --prefix=`pwd`
#     make -j 4
#     make install
#     popd
# }

mkdir -p $PREFIX/bin

cd inst/extcode/

<<<<<<< HEAD
install_htslib

ln -s `pwd`/htslib/lib/libhts.a `pwd`/htslib/lib/libhts-static.a
g++ -std=c++11 -I$PREFIX/include \
               -I `pwd`/htslib/include \
               snp-pileup.cpp \
               -L$PREFIX/lib \
               -L `pwd`/htslib/lib \
               -lhts-static \
               -o snp-pileup \
               -lcurl -lz -lpthread -lcrypto -llzma -lbz2
=======
g++ -std=c++11 -I$PREFIX/include snp-pileup.cpp \
     -L$PREFIX/lib -lhts -Wl,-rpath=$PREFIX/lib -o snp-pileup
>>>>>>> 219d5122

# install_htslib
#ln -s $PREFIX/lib/libhts.a $PREFIX/lib/libhts-static.a
#
#g++ -std=c++11 -o snp-pileup snp-pileup.cpp -I$PREFIX/include -L$PREFIX/lib -lm -lhts-static -lcurl -lz -lpthread -lcrypto -llzma -lbz2
#
./snp-pileup --help
<<<<<<< HEAD
mv snp-pileup $PREFIX/bin/
=======
ln -s `pwd`/snp-pileup $PREFIX/bin/snp-pileup
# mv snp-pileup $PREFIX/bin/
>>>>>>> 219d5122
cd $PREFIX
snp-pileup --help<|MERGE_RESOLUTION|>--- conflicted
+++ resolved
@@ -4,53 +4,32 @@
 export CPPFLAGS="-I$PREFIX/include"
 export LDFLAGS="-L$PREFIX/lib"
 
-# function install_htslib(){
-#     # Download and install htslib. Compiled stuff is in `pwd`/htslib
-#     pushd .
-#     rm -f htslib-1.8.tar.bz2
-#     wget https://github.com/samtools/htslib/releases/download/1.8/htslib-1.8.tar.bz2
-#     tar xf htslib-1.8.tar.bz2
-#     rm htslib-1.8.tar.bz2
-#     mv htslib-1.8 htslib
-#     cd htslib
-#     ./configure --prefix=`pwd`
-#     make -j 4
-#     make install
-#     popd
-# }
+function install_htslib(){
+    # Download and install htslib. Compiled stuff is in `pwd`/htslib
+    pushd .
+    rm -f htslib-1.8.tar.bz2
+    wget https://github.com/samtools/htslib/releases/download/1.8/htslib-1.8.tar.bz2
+    tar xf htslib-1.8.tar.bz2
+    rm htslib-1.8.tar.bz2
+    mv htslib-1.8 htslib
+    cd htslib
+    ./configure --prefix=`pwd`
+    make -j 4
+    make install
+    popd
+}
 
 mkdir -p $PREFIX/bin
 
 cd inst/extcode/
 
-<<<<<<< HEAD
 install_htslib
 
 ln -s `pwd`/htslib/lib/libhts.a `pwd`/htslib/lib/libhts-static.a
-g++ -std=c++11 -I$PREFIX/include \
-               -I `pwd`/htslib/include \
-               snp-pileup.cpp \
-               -L$PREFIX/lib \
-               -L `pwd`/htslib/lib \
-               -lhts-static \
-               -o snp-pileup \
-               -lcurl -lz -lpthread -lcrypto -llzma -lbz2
-=======
-g++ -std=c++11 -I$PREFIX/include snp-pileup.cpp \
-     -L$PREFIX/lib -lhts -Wl,-rpath=$PREFIX/lib -o snp-pileup
->>>>>>> 219d5122
+g++ -std=c++11 -I$PREFIX/include -I `pwd`/htslib/include snp-pileup.cpp -L$PREFIX/lib -L `pwd`/htslib/lib \
+    -lhts-static -o snp-pileup -lcurl -lz -lpthread -lcrypto -llzma -lbz2
 
-# install_htslib
-#ln -s $PREFIX/lib/libhts.a $PREFIX/lib/libhts-static.a
-#
-#g++ -std=c++11 -o snp-pileup snp-pileup.cpp -I$PREFIX/include -L$PREFIX/lib -lm -lhts-static -lcurl -lz -lpthread -lcrypto -llzma -lbz2
-#
 ./snp-pileup --help
-<<<<<<< HEAD
 mv snp-pileup $PREFIX/bin/
-=======
-ln -s `pwd`/snp-pileup $PREFIX/bin/snp-pileup
-# mv snp-pileup $PREFIX/bin/
->>>>>>> 219d5122
 cd $PREFIX
 snp-pileup --help