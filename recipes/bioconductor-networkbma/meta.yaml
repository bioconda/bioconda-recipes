--- conflicted
+++ resolved
@@ -27,10 +27,6 @@
     - 'r-rcpp >=0.10.3'
     - 'r-rcpparmadillo >=0.3.810.2'
     - 'r-rcppeigen >=0.3.1.2.1'
-<<<<<<< HEAD
-    - {{ compiler('c') }}
-=======
->>>>>>> 3fa1538a
   run:
     - r-base
     - r-bh
