<<<<<<< HEAD
{% set version = "1.5.6" %}
=======
{% set version = "1.5.7" %}
>>>>>>> 8dfe5324

package:
  name: vardict-java
  version: {{ version }}

source:
  url: https://github.com/AstraZeneca-NGS/VarDictJava/releases/download/v{{ version }}/VarDict-{{ version }}.zip
<<<<<<< HEAD
  sha256: fae85843c723f5ffae278f687bfbfc85a9241432387857ab59d4540ba772a5b7
=======
  sha256: 597fa238f6812123b715c0d324a2827910ff68e7a16e6c9e045d4e192e199fe6
>>>>>>> 8dfe5324

build:
  number: 0
  noarch: generic

requirements:
  run:
    - openjdk

test:
  commands:
    - vardict-java -h

about:
  home: https://github.com/AstraZeneca-NGS/VarDictJava
  license: MIT
  summary: Java port of the VarDict variant discovery program<|MERGE_RESOLUTION|>--- conflicted
+++ resolved
@@ -1,8 +1,4 @@
-<<<<<<< HEAD
-{% set version = "1.5.6" %}
-=======
 {% set version = "1.5.7" %}
->>>>>>> 8dfe5324
 
 package:
   name: vardict-java
@@ -10,11 +6,7 @@
 
 source:
   url: https://github.com/AstraZeneca-NGS/VarDictJava/releases/download/v{{ version }}/VarDict-{{ version }}.zip
-<<<<<<< HEAD
-  sha256: fae85843c723f5ffae278f687bfbfc85a9241432387857ab59d4540ba772a5b7
-=======
   sha256: 597fa238f6812123b715c0d324a2827910ff68e7a16e6c9e045d4e192e199fe6
->>>>>>> 8dfe5324
 
 build:
   number: 0
