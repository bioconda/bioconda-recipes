<<<<<<< HEAD
{% set version = "1.5.2" %}
=======
{% set version = "1.8.3" %}
>>>>>>> 7a2fe69f

package:
  name: vardict-java
  version: {{ version }}

source:
<<<<<<< HEAD
  git_url: https://github.com/AstraZeneca-NGS/VarDictJava.git
  git_rev: {{ version }}
=======
  url: https://github.com/AstraZeneca-NGS/VarDictJava/releases/download/v{{ version }}/VarDict-{{ version }}.zip
  sha256: c1940c1b0308a431879010b52036c02c39ca0f97af04fd56c2f1b6febe75734b
>>>>>>> 7a2fe69f

build:
  number: 0
  noarch: generic

requirements:
  build:
    - openjdk
  run:
    - openjdk
    - perl
<<<<<<< HEAD
    - r
=======
    - r-base >=3.5.1
>>>>>>> 7a2fe69f

test:
  commands:
    - vardict-java -h
<<<<<<< HEAD
    - vardict-var2vcf
    - vardict-var2vcf-paired
=======
    - var2vcf_paired.pl -h
    - echo -e "Sample\tchrM\tchrM\t16263\t16263\tC\tT\t4\t4\t0\t0\t2\t2\tT/T\t1.0000\t0;2\t25.8\t1\t34.2\t1\t60.0\t3.000\t1.0000\t0\t4\t4.000\t1\t3.0\t3\t3\tACTGCAACTCCAAAGCCACC\tCTCACCCACTAGGATACCAA\tchrM:2-16571\tSNV\t0\t0" | teststrandbias.R
>>>>>>> 7a2fe69f

about:
  home: https://github.com/AstraZeneca-NGS/VarDictJava
  license: MIT
  summary: Java port of the VarDict variant discovery program

extra:
<<<<<<< HEAD
  skip-lints:
    - uses_git_url
    - missing_hash
  notes: >
    Provides five binaries:
    * `vardict-java`
    * `vardict-strandbias`
    * `vardict-testsomatic`
    * `vardict-var2vcf`
    * `vardict-var2vcf-paired`

    A typical single sample variant call would involve
    `vardict-java [some flags] | vardict-strandbias | vardict-var2vcf [some flags]`
    A typical paired variant call would involve
    `vardict-java [some flags] | vardict-testsomatic | vardict-var2vcf-paired [some flags]`
=======
  recipe-maintainers:
    - roryk
    - cbrueffer
>>>>>>> 7a2fe69f
<|MERGE_RESOLUTION|>--- conflicted
+++ resolved
@@ -1,48 +1,28 @@
-<<<<<<< HEAD
-{% set version = "1.5.2" %}
-=======
 {% set version = "1.8.3" %}
->>>>>>> 7a2fe69f
 
 package:
   name: vardict-java
   version: {{ version }}
 
 source:
-<<<<<<< HEAD
-  git_url: https://github.com/AstraZeneca-NGS/VarDictJava.git
-  git_rev: {{ version }}
-=======
   url: https://github.com/AstraZeneca-NGS/VarDictJava/releases/download/v{{ version }}/VarDict-{{ version }}.zip
   sha256: c1940c1b0308a431879010b52036c02c39ca0f97af04fd56c2f1b6febe75734b
->>>>>>> 7a2fe69f
 
 build:
   number: 0
   noarch: generic
 
 requirements:
-  build:
-    - openjdk
   run:
     - openjdk
     - perl
-<<<<<<< HEAD
-    - r
-=======
     - r-base >=3.5.1
->>>>>>> 7a2fe69f
 
 test:
   commands:
     - vardict-java -h
-<<<<<<< HEAD
-    - vardict-var2vcf
-    - vardict-var2vcf-paired
-=======
     - var2vcf_paired.pl -h
     - echo -e "Sample\tchrM\tchrM\t16263\t16263\tC\tT\t4\t4\t0\t0\t2\t2\tT/T\t1.0000\t0;2\t25.8\t1\t34.2\t1\t60.0\t3.000\t1.0000\t0\t4\t4.000\t1\t3.0\t3\t3\tACTGCAACTCCAAAGCCACC\tCTCACCCACTAGGATACCAA\tchrM:2-16571\tSNV\t0\t0" | teststrandbias.R
->>>>>>> 7a2fe69f
 
 about:
   home: https://github.com/AstraZeneca-NGS/VarDictJava
@@ -50,24 +30,6 @@
   summary: Java port of the VarDict variant discovery program
 
 extra:
-<<<<<<< HEAD
-  skip-lints:
-    - uses_git_url
-    - missing_hash
-  notes: >
-    Provides five binaries:
-    * `vardict-java`
-    * `vardict-strandbias`
-    * `vardict-testsomatic`
-    * `vardict-var2vcf`
-    * `vardict-var2vcf-paired`
-
-    A typical single sample variant call would involve
-    `vardict-java [some flags] | vardict-strandbias | vardict-var2vcf [some flags]`
-    A typical paired variant call would involve
-    `vardict-java [some flags] | vardict-testsomatic | vardict-var2vcf-paired [some flags]`
-=======
   recipe-maintainers:
     - roryk
-    - cbrueffer
->>>>>>> 7a2fe69f
+    - cbrueffer