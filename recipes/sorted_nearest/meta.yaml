{% set name = "sorted_nearest" %}
{% set version = "0.0.37" %}
{% set file_ext = "tar.gz" %}
{% set hash_type = "sha256" %}
{% set hash_value = "dd3430d76e6c2aed14cda2cb0f2a5ce359007de3d2bc689474622f819f559d31" %}


package:
  name: '{{ name|lower }}'
  version: '{{ version }}'

source:
  url: https://pypi.io/packages/source/{{ name[0] }}/{{ name }}/{{ name }}-{{ version }}.{{ file_ext }}
  '{{ hash_type }}': '{{ hash_value }}'

build:
<<<<<<< HEAD
  number: 2
=======
  number: 0
>>>>>>> 5492ec64
  script: python setup.py install --single-version-externally-managed --record=record.txt

requirements:
  build:
    - {{ compiler('c') }}
  host:
    - python
    - setuptools
    - cython
  run:
    - python
    - numpy

test:
  imports:
    - sorted_nearest

about:
  home: https://github.com/endrebak/sorted_nearest
  license: BSD
  summary: Find nearest interval.<|MERGE_RESOLUTION|>--- conflicted
+++ resolved
@@ -14,11 +14,7 @@
   '{{ hash_type }}': '{{ hash_value }}'
 
 build:
-<<<<<<< HEAD
-  number: 2
-=======
   number: 0
->>>>>>> 5492ec64
   script: python setup.py install --single-version-externally-managed --record=record.txt
 
 requirements:
