--- conflicted
+++ resolved
@@ -1,15 +1,9 @@
 {% set name = "sorted_nearest" %}
-<<<<<<< HEAD
 {% set version = "0.0.21" %}
 {% set file_ext = "tar.gz" %}
 {% set hash_type = "sha256" %}
 {% set hash_value = "e2836c9c91f3bfb1a9ff89d9a6c77aed608ca157d8e5b81936dcd5c858052c28" %}
-=======
-{% set version = "0.0.20" %}
-{% set file_ext = "tar.gz" %}
-{% set hash_type = "sha256" %}
-{% set hash_value = "594d1fa7b9d4625b996b56ed792524e8cd073975cc5a0a142fe76c2900c5a011" %}
->>>>>>> 7cbb74a0
+
 
 package:
   name: '{{ name|lower }}'
