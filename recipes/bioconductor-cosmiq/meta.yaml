{% set version = "1.12.0" %}
{% set name = "cosmiq" %}
{% set bioc = "3.6" %}

package:
  name: 'bioconductor-{{ name|lower }}'
  version: '{{ version }}'
source:
  url:
    - 'http://bioconductor.org/packages/{{ bioc }}/bioc/src/contrib/{{ name }}_{{ version }}.tar.gz'
    - 'https://bioarchive.galaxyproject.org/{{ name }}_{{ version }}.tar.gz'
    - 'https://depot.galaxyproject.org/software/bioconductor-{{ name }}/bioconductor-{{ name }}_{{ version }}_src_all.tar.gz'
  sha256: b593e317cebeded863c21674d57860b4cf21828b8644c59415acc271e2faa1bc
build:
  number: 1
  rpaths:
    - lib/R/lib/
    - lib/
requirements:
  build:
    - {{ compiler('cxx') }}
  host:
    - bioconductor-faahko
    - bioconductor-massspecwavelet
    - bioconductor-xcms
    - r-base
    - r-pracma
    - r-rcpp
<<<<<<< HEAD
    - {{ compiler('c') }}
=======
>>>>>>> 3fa1538a
  run:
    - bioconductor-faahko
    - bioconductor-massspecwavelet
    - bioconductor-xcms
    - r-base
    - r-pracma
    - r-rcpp
    - libcxx # [osx]
test:
  commands:
    - '$R -e "library(''{{ name }}'')"'
about:
  home: 'http://bioconductor.org/packages/{{ bioc }}/bioc/html/{{ name }}.html'
  license: GPL-3
  summary: 'cosmiq is a tool for the preprocessing of liquid- or gas - chromatography mass spectrometry (LCMS/GCMS) data with a focus on metabolomics or lipidomics applications. To improve the detection of low abundant signals, cosmiq generates master maps of the mZ/RT space from all acquired runs before a peak detection algorithm is applied. The result is a more robust identification and quantification of low-intensity MS signals compared to conventional approaches where peak picking is performed in each LCMS/GCMS file separately. The cosmiq package builds on the xcmsSet object structure and can be therefore integrated well with the package xcms as an alternative preprocessing step.'

extra:
  identifiers:
    - biotools:cosmiq
    - doi:10.5167/uzh-107947<|MERGE_RESOLUTION|>--- conflicted
+++ resolved
@@ -26,10 +26,6 @@
     - r-base
     - r-pracma
     - r-rcpp
-<<<<<<< HEAD
-    - {{ compiler('c') }}
-=======
->>>>>>> 3fa1538a
   run:
     - bioconductor-faahko
     - bioconductor-massspecwavelet
