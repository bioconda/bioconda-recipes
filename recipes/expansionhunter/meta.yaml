{% set name = "expansionhunter" %}
{% set version = "2.0.8" %}


package:
  name: {{ name|lower }}
  version: {{ version }}

build:
  number: 1

source:
  url: https://github.com/Illumina/ExpansionHunter/archive/v{{ version }}.tar.gz
  md5: 24d39d1f1c4b013f87a589932bc88976

requirements:
  build:
  - {{ compiler('c') }}
  - cmake
  - boost
  - icu
  run:
  - boost
  - icu
<<<<<<< HEAD
  - libcxx # [osx] 
=======
  - libcxx # [osx]
>>>>>>> 3fa1538a
test:
  commands:
  - ExpansionHunter --help 2>&1 | grep "help"
about:
  home: https://github.com/Illumina/ExpansionHunter
  license: GPL3
  license_file: LICENSE.txt
  summary: a tool for estimating repeat sizes<|MERGE_RESOLUTION|>--- conflicted
+++ resolved
@@ -22,11 +22,7 @@
   run:
   - boost
   - icu
-<<<<<<< HEAD
-  - libcxx # [osx] 
-=======
   - libcxx # [osx]
->>>>>>> 3fa1538a
 test:
   commands:
   - ExpansionHunter --help 2>&1 | grep "help"
