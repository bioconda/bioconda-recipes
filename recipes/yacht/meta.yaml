<<<<<<< HEAD
{% set version = "1.3.0" %}
=======
{% set version = "1.2.3" %}
>>>>>>> 4f526777

package:
  name: yacht
  version: {{ version }}

source:
  url: https://github.com/KoslickiLab/YACHT/releases/download/v{{ version  }}/yacht-{{ version  }}.tar.gz
<<<<<<< HEAD
  sha256: 3365731592e37b5708fb6bdedc817debe813f7050814a68e07d1a4836337762e
=======
  sha256: 93adb23ad4f143d48c9f0ea661fe2283ff42e9c51e073a05460596ecabc65214
>>>>>>> 4f526777

build:
  number: 0
  script: "{{ PYTHON }} -m pip install . --no-deps --no-build-isolation --no-cache-dir -vvv"

requirements:
  build:
    - {{ compiler('cxx') }}       # Adds platform-specific C++ compiler (g++, clang, MSVC)
    - make                        # Ensures that Make is available (for Unix)
    - python >3.6,<3.12
    - pip
    - setuptools 

  host:
    - python >3.6,<3.12
    - pip
    - pandas
    - pytaxonkit
    - scipy
    - sourmash
    - loguru
    - tqdm
    - biom-format
<<<<<<< HEAD
    - numpy >=1.22.4
    - setuptools
    - requests

=======
    - numpy
    - setuptools
    - requests
>>>>>>> 4f526777
  run:
    - python >3.6,<3.12
    - sourmash >=4.8.3,<5
    - rust
    - scipy
    - requests
<<<<<<< HEAD
    - numpy >=1.22.4
=======
    - numpy
>>>>>>> 4f526777
    - pandas
    - scikit-learn
    - codecov
    - pytest
    - pytest-cov
    - loguru
    - maturin >=1,<2
    - tqdm
    - biom-format
    - pytaxonkit
    - openpyxl
    - ruff
    - sourmash_plugin_branchwater


test:
  commands:
    - yacht --help

about:
  home: https://github.com/KoslickiLab/YACHT
  summary: 'YACHT is a mathematically rigorous hypothesis test for the presence or absence of organisms in a metagenomic sample, based on average nucleotide identity (ANI).'
  license: MIT
  license_family: MIT
  license_file: LICENSE.txt
  dev_url: https://github.com/KoslickiLab/YACHT
  doc_url: https://github.com/KoslickiLab/YACHT/wiki

extra:
  skip-lints:
    - should_use_compilers
  identifiers:
    - doi:10.1093/bioinformatics/btae047
  recipe-maintainers:
    - chunyuma
    - dkoslicki
  authors:
    - dkoslicki
    - chunyuma
    - mahmudhera
    - sew347
    - mlupei
    - mfl15
    - ShaopengLiu1
    - raquellewei
    - mohsenht
  <|MERGE_RESOLUTION|>--- conflicted
+++ resolved
@@ -1,8 +1,4 @@
-<<<<<<< HEAD
 {% set version = "1.3.0" %}
-=======
-{% set version = "1.2.3" %}
->>>>>>> 4f526777
 
 package:
   name: yacht
@@ -10,11 +6,7 @@
 
 source:
   url: https://github.com/KoslickiLab/YACHT/releases/download/v{{ version  }}/yacht-{{ version  }}.tar.gz
-<<<<<<< HEAD
   sha256: 3365731592e37b5708fb6bdedc817debe813f7050814a68e07d1a4836337762e
-=======
-  sha256: 93adb23ad4f143d48c9f0ea661fe2283ff42e9c51e073a05460596ecabc65214
->>>>>>> 4f526777
 
 build:
   number: 0
@@ -38,27 +30,17 @@
     - loguru
     - tqdm
     - biom-format
-<<<<<<< HEAD
     - numpy >=1.22.4
     - setuptools
     - requests
 
-=======
-    - numpy
-    - setuptools
-    - requests
->>>>>>> 4f526777
   run:
     - python >3.6,<3.12
     - sourmash >=4.8.3,<5
     - rust
     - scipy
     - requests
-<<<<<<< HEAD
     - numpy >=1.22.4
-=======
-    - numpy
->>>>>>> 4f526777
     - pandas
     - scikit-learn
     - codecov
