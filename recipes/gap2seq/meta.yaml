{% set name = "Gap2Seq" %}
{% set version = "3.1.1a" %}
{% set git_rev = "0e1b35b0b8b26c561b0aa65031289f1b7353c423" %}
{% set sha256 = "d8bcd2c25d98c4f26e14fa17a34b15d247094feecd07bdcb4516d41b54e6d5cf" %}
{% set gatb_core_version = "1.4.1" %}
{% set gatb_core_sha256 = "2a20b8ec21d2876dbeffd43de894f7d43f8b62d4431f0c7ae41b630d3d387188" %}

package:
  name: {{ name|lower }}
  version: {{ version }}

build:
<<<<<<< HEAD
  number: 3
=======
  number: 4
>>>>>>> 90bc105b
  skip: True  # [osx or py2k]
  run_exports:
    - {{ pin_subpackage(name|lower, max_pin="x") }}

source:
  #- url: https://github.com/rikuu/{{ name }}/archive/v{{ version }}.tar.gz
  #  sha256: {{ sha256 }}
  - url: https://github.com/rikuu/{{ name }}/archive/{{ git_rev }}.zip
    sha256: {{ sha256 }}
  - url: https://github.com/GATB/gatb-core/archive/v{{ gatb_core_version }}.tar.gz
    sha256: {{ gatb_core_sha256 }}
    folder: thirdparty/gatb-core

requirements:
  build:
    - {{ compiler('c') }}
    - {{ compiler('cxx') }}
    - pkg-config
    - cmake
    - make
    - perl
    - coreutils
    - binutils
  host:
    - boost-cpp
    - python
    - htslib
    - zlib
  run:
    - zlib
    - python

test:
  commands:
    - 'GapMerger -help 2>&1 | grep "GapMerger options"  > /dev/null'
    - 'GapCutter -help 2>&1 | grep "GapCutter options"  > /dev/null'
    - 'Gap2Seq-core -help 2>&1 | grep "Gap2Seq options"  > /dev/null'
    - 'Gap2Seq -h 2>&1 | grep "usage: Gap2Seq"  > /dev/null'

about:
  home: https://www.cs.helsinki.fi/u/lmsalmel/Gap2Seq/
  license: GPLv3
  license_file: LICENCE
  summary: Gap2Seq is a tool for filling gaps between contigs in genome assemblies.

extra:
  additional-platforms:
    - linux-aarch64
  recipe-maintainers:
    - notestaff<|MERGE_RESOLUTION|>--- conflicted
+++ resolved
@@ -10,11 +10,7 @@
   version: {{ version }}
 
 build:
-<<<<<<< HEAD
-  number: 3
-=======
   number: 4
->>>>>>> 90bc105b
   skip: True  # [osx or py2k]
   run_exports:
     - {{ pin_subpackage(name|lower, max_pin="x") }}
