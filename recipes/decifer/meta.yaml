{% set name = "decifer" %}
{% set version = "2.1.1" %}

package:
  name: '{{ name|lower }}'
  version: '{{ version }}'

source:
  url: https://github.com/raphael-group/{{ name }}/archive/refs/tags/v{{ version }}.zip
<<<<<<< HEAD
  sha256: 9378b778e6cb1fc3abfd0a5dac51b252fa506998d2e7ff0ce374086e069b08cc
=======
  sha256: 9378b778e6cb1fc3abfd0a5dac51b252fa506998d2e7ff0ce374086e069b08cc 
>>>>>>> 74a75744

build:
  skip: True # [py < 37]
  number: 0
  entry_points:
    - decifer = decifer.__main__:main

requirements:
  build:
    - make
    - cmake >=3.9
    - {{ compiler('cxx') }}
  host:
    - python
    - pip
    - lemon
    - boost-cpp
    - setuptools
  run:
    - python
    - numpy >=1.16.1
    - scipy >=1.2.1
    - pandas 
    - seaborn >=0.7.1

test:
  commands:
    - generatestatetrees
    - mergestatetrees
    - decifer -h

about:
  home: https://github.com/raphael-group/decifer
  license: BSD-3
  summary: "DeCiFer simultaneously selects mutation multiplicities and clusters SNVs by their corresponding descendant cell fractions (DCF)"
  description: |
    DeCiFer is an algorithm that simultaneously selects mutation multiplicities and clusters SNVs by their corresponding descendant cell fractions (DCF), a statistic that quantifies the proportion of cells which acquired the SNV or whose ancestors acquired the SNV. DCF is related to the commonly used cancer cell fraction (CCF) but further accounts for SNVs which are lost due to deleterious somatic copy-number aberrations (CNAs), identifying clusters of SNVs which occur in the same phylogenetic branch of tumour evolution.
<|MERGE_RESOLUTION|>--- conflicted
+++ resolved
@@ -1,5 +1,5 @@
 {% set name = "decifer" %}
-{% set version = "2.1.1" %}
+{% set version = "2.1.2" %}
 
 package:
   name: '{{ name|lower }}'
@@ -7,11 +7,7 @@
 
 source:
   url: https://github.com/raphael-group/{{ name }}/archive/refs/tags/v{{ version }}.zip
-<<<<<<< HEAD
-  sha256: 9378b778e6cb1fc3abfd0a5dac51b252fa506998d2e7ff0ce374086e069b08cc
-=======
-  sha256: 9378b778e6cb1fc3abfd0a5dac51b252fa506998d2e7ff0ce374086e069b08cc 
->>>>>>> 74a75744
+  sha256: f9b693677733a8a7291f640feb9f2f6dbeb5d618c436fd451b8c5ecbd4eb9e57
 
 build:
   skip: True # [py < 37]
