--- conflicted
+++ resolved
@@ -1,9 +1,5 @@
 {% set name = "decifer" %}
-<<<<<<< HEAD
-{% set version = "2.1.5" %}
-=======
-{% set version = "2.1.0" %}
->>>>>>> 238e1d9a
+{% set version = "2.1.1" %}
 
 package:
   name: '{{ name|lower }}'
@@ -11,11 +7,7 @@
 
 source:
   url: https://github.com/raphael-group/{{ name }}/archive/refs/tags/v{{ version }}.zip
-<<<<<<< HEAD
-  sha256: 27af5c33755901820d6b79a109105f5bc8f5834b0296720443ed8c3dd4c8e807
-=======
-  sha256: 27af5c33755901820d6b79a109105f5bc8f5834b0296720443ed8c3dd4c8e807 
->>>>>>> 238e1d9a
+  sha256: 9378b778e6cb1fc3abfd0a5dac51b252fa506998d2e7ff0ce374086e069b08cc
 
 build:
   skip: True # [py < 37]
