--- conflicted
+++ resolved
@@ -10,13 +10,8 @@
   sha256: 86b8153699f3dc45c393373ee79ab9803dc15e3cce684f6e0172e75e911c37bd 
 
 build:
-<<<<<<< HEAD
-  skip: True # [py < 37]
-  number: 1
-=======
   skip: True # [py < 38]
   number: 0
->>>>>>> f7f1370b
   entry_points:
     - decifer = decifer.__main__:main
 
