{% set name = "decifer" %}
{% set version = "2.1.4" %}

package:
  name: '{{ name|lower }}'
  version: '{{ version }}'

source:
  url: https://github.com/raphael-group/{{ name }}/archive/refs/tags/v{{ version }}.zip
  sha256: 9b67b66cd9dd5c538204c22994b9c61d97f3691d01146bd76500dbd4ed4d3685 

build:
<<<<<<< HEAD
  number: 1
=======
  number: 2
>>>>>>> 90bc105b
  entry_points:
    - decifer = decifer.__main__:main
  run_exports:
    - {{ pin_subpackage(name, max_pin="x") }}

requirements:
  build:
    - make
    - cmake >=3.9
    - {{ compiler('cxx') }}
  host:
    - python >=3.8
    - pip
    - lemon
    - boost-cpp
    - setuptools
  run:
    - python
    - numpy >=1.16.1
    - scipy >=1.2.1
    - pandas 
    - seaborn >=0.7.1

test:
  commands:
    - generatestatetrees
    - mergestatetrees
    - decifer -h

about:
  home: https://github.com/raphael-group/decifer
  license: BSD-3
  summary: "DeCiFer simultaneously selects mutation multiplicities and clusters SNVs by their corresponding descendant cell fractions (DCF)"
  description: |
    DeCiFer is an algorithm that simultaneously selects mutation multiplicities and clusters SNVs by their corresponding descendant cell fractions (DCF), a statistic that quantifies the proportion of cells which acquired the SNV or whose ancestors acquired the SNV. DCF is related to the commonly used cancer cell fraction (CCF) but further accounts for SNVs which are lost due to deleterious somatic copy-number aberrations (CNAs), identifying clusters of SNVs which occur in the same phylogenetic branch of tumour evolution.

extra:
  additional-platforms:
    - linux-aarch64<|MERGE_RESOLUTION|>--- conflicted
+++ resolved
@@ -10,11 +10,7 @@
   sha256: 9b67b66cd9dd5c538204c22994b9c61d97f3691d01146bd76500dbd4ed4d3685 
 
 build:
-<<<<<<< HEAD
-  number: 1
-=======
   number: 2
->>>>>>> 90bc105b
   entry_points:
     - decifer = decifer.__main__:main
   run_exports:
