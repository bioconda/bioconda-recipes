{% set name = "libidn" %}
package:
  name: {{name}}
  version: 7.45.0

source:
  url: http://ftp.gnu.org/gnu/libidn/libidn-1.32.tar.gz
  md5: 4dd8356ba577287ea7076bfa1554b534

requirements:
  build:
    - autoconf
    - make
    - {{ compiler('c') }}
    - {{ compiler('cxx') }}

build:
<<<<<<< HEAD
  number: 9
=======
  number: 10
>>>>>>> 9dc5d888
  run_exports:
    - {{ pin_subpackage('libidn', max_pin='x.x') }}

test:
  commands:
    - "true"

about:
  home: https://www.gnu.org/software/libidn/
  license: LGPLv3
  license_file: COPYING.LESSERv3
  summary: "Library for internationalized domain name support"
extra:
  additional-platforms:
    - linux-aarch64<|MERGE_RESOLUTION|>--- conflicted
+++ resolved
@@ -15,11 +15,7 @@
     - {{ compiler('cxx') }}
 
 build:
-<<<<<<< HEAD
-  number: 9
-=======
   number: 10
->>>>>>> 9dc5d888
   run_exports:
     - {{ pin_subpackage('libidn', max_pin='x.x') }}
 
