package:
  name: libidn
  version: 7.45.0

source:
  url: http://ftp.gnu.org/gnu/libidn/libidn-1.32.tar.gz
  md5: 4dd8356ba577287ea7076bfa1554b534

requirements:
  build:
    - autoconf
    - make
    - {{ compiler('c') }}
    - {{ compiler('cxx') }}

build:
<<<<<<< HEAD
  number: 5
=======
  number: 6
  run_exports:
    - {{ pin_subpackage('libidn', max_pin='x.x') }}
>>>>>>> 5492ec64

test:
  commands:
    - "true"

about:
  home: https://www.gnu.org/software/libidn/
  license: LGPLv3
  license_file: COPYING.LESSERv3
  summary: "Library for internationalized domain name support"<|MERGE_RESOLUTION|>--- conflicted
+++ resolved
@@ -14,13 +14,9 @@
     - {{ compiler('cxx') }}
 
 build:
-<<<<<<< HEAD
-  number: 5
-=======
   number: 6
   run_exports:
     - {{ pin_subpackage('libidn', max_pin='x.x') }}
->>>>>>> 5492ec64
 
 test:
   commands:
