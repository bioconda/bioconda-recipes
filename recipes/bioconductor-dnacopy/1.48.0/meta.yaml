--- conflicted
+++ resolved
@@ -14,10 +14,6 @@
     - {{ compiler('c') }}
   host:
     - r-base
-<<<<<<< HEAD
-    - {{ compiler('c') }}
-=======
->>>>>>> 3fa1538a
   run:
     - r-base
 test:
