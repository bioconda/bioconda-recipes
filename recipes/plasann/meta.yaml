<<<<<<< HEAD
{% set name = "PlasAnn" %}
=======
{% set name = "plasann" %}
>>>>>>> c4deb46f
{% set version = "1.0.8" %}

package:
  name: {{ name|lower }}
  version: {{ version }}

source:
  url: https://github.com/ajlopatkin/PlasAnn/archive/v{{ version }}.tar.gz
  sha256: b2080a07da25033d5c8f681fa44dbbd507a2caac7d65c86ffa5c5592a59d2195
<<<<<<< HEAD
build:
  number: 0
  noarch: python
  script: {{ PYTHON }} -m pip install --no-deps --no-build-isolation --no-cache-dir . -vvv
=======

build:
  number: 0
  noarch: python
  script: {{ PYTHON }} -m pip install . --no-deps -vv
>>>>>>> c4deb46f
  entry_points:
    - PlasAnn = Scripts.annotate_plasmid:cli
  run_exports:
    - {{ pin_subpackage('plasann', max_pin='x.x') }}

requirements:
  host:
<<<<<<< HEAD
    - python >=3.6
=======
>>>>>>> c4deb46f
    - pip
    - python >=3.7
    - setuptools >=42
  run:
<<<<<<< HEAD
    - python >=3.6
    - pandas
    - matplotlib-base
    - pycirclize
    - biopython
    - gdown
    - prodigal  # [not arm64]
    - blast
=======
    - python >=3.7
    - biopython >=1.78
    - pandas >=1.0.0
    - gdown >=4.0.0
    - matplotlib-base >=3.0.0
    - pycirclize >=0.1.0
    - prodigal # [not arm64]
    - blast # [not arm64]
>>>>>>> c4deb46f

test:
  commands:
    - PlasAnn --help

about:
  home: https://github.com/ajlopatkin/PlasAnn
  dev_url: https://github.com/ajlopatkin/PlasAnn
  license: MIT
  license_family: MIT
  license_file: LICENSE
  summary: 'A tool for plasmid annotation and visualization.'
  description: |
    A comprehensive tool for annotating plasmid sequences, identifying coding
    sequences, detecting origins of replication and transfer, and generating
    plasmid maps.
    
    For Mac (Apple Silicon) users, please install these additional dependencies:
    - brew install blast
    - brew install brewsci/bio/prodigal
    
    Please ensure both tools are available in your PATH before running PlasAnn.

extra:
  recipe-maintainers:
    - habib-human
  notes: |
    This package requires external dependencies (BLAST and Prodigal) for Apple Silicon Macs
    which must be installed separately due to platform compatibility issues.<|MERGE_RESOLUTION|>--- conflicted
+++ resolved
@@ -1,8 +1,4 @@
-<<<<<<< HEAD
 {% set name = "PlasAnn" %}
-=======
-{% set name = "plasann" %}
->>>>>>> c4deb46f
 {% set version = "1.0.8" %}
 
 package:
@@ -12,18 +8,11 @@
 source:
   url: https://github.com/ajlopatkin/PlasAnn/archive/v{{ version }}.tar.gz
   sha256: b2080a07da25033d5c8f681fa44dbbd507a2caac7d65c86ffa5c5592a59d2195
-<<<<<<< HEAD
+
 build:
   number: 0
   noarch: python
   script: {{ PYTHON }} -m pip install --no-deps --no-build-isolation --no-cache-dir . -vvv
-=======
-
-build:
-  number: 0
-  noarch: python
-  script: {{ PYTHON }} -m pip install . --no-deps -vv
->>>>>>> c4deb46f
   entry_points:
     - PlasAnn = Scripts.annotate_plasmid:cli
   run_exports:
@@ -31,33 +20,18 @@
 
 requirements:
   host:
-<<<<<<< HEAD
+    - pip
     - python >=3.6
-=======
->>>>>>> c4deb46f
-    - pip
-    - python >=3.7
     - setuptools >=42
   run:
-<<<<<<< HEAD
     - python >=3.6
-    - pandas
-    - matplotlib-base
-    - pycirclize
-    - biopython
-    - gdown
-    - prodigal  # [not arm64]
-    - blast
-=======
-    - python >=3.7
     - biopython >=1.78
     - pandas >=1.0.0
     - gdown >=4.0.0
     - matplotlib-base >=3.0.0
     - pycirclize >=0.1.0
-    - prodigal # [not arm64]
-    - blast # [not arm64]
->>>>>>> c4deb46f
+    - prodigal  # [not arm64]
+    - blast
 
 test:
   commands:
