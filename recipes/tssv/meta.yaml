--- conflicted
+++ resolved
@@ -11,11 +11,6 @@
   patches: tssv-sources.patch
 
 build:
-<<<<<<< HEAD
-  number: 5
-  skip: True  # [py2k]
-  script: "{{ PYTHON }} -m pip install . -vv"
-=======
   number: 6
   skip: True  # [osx]
   script:
@@ -26,7 +21,6 @@
     - tannotate = tssv_extras.annotate:main
   run_exports: 
     - {{ pin_subpackage('tssv', max_pin="x") }}
->>>>>>> 9dc5d888
 
 requirements:
   build:
