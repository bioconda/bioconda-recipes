--- conflicted
+++ resolved
@@ -1,9 +1,6 @@
 {% set name = "tagore" %}
-<<<<<<< HEAD
 {% set version = "1.1.0" %}
-=======
-{% set version = "1.0.2" %}
->>>>>>> 212cf715
+
 
 package:
   name: {{ name|lower }}
@@ -11,11 +8,7 @@
 
 source:
   url: https://github.com/jordanlab/tagore/archive/{{ version }}.tar.gz
-<<<<<<< HEAD
   sha256: afa70e66dd0077e261df6c065d9bbd5c36c88bb67e378819c8056d3a4d7b44b5
-=======
-  sha256: 3677f4e820dbdf8656514b678c932276a0d741e6b03471c9960b40ba6dbb9564
->>>>>>> 212cf715
 
 build:
   number: 0
