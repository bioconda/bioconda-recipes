{% set name = "fastafunk" %}
<<<<<<< HEAD
{% set version = "0.1.0" %}
=======
{% set version = "0.1.1" %}
>>>>>>> dc7904ff

package:
  name: "{{ name|lower }}"
  version: "{{ version }}"

source:
  url: https://github.com/cov-ert/fastafunk/archive/v{{ version }}.tar.gz
<<<<<<< HEAD
  sha256: 48713a90a5c1e80677f0b69ea8fc586b7ac58937fc95d33beed1b620871c501d
=======
  sha256: 79cb3b24e3001a8d47b335ba1ce3f7ad643b6e1d064d8e04fe6f08828a24188d
>>>>>>> dc7904ff

build:
  number: 0
  entry_points:
    - fastafunk = fastafunk.__main__:main
  script: python -m pip install --no-deps --ignore-installed . 
  noarch: python

requirements:
  host:
    - pip
    - python

  run:
    - python
    - biopython >=1.70,<1.78
    - pandas >=0.24.2
    - numpy
    - dendropy

test:
  commands:
    - fastafunk --help

about:
  home: https://github.com/cov-ert/fastafunk
  license: MIT
  license_family: MIT
  summary: Miscellaneous fasta manipulation tools<|MERGE_RESOLUTION|>--- conflicted
+++ resolved
@@ -1,9 +1,5 @@
 {% set name = "fastafunk" %}
-<<<<<<< HEAD
-{% set version = "0.1.0" %}
-=======
 {% set version = "0.1.1" %}
->>>>>>> dc7904ff
 
 package:
   name: "{{ name|lower }}"
@@ -11,11 +7,7 @@
 
 source:
   url: https://github.com/cov-ert/fastafunk/archive/v{{ version }}.tar.gz
-<<<<<<< HEAD
-  sha256: 48713a90a5c1e80677f0b69ea8fc586b7ac58937fc95d33beed1b620871c501d
-=======
   sha256: 79cb3b24e3001a8d47b335ba1ce3f7ad643b6e1d064d8e04fe6f08828a24188d
->>>>>>> dc7904ff
 
 build:
   number: 0
