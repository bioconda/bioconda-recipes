{% set version = '1.0.5' %}

package:
  name: r-cghseg
  version: {{ version|replace("-", "_") }}

source:
  url:
    - {{ cran_mirror }}/src/contrib/Archive/cghseg/cghseg_{{ version }}.tar.gz
  sha256: 26007e6f37376af1de4b80930b24a29f27eef589646afdaaabe10556f68b1d41

build:
<<<<<<< HEAD
  number: 1
=======
  number: 2
>>>>>>> 9ab25436
  noarch: generic
  rpaths:
    - lib/R/lib/
    - lib/

requirements:
  host:
    - r-base >=3.6.3,<4.1
  run:
    - r-base >=3.6.3,<4.1

test:
  commands:
    - $R -e "library('cghseg')"

about:
  home: https://CRAN.R-project.org/package=cghseg
  license: GPL (>= 2)
  summary:  Dedicated to the analysis of CGH (Comparative Genomic Hybridization) array profiles using segmentation models. 'cghseg' package is intended to detect breakpoints from CGH profiles. It can handle both single and multiple profiles analysis, to perform segmentation, normalization and calling. Methods for joint segmentation are described in Picard and al. (2011).
  license_family: GPL3<|MERGE_RESOLUTION|>--- conflicted
+++ resolved
@@ -10,11 +10,7 @@
   sha256: 26007e6f37376af1de4b80930b24a29f27eef589646afdaaabe10556f68b1d41
 
 build:
-<<<<<<< HEAD
-  number: 1
-=======
   number: 2
->>>>>>> 9ab25436
   noarch: generic
   rpaths:
     - lib/R/lib/
