--- conflicted
+++ resolved
@@ -12,11 +12,8 @@
     - 'https://bioarchive.galaxyproject.org/{{ name }}_{{ version }}.tar.gz'
     - 'https://depot.galaxyproject.org/software/bioconductor-{{ name|lower }}/bioconductor-{{ name|lower }}_{{ version }}_src_all.tar.gz'
   md5: 22c58ba6ed0a51f10714551935477355
-<<<<<<< HEAD
-=======
   patches:
     - gamma.patch
->>>>>>> dd3c0422
 build:
   number: 0
   rpaths:
