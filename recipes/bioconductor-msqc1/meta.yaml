--- conflicted
+++ resolved
@@ -1,8 +1,4 @@
-<<<<<<< HEAD
-{% set version = "1.13.0" %}
-=======
 {% set version = "1.14.0" %}
->>>>>>> 2e17421a
 {% set name = "msqc1" %}
 {% set bioc = "3.10" %}
 
@@ -14,11 +10,7 @@
     - 'https://bioconductor.org/packages/{{ bioc }}/data/experiment/src/contrib/{{ name }}_{{ version }}.tar.gz'
     - 'https://bioarchive.galaxyproject.org/{{ name }}_{{ version }}.tar.gz'
     - 'https://depot.galaxyproject.org/software/bioconductor-{{ name }}/bioconductor-{{ name }}_{{ version }}_src_all.tar.gz'
-<<<<<<< HEAD
-  md5: 01324b583cc28c8ed894b22ab0949624
-=======
   md5: 821c0ffde8da218b3c91060b39cbd5bc
->>>>>>> 2e17421a
 build:
   number: 0
   rpaths:
