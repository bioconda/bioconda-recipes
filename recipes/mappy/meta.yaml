--- conflicted
+++ resolved
@@ -9,11 +9,7 @@
   sha256: e53fbe9a3ea8762a64b8103f4f779c9fb16d418eaa0a731f45cebc83867a9b71
 
 build:
-<<<<<<< HEAD
-  number: 4
-=======
-  number: 0
->>>>>>> 263049ca
+  number: 1
 
 requirements:
   build:
