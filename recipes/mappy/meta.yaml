--- conflicted
+++ resolved
@@ -10,11 +10,7 @@
   sha256: a25448004558a28cb0d74fb1e55b6ffe9a78aa15dd6b2763630fbbabbaa97a27
 
 build:
-<<<<<<< HEAD
-  number: 3
-=======
   number: 0
->>>>>>> 9dc5d888
   run_exports:
     - {{ pin_subpackage('mappy', max_pin="x") }}
 
