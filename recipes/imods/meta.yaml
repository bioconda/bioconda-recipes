package:
  name: 'imods'
  version: '1.0.4'

source:
  - url: https://mmb.irbbarcelona.org/biobb-dev/sw/imod/iMOD_v1.04_Linux_20160112.tgz                            # [linux64]
    sha256: 4fa9e172d4990c2b6c39cd9bfa7b886a54cf0d526081cb3a5eaaf5de85dd059a                                     # [linux64]

  - url: https://mmb.irbbarcelona.org/biobb-dev/sw/imod/iMOD_v1.04_osx-arm64.tgz                                 # [osx]
<<<<<<< HEAD
    sha256: f40398c2c3e54431165c2c95ca299fe1e6427393f7b303b2f07bd80682500639                                     # [osx]

  - url: https://mmb.irbbarcelona.org/biobb-dev/sw/imod/iMOD_v1.04_osx-arm64.tgz                                 # [osx-arm64]
    sha256: f40398c2c3e54431165c2c95ca299fe1e6427393f7b303b2f07bd80682500639                                     # [osx-arm64]

build:
  number: 3
=======
    sha256: 1640462486ecd6d0f6c7c80d26caf00c780c21c361b8718a11017873abb93ff2                                     # [osx]

  - url: https://mmb.irbbarcelona.org/biobb-dev/sw/imod/iMOD_v1.04_osx-arm64.tgz                                 # [osx-arm64]
    sha256: 1640462486ecd6d0f6c7c80d26caf00c780c21c361b8718a11017873abb93ff2                                     # [osx-arm64]

build:
  number: 2
>>>>>>> 66481ff8
  script:
    - mkdir -p $PREFIX/bin
    - cd bin
    - chmod u+x imc imodview imove imode_gcc 
    - cp imc imodview imove imode_gcc $PREFIX/bin/

    - install_name_tool -change /opt/anaconda3/envs/imorph/lib/libarpack.2.dylib $PREFIX/lib/libarpack.2.dylib $PREFIX/bin/imode_gcc       # [osx-arm64]
    - install_name_tool -change /opt/anaconda3/envs/imods/lib/libopenblas.0.dylib $PREFIX/lib/libopenblas.0.dylib $PREFIX/bin/imode_gcc    # [osx-arm64]
    - install_name_tool -change /opt/anaconda3/envs/dev/lib/libgfortran.5.dylib $PREFIX/lib/libgfortran.5.dylib $PREFIX/bin/imode_gcc      # [osx-arm64]
    - install_name_tool -change /opt/anaconda3/envs/imods/lib/libmkl_rt.2.dylib $PREFIX/lib/libmkl_rt.2.dylib $PREFIX/bin/imode_gcc        # [osx-arm64]

requirements:
  host:
    - arpack ==3.7.0
    - mkl ==2023.0.0                                              # [osx-arm64]

  run:
    - arpack ==3.7.0
    - mkl ==2023.0.0                                              # [osx-arm64]

test:
  commands:
    - imc -h
    - imodview -h
    - imove -h
    - imode_gcc -h

extra:
  skip-lints:
    - should_be_noarch_generic
    - should_not_be_noarch_source
    - should_use_compilers

about:
  home: https://chaconlab.org/multiscale-simulations/imod 
  license: Copyright 2018 Chaconlab.org https://chaconlab.org/images/download/License.txt
  license_family: OTHER
  summary: toolkit to perform Normal Mode Analysis (NMA) in internal coordinates (IC) on both protein and nucleic acid atomic structures.
  description: "iMOD is an versatile toolkit to perform Normal Mode Analysis (NMA) in internal coordinates (IC) on both protein and nucleic acid atomic structures. Vibrational analysis, motion animations, morphing trajectories and Monte-Carlo simulations can be easily carried out at different scales of resolution using this toolkit." <|MERGE_RESOLUTION|>--- conflicted
+++ resolved
@@ -7,7 +7,6 @@
     sha256: 4fa9e172d4990c2b6c39cd9bfa7b886a54cf0d526081cb3a5eaaf5de85dd059a                                     # [linux64]
 
   - url: https://mmb.irbbarcelona.org/biobb-dev/sw/imod/iMOD_v1.04_osx-arm64.tgz                                 # [osx]
-<<<<<<< HEAD
     sha256: f40398c2c3e54431165c2c95ca299fe1e6427393f7b303b2f07bd80682500639                                     # [osx]
 
   - url: https://mmb.irbbarcelona.org/biobb-dev/sw/imod/iMOD_v1.04_osx-arm64.tgz                                 # [osx-arm64]
@@ -15,15 +14,7 @@
 
 build:
   number: 3
-=======
-    sha256: 1640462486ecd6d0f6c7c80d26caf00c780c21c361b8718a11017873abb93ff2                                     # [osx]
 
-  - url: https://mmb.irbbarcelona.org/biobb-dev/sw/imod/iMOD_v1.04_osx-arm64.tgz                                 # [osx-arm64]
-    sha256: 1640462486ecd6d0f6c7c80d26caf00c780c21c361b8718a11017873abb93ff2                                     # [osx-arm64]
-
-build:
-  number: 2
->>>>>>> 66481ff8
   script:
     - mkdir -p $PREFIX/bin
     - cd bin
