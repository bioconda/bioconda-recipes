<<<<<<< HEAD
{% set version = "3.1.2" %}
=======
{% set version = "3.1.1" %}
>>>>>>> 9f23ffc6

package:
  name: snakeobjects
  version: {{ version }}

source:
  url:  https://github.com/iossifovlab/snakeobjects/archive/refs/tags/{{ version }}.tar.gz
<<<<<<< HEAD
  sha256: d10cf462d198683ae1fc68c32e4df0fd6cab24c68aa7667efd807ad8df0f363c
=======
  sha256: 28f06d7958bf2dc15d5af9f16913cace0074cb91b02e5d826d71de41b5ac54a6

>>>>>>> 9f23ffc6
build:
  script: {{ PYTHON }} -m pip install --no-deps --ignore-installed -vv .
  noarch: python
  number: 0
  entry_points:
    - sobjects = snakeobjects.cli:cli
  
requirements:
  host:
    - python
    - pip
  run:
    - python
    - snakemake-minimal

test:
  imports:
    - snakeobjects
  commands:
    - sobjects --help
    - sobjects version

about:
  home: https://github.com/iossifovlab/snakeobjects
  summary: Snakeobjects, an object-oriented workflow management system based on snakemake
  license: MIT
  license_file: LICENSE

extra:
  maintainers:
   - yamrom<|MERGE_RESOLUTION|>--- conflicted
+++ resolved
@@ -1,8 +1,4 @@
-<<<<<<< HEAD
 {% set version = "3.1.2" %}
-=======
-{% set version = "3.1.1" %}
->>>>>>> 9f23ffc6
 
 package:
   name: snakeobjects
@@ -10,12 +6,8 @@
 
 source:
   url:  https://github.com/iossifovlab/snakeobjects/archive/refs/tags/{{ version }}.tar.gz
-<<<<<<< HEAD
   sha256: d10cf462d198683ae1fc68c32e4df0fd6cab24c68aa7667efd807ad8df0f363c
-=======
-  sha256: 28f06d7958bf2dc15d5af9f16913cace0074cb91b02e5d826d71de41b5ac54a6
 
->>>>>>> 9f23ffc6
 build:
   script: {{ PYTHON }} -m pip install --no-deps --ignore-installed -vv .
   noarch: python
