--- conflicted
+++ resolved
@@ -1,8 +1,6 @@
 {% set version = "2.3.0" %}
-<<<<<<< HEAD
 {% set packagename = "knotinframe" %}
-=======
->>>>>>> 62bcdcbe
+
 {% set sha256 = "e3d15d065148ed9dd25315868a31ec6c8a645d254a28ff2dcd01b23aed8b136d" %}
 
 package:
@@ -35,14 +33,9 @@
   - echo "AUGC" | knotinframe | grep 'No suitable slippery sites'
 
 about:
-<<<<<<< HEAD
   home: https://bibiserv.cebitec.uni-bielefeld.de/{{ packagename }}
-  license: 'GPLv3+'
-=======
-  home: https://bibiserv.cebitec.uni-bielefeld.de/knotinframe
   license: 'GPL-3.0-or-later'
   license_family: GPL3
->>>>>>> 62bcdcbe
   license_file: LICENSE
   summary: 'Predicts -1 frameshift sites with simple pseudoknots'
 
