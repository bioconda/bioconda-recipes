--- conflicted
+++ resolved
@@ -8,10 +8,10 @@
   version: {{ knotinframe_version }}
 
 source:
-  sha256: {{ sha256 }}
   # the repository "fold-grammars" contains sources for several programs, i.e. pKiss, RNAshapes, ...
   # thus, the version number does not correspond to the {{ packagename }} version number
   url: https://github.com/jlab/fold-grammars/archive/{{ fold_grammars_version }}.tar.gz
+  sha256: {{ sha256 }}
 
 build:
   number: 2
@@ -22,11 +22,7 @@
   build:
     - make
     - {{ compiler('cxx') }}
-<<<<<<< HEAD
-    - libcxx <17 # [osx]
-=======
     - pkg-config
->>>>>>> 0de05a07
   host:
     - perl
     - bellmans-gapc >=2024.01.12
@@ -34,18 +30,16 @@
   run:
     - perl
     - bellmans-gapc >=2024.01.12
+    - libopenblas
 
 test:
   commands:
   - echo "AUGC" | knotinframe | grep 'No suitable slippery sites'
 
 about:
-<<<<<<< HEAD
   home: https://bibiserv.cebitec.uni-bielefeld.de/{{ packagename }}
-=======
-  home: "https://bibiserv.cebitec.uni-bielefeld.de/knotinframe"
-  license: "GPL-3.0-or-later"
->>>>>>> 0de05a07
+  dev_url: "https://github.com/jlab/fold-grammars"
+  doc_url: "https://bibiserv.cebitec.uni-bielefeld.de/fold-grammars"
   license_family: GPL3
   license: 'GPL-3.0-or-later'
   license_file: LICENSE
