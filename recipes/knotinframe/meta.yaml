--- conflicted
+++ resolved
@@ -1,8 +1,5 @@
 {% set version = "2.3.1" %}
-<<<<<<< HEAD
 {% set packagename = "knotinframe" %}
-=======
->>>>>>> cda59f85
 {% set sha256 = "d9ab68329e48709cffbf5ed775f905bdddebab470d70836bb522993b971d48af" %}
 
 package:
