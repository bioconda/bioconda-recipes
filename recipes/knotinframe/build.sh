#!/bin/bash 

<<<<<<< HEAD
make -j ${CPU_COUNT} PREFIX=$PREFIX CC=$CC -C Misc/Applications/Knotinframe all
make PREFIX=$PREFIX CC=$CC -C Misc/Applications/Knotinframe install-program
make PREFIX=$PREFIX CC=$CC -C Misc/Applications/lib install
chmod 755 $PREFIX/bin/knotinframe*
=======
set -exuo

make -j ${CPU_COUNT} PREFIX=$PREFIX CC=$CC -C Misc/Applications/Knotinframe all
make -j ${CPU_COUNT} PREFIX=$PREFIX CC=$CC -C Misc/Applications/Knotinframe install-program
make -j ${CPU_COUNT} PREFIX=$PREFIX CC=$CC -C Misc/Applications/lib install
chmod 755 $PREFIX/bin/knotinframe* $PREFIX/bin/addRNA*
>>>>>>> cda59f85
<|MERGE_RESOLUTION|>--- conflicted
+++ resolved
@@ -1,15 +1,8 @@
 #!/bin/bash 
 
-<<<<<<< HEAD
+set -exuo
+
 make -j ${CPU_COUNT} PREFIX=$PREFIX CC=$CC -C Misc/Applications/Knotinframe all
 make PREFIX=$PREFIX CC=$CC -C Misc/Applications/Knotinframe install-program
 make PREFIX=$PREFIX CC=$CC -C Misc/Applications/lib install
-chmod 755 $PREFIX/bin/knotinframe*
-=======
-set -exuo
-
-make -j ${CPU_COUNT} PREFIX=$PREFIX CC=$CC -C Misc/Applications/Knotinframe all
-make -j ${CPU_COUNT} PREFIX=$PREFIX CC=$CC -C Misc/Applications/Knotinframe install-program
-make -j ${CPU_COUNT} PREFIX=$PREFIX CC=$CC -C Misc/Applications/lib install
-chmod 755 $PREFIX/bin/knotinframe* $PREFIX/bin/addRNA*
->>>>>>> cda59f85
+chmod 755 $PREFIX/bin/knotinframe*