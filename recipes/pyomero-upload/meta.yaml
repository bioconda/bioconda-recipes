--- conflicted
+++ resolved
@@ -11,10 +11,7 @@
 build:
   noarch: python
   number: 1
-<<<<<<< HEAD
-=======
   script: python -m pip install . --ignore-installed --no-deps -vv
->>>>>>> 4cccb05b
 
 requirements:
   host:
