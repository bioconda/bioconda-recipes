package:
  name: bam-readcount
  version: "0.8"

source:
  url: https://github.com/genome/bam-readcount/archive/v0.8.0.tar.gz
  md5: 58d72588866f16f658ce4f40a3809af9

build:
  number: 3

requirements:
  build:
<<<<<<< HEAD
     - cmake >=2.8.3
     - {{ compiler('c') }}
  host:
     - zlib
     - ncurses
     - perl
     - python
     
  run:
     - python
     - zlib
     - ncurses
     - perl
=======
    - cmake >=2.8.3
    - {{ compiler('c') }}
  host:
    - zlib
    - ncurses
    - perl
    - python

  run:
    - python
    - zlib
    - ncurses
    - perl
>>>>>>> 3fa1538a

test:
  commands:
    - bam-readcount 2>&1 | grep bam-readcount > /dev/null

about:
  home: https://github.com/genome/bam-readcount
  license: MIT
  summary: bam-readcount generates metrics at single nucleotide positions.<|MERGE_RESOLUTION|>--- conflicted
+++ resolved
@@ -11,21 +11,6 @@
 
 requirements:
   build:
-<<<<<<< HEAD
-     - cmake >=2.8.3
-     - {{ compiler('c') }}
-  host:
-     - zlib
-     - ncurses
-     - perl
-     - python
-     
-  run:
-     - python
-     - zlib
-     - ncurses
-     - perl
-=======
     - cmake >=2.8.3
     - {{ compiler('c') }}
   host:
@@ -39,7 +24,6 @@
     - zlib
     - ncurses
     - perl
->>>>>>> 3fa1538a
 
 test:
   commands:
