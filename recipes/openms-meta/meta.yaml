--- conflicted
+++ resolved
@@ -135,30 +135,6 @@
         - OPENMS_DATA_PATH=${PREFIX}/share/OpenMS/ ${PREFIX}/bin/OpenMSInfo
         - OPENMS_DATA_PATH=${PREFIX}/share/OpenMS/ ${PREFIX}/bin/FileMerger --help
 
-<<<<<<< HEAD
-#   - name: openms-thirdparty
-#     version: {{ version }}
-#     build:
-#      # Dependencies bumbershoot, fido, percolator are not available for osx.
-#      skip: True  # [osx]
-#     requirements:
-#      run:
-#        - {{ pin_subpackage('openms', exact=True) }}
-#        - comet-ms ==2023010
-#        - luciphor2 ==2020_04_03
-#        - msgf_plus ==2023.01.1202
-#        - percolator ==3.5
-#        - conda-forge::sirius-ms ==5.8.2
-#        - thermorawfileparser ==1.4.3
-#        - xtandem ==15.12.15.2
-#        - sage-proteomics ==0.14.4
-#        - gnuplot
-#        - r-gplots
-#     test:
-#      # Test copied from openms output to make sure a test environment for this output is created.
-#      commands:
-#        - OPENMS_DATA_PATH=${PREFIX}/share/OpenMS/ ${PREFIX}/bin/OpenMSInfo
-=======
   - name: openms-thirdparty
     version: {{ version }}
     build:
@@ -181,7 +157,6 @@
      # Test copied from openms output to make sure a test environment for this output is created.
      commands:
        - OPENMS_DATA_PATH=${PREFIX}/share/OpenMS/ ${PREFIX}/bin/OpenMSInfo
->>>>>>> 4a915086
 
 about:
   home: https://github.com/OpenMS/OpenMS
