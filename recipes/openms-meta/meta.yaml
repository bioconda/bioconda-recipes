{% set name = "OpenMS" %}
{% set version = "3.0.0dev" %}
package:
  name: {{ name|lower  }}-meta
  version: {{ version  }}

{% if 'dev' in version %}
source:
  git_url: https://github.com/OpenMS/OpenMS.git
  git_rev: develop
  git_depth: 1 # (Defaults to -1/not shallow)
{% else %}
source:
  url: https://abibuilder.cs.uni-tuebingen.de/archive/openms/OpenMSInstaller/release/{{ version }}/OpenMS-{{ version }}-src.tar.gz
  sha256: 2d186f35fe42573a19283605ccfb491ca6da585880fa3725a013975df26bc008
{% endif %}

build:
<<<<<<< HEAD
  number: 0
=======
  number: 4
>>>>>>> 0c9f494e

# Try this when building with GUI
#extra:
#  container:
#    extended-base: True

requirements:
    # Note: pinning of sysroot_linux-64 =2.17 enforces cos7 and is currently needed to prevent an memcpy@GLIBC2.14 error
    build:
      - {{ compiler('cxx') }}
      - cmake
      - make
      - autoconf
      - automake
      - sysroot_linux-64 =2.17 # [linux]
    host:
      - llvm-openmp # [osx]
      - zlib
      - libtool
      - xerces-c
      - boost-cpp
      - eigen >=3.3.2
      - hdf5 >=1.10
      - bzip2
      - qt-main
      - libsvm
      - coinmp
      - sysroot_linux-64 =2.17 # [linux]

test:
  commands:
    - conda inspect linkages -p $PREFIX $PKG_NAME  # [not win]
    - conda inspect objects -p $PREFIX $PKG_NAME  # [osx]

outputs:
  - name: libopenms
    version: {{ version }}
    script: package_libopenms.sh
    requirements:
        # no actual build is done. CMake is used to install different parts of the existing build
        # But since the other packages depend on its run_exports
        # We want to make sure that the versions of the dependencies used are the same as above
        # Note: pinning of sysroot_linux-64 =2.17 enforces cos7 and is currently needed to prevent an memcpy@GLIBC2.14 error
        build:
          - cmake
          - sysroot_linux-64 =2.17 # [linux]
        host:
          - llvm-openmp # [osx]
          - zlib
          - libtool
          - xerces-c
          - boost-cpp
          - eigen >=3.3.2
          - hdf5 >=1.10
          - bzip2
          - qt-main
          - libsvm
          - coinmp
          - sysroot_linux-64 =2.17 # [linux]
    build:
      run_exports:
          - {{ pin_compatible('llvm-openmp', max_pin='x.x') }} # [osx]
          - {{ pin_compatible('zlib', max_pin='x.x') }}
          - {{ pin_compatible('xerces-c', max_pin='x.x') }}
          - {{ pin_compatible('boost-cpp', max_pin='x.x') }}
          - {{ pin_compatible('eigen', max_pin='x.x') }}
          - {{ pin_compatible('hdf5', max_pin='x.x') }}
          - {{ pin_compatible('bzip2', max_pin='x.x') }}
          - {{ pin_compatible('qt-main', max_pin='x.x') }}
          - {{ pin_compatible('libsvm', max_pin='x.x') }}
          - {{ pin_compatible('coinmp', max_pin='x.x') }}
          - libopenms {{ version }}

  - name: openms
    version: {{ version }}
    script: package_openms-tools.sh
    requirements:
      # no actual build is done. CMake is used to install different parts of the existing build
      # Note: pinning of sysroot_linux-64 =2.17 enforces cos7 and is currently needed to prevent an memcpy@GLIBC2.14 error
      build:
        - cmake
        - sysroot_linux-64 =2.17 # [linux]
      host:
        - {{ pin_subpackage('libopenms', exact=True) }}
      # conda apparently does not support run_exports in subpackages yet, otherwise having libopenms in host would be enough.
      # see https://github.com/conda/conda-build/issues/3478
      # so specify everything again, such that EXACTLY the same versions are used!
      # I could not get the "resolved_packages" jinja function to gather dependencies from other subpackages.
        - llvm-openmp # [osx]
        - zlib
        - libtool
        - xerces-c
        - boost-cpp
        - eigen >=3.3.2
        - hdf5 >=1.10
        - bzip2
        - qt-main
        - libsvm
        - coinmp
        - sysroot_linux-64 =2.17 # [linux]
      run:
        - {{ pin_subpackage('libopenms', exact=True) }}
        - {{ pin_compatible('llvm-openmp', max_pin='x.x') }} # [osx]
        - {{ pin_compatible('zlib', max_pin='x.x') }}
        - {{ pin_compatible('xerces-c', max_pin='x.x') }}
        - {{ pin_compatible('boost-cpp', max_pin='x.x') }}
        - {{ pin_compatible('eigen', max_pin='x.x') }}
        - {{ pin_compatible('hdf5', max_pin='x.x') }}
        - {{ pin_compatible('bzip2', max_pin='x.x') }}
        - {{ pin_compatible('qt-main', max_pin='x.x') }}
        - {{ pin_compatible('libsvm', max_pin='x.x') }}
        - {{ pin_compatible('coinmp', max_pin='x.x') }}
    test:
      commands:
        - OPENMS_DATA_PATH=${PREFIX}/share/OpenMS/ ${PREFIX}/bin/OpenMSInfo
        - OPENMS_DATA_PATH=${PREFIX}/share/OpenMS/ ${PREFIX}/bin/FileMerger --help

  - name: openms-thirdparty
    version: {{ version }}
    build:
     # Dependencies bumbershoot, fido, percolator are not available for osx.
     skip: True  # [osx]
    requirements:
     run:
       - {{ pin_subpackage('openms', exact=True) }}
       - comet-ms ==2023010
       - fido ==1.0
       - luciphor2 ==2020_04_03
       - msgf_plus ==2021.03.22
       - pepnovo ==20101117
       - percolator ==3.5
       - sirius-csifingerid =4.9
       - thermorawfileparser ==1.3.4
       - xtandem ==15.12.15.2
       - gnuplot
       - r-gplots
    test:
     # Test copied from openms output to make sure a test environment for this output is created.
     commands:
       - OPENMS_DATA_PATH=${PREFIX}/share/OpenMS/ ${PREFIX}/bin/OpenMSInfo

about:
  home: https://github.com/OpenMS/OpenMS
  license: BSD
  license_file: LICENSE
  summary: OpenMS is an open-source software C++ library for LC-MS data management and analyses

extra:
  skip-lints:
    - build_number_needs_reset  # our linter has some issues with multi-package recipes as it seems
    {% if 'dev' in version %}
    - uses_vcs_url
    - missing_hash
    {% endif %}
  identifiers:
    - biotools:openms
    - usegalaxy-eu:openms_fileconverter
    - doi:10.1038/nmeth.3959<|MERGE_RESOLUTION|>--- conflicted
+++ resolved
@@ -12,15 +12,11 @@
 {% else %}
 source:
   url: https://abibuilder.cs.uni-tuebingen.de/archive/openms/OpenMSInstaller/release/{{ version }}/OpenMS-{{ version }}-src.tar.gz
-  sha256: 2d186f35fe42573a19283605ccfb491ca6da585880fa3725a013975df26bc008
+  md5: 2b7ee0f4d8f42eb3c17384347df2dba4  
 {% endif %}
 
 build:
-<<<<<<< HEAD
   number: 0
-=======
-  number: 4
->>>>>>> 0c9f494e
 
 # Try this when building with GUI
 #extra:
