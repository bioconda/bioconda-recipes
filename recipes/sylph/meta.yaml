--- conflicted
+++ resolved
@@ -5,11 +5,7 @@
   version: {{ version }}
 
 build:
-<<<<<<< HEAD
-  number: 2
-=======
   number: 0
->>>>>>> 68539b43
   run_exports:
     - {{ pin_subpackage('sylph', max_pin='x.x') }}
 
