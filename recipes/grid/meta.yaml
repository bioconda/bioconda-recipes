package:
  name: grid
<<<<<<< HEAD
  version: "1.3"
=======
  version: "1.2"
>>>>>>> 52633524

build:
  number: 0
  skip: True  # [osx]

source:
<<<<<<< HEAD
  url: https://github.com/ohlab/GRiD/archive/1.3.tar.gz
  sha256: b6c0e011a383437f40ca208c9caa288a64e6594dc1928f4b63776fcaef4aae13
=======
  url: https://github.com/ohlab/GRiD/archive/1.2.tar.gz
  sha256: be730aed472c72f41d6d7ef0d1f545bbd68d06ee092a8ca9da96fa6e68038db1
>>>>>>> 52633524

requirements:
  run:
    - parallel
    - pathoscope
    - r-dplyr
    - r-ggplot2
    - r-gplots
    - r-getopt
    - r-gsubfn
    - samtools
    - bamtools
    - bowtie2
    - seqtk
    - bedtools
    - blast
    - mosdepth
    - readline>=6.2

test:
  commands:
    - grid -h
    - update_database -h 

about:
  home: https://github.com/ohlab/GRiD
  license: MIT
  summary: Growth Rate Index (GRiD) measures bacterial growth rate from reference genomes (including draft quality genomes) and metagenomic bins at ultra-low sequencing coverage (> 0.2x).<|MERGE_RESOLUTION|>--- conflicted
+++ resolved
@@ -1,24 +1,15 @@
 package:
   name: grid
-<<<<<<< HEAD
   version: "1.3"
-=======
-  version: "1.2"
->>>>>>> 52633524
 
 build:
   number: 0
   skip: True  # [osx]
 
 source:
-<<<<<<< HEAD
   url: https://github.com/ohlab/GRiD/archive/1.3.tar.gz
   sha256: b6c0e011a383437f40ca208c9caa288a64e6594dc1928f4b63776fcaef4aae13
-=======
-  url: https://github.com/ohlab/GRiD/archive/1.2.tar.gz
-  sha256: be730aed472c72f41d6d7ef0d1f545bbd68d06ee092a8ca9da96fa6e68038db1
->>>>>>> 52633524
-
+  
 requirements:
   run:
     - parallel
