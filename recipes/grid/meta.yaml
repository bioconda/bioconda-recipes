package:
  name: grid
  version: "1.1"
<<<<<<< HEAD

build:
  number: 1

source:
  url: https://github.com/ohlab/GRiD/archive/1.1.tar.gz
  sha256: cb2781d4b2d54da138042de9c4486d273f45282ad5f85c520a6e2087122784fd
=======

source:
  url: https://github.com/ohlab/GRiD/archive/1.1.tar.gz
  sha256: 069ce4453dbb59fa69dd6e887964b5fa61cdf3fe75b18b298c3c8f08eebf82a2
>>>>>>> bd961f74

build:
  noarch: generic

requirements:
  run:
    - parallel
    - pathoscope
    - r-dplyr
    - r-ggplot2
    - r-gplots
    - r-getopt
    - r-gsubfn
    - samtools
    - bamtools
    - bowtie2
    - seqtk
    - bedtools
    - blast
    - readline>=6.2

test:
  commands:
    - grid -h
    - update_database -h 

about:
  home: https://github.com/ohlab/GRiD
  license: MIT
  summary: Growth Rate Index (GRiD) measures bacterial growth rate from reference genomes (including draft quality genomes) and metagenomic bins at ultra-low sequencing coverage (> 0.2x).<|MERGE_RESOLUTION|>--- conflicted
+++ resolved
@@ -1,24 +1,15 @@
 package:
   name: grid
   version: "1.1"
-<<<<<<< HEAD
 
 build:
   number: 1
-
+  noarch: generic
+  
 source:
   url: https://github.com/ohlab/GRiD/archive/1.1.tar.gz
   sha256: cb2781d4b2d54da138042de9c4486d273f45282ad5f85c520a6e2087122784fd
-=======
-
-source:
-  url: https://github.com/ohlab/GRiD/archive/1.1.tar.gz
-  sha256: 069ce4453dbb59fa69dd6e887964b5fa61cdf3fe75b18b298c3c8f08eebf82a2
->>>>>>> bd961f74
-
-build:
-  noarch: generic
-
+ 
 requirements:
   run:
     - parallel
