package:
  name: grid
  version: "1.1"

build:
  skip: True  # [osx]
<<<<<<< HEAD
<<<<<<< HEAD
  number: 4
=======
  number: 3
>>>>>>> 7b081ff7f04e6a49e7cce7600e1862668971bc2f

source:
  url: https://github.com/ohlab/GRiD/archive/1.1.tar.gz
  sha256: 9ba8bd0e3ea6cc029a4a560bc07c98fe2aacab1364f2185961f2db4eac8c9aa6
=======
  number: 3

source:
  url: https://github.com/ohlab/GRiD/archive/1.1.tar.gz
  sha256: 85db19227e0cc988f55e246368443509ea757981e174a5508c4491d5b5f2a62b
>>>>>>> 2f3fb394

requirements:
  run:
    - parallel
    - pathoscope
    - r-dplyr
    - r-ggplot2
    - r-gplots
    - r-getopt
    - r-gsubfn
    - samtools
    - bamtools
    - bowtie2
    - seqtk
    - bedtools
    - blast
    - mosdepth
    - readline>=6.2

test:
  commands:
    - grid -h
    - update_database -h 

about:
  home: https://github.com/ohlab/GRiD
  license: MIT
  summary: Growth Rate Index (GRiD) measures bacterial growth rate from reference genomes (including draft quality genomes) and metagenomic bins at ultra-low sequencing coverage (> 0.2x).<|MERGE_RESOLUTION|>--- conflicted
+++ resolved
@@ -4,23 +4,11 @@
 
 build:
   skip: True  # [osx]
-<<<<<<< HEAD
-<<<<<<< HEAD
   number: 4
-=======
-  number: 3
->>>>>>> 7b081ff7f04e6a49e7cce7600e1862668971bc2f
 
 source:
   url: https://github.com/ohlab/GRiD/archive/1.1.tar.gz
   sha256: 9ba8bd0e3ea6cc029a4a560bc07c98fe2aacab1364f2185961f2db4eac8c9aa6
-=======
-  number: 3
-
-source:
-  url: https://github.com/ohlab/GRiD/archive/1.1.tar.gz
-  sha256: 85db19227e0cc988f55e246368443509ea757981e174a5508c4491d5b5f2a62b
->>>>>>> 2f3fb394
 
 requirements:
   run:
