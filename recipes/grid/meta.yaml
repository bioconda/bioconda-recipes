--- conflicted
+++ resolved
@@ -1,7 +1,6 @@
 package:
   name: grid
   version: "1.1"
-<<<<<<< HEAD
 
 build:
   number: 2
@@ -9,16 +8,6 @@
 source:
   url: https://github.com/ohlab/GRiD/archive/1.1.tar.gz
   sha256: d0cf0fc2407d4678e38c3bf9f895771d73a67505b9f27b065692785186b88b3f
-=======
->>>>>>> 7b11788a
-
-build:
-  number: 1
-  noarch: generic
-  
-source:
-  url: https://github.com/ohlab/GRiD/archive/1.1.tar.gz
-  sha256: cb2781d4b2d54da138042de9c4486d273f45282ad5f85c520a6e2087122784fd
  
 requirements:
   run:
