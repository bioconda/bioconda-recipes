--- conflicted
+++ resolved
@@ -1,25 +1,15 @@
 package:
   name: grid
-<<<<<<< HEAD
-  version: "1.2"
-=======
   version: "1.3"
->>>>>>> 04844c66
 
 build:
-  number: 0
+  number: 1
   skip: True  # [osx]
 
 source:
-<<<<<<< HEAD
-  url: https://github.com/ohlab/GRiD/archive/1.2.tar.gz
-  sha256: be730aed472c72f41d6d7ef0d1f545bbd68d06ee092a8ca9da96fa6e68038db1
-
-=======
   url: https://github.com/ohlab/GRiD/archive/1.3.tar.gz
-  sha256: b6c0e011a383437f40ca208c9caa288a64e6594dc1928f4b63776fcaef4aae13
+  sha256: 4d6acdcea70beeb46c34cf514446783c228e28ba16fa221bd4ee91bc2073454c
   
->>>>>>> 04844c66
 requirements:
   run:
     - parallel
