{% set version = "1.20.0" %}
{% set name = "DirichletMultinomial" %}
{% set bioc = "3.6" %}

package:
  name: 'bioconductor-{{ name|lower }}'
  version: '{{ version }}'
source:
  url:
    - 'http://bioconductor.org/packages/{{ bioc }}/bioc/src/contrib/{{ name }}_{{ version }}.tar.gz'
    - 'https://depot.galaxyproject.org/software/{{ name }}/{{ name }}_{{ version }}_src_all.tar.gz'
  sha256: a193f836368f71aa2a39242aa5d5fdd4de3993f63d34969f2905888a41379ab0
build:
  number: 1
  rpaths:
    - lib/R/lib/
    - lib/
requirements:
  build:
    - {{ compiler('c') }}
<<<<<<< HEAD
=======
  host:
>>>>>>> 3fa1538a
    - bioconductor-biocgenerics
    - bioconductor-iranges
    - bioconductor-s4vectors
    - r-base
  run:
    - bioconductor-biocgenerics
    - bioconductor-iranges
    - bioconductor-s4vectors
    - r-base
test:
  commands:
    - '$R -e "library(''{{ name }}'')"'
about:
  home: 'http://bioconductor.org/packages/{{ bioc }}/bioc/html/{{ name }}.html'
  license: LGPL-3
  summary: 'Dirichlet-multinomial mixture models can be used to describe variability in microbial metagenomic data. This package is an interface to code originally made available by Holmes, Harris, and Quince, 2012, PLoS ONE 7(2): 1-15, as discussed further in the man page for this package, ?DirichletMultinomial.'

extra:
  identifiers:
    - biotools:dirichletmultinomial
    - doi:10.1371/journal.pone.0030126<|MERGE_RESOLUTION|>--- conflicted
+++ resolved
@@ -18,10 +18,7 @@
 requirements:
   build:
     - {{ compiler('c') }}
-<<<<<<< HEAD
-=======
   host:
->>>>>>> 3fa1538a
     - bioconductor-biocgenerics
     - bioconductor-iranges
     - bioconductor-s4vectors
