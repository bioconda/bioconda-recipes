--- conflicted
+++ resolved
@@ -12,10 +12,6 @@
     # Make sure this goes in site
     $PREFIX/bin/perl Makefile.PL INSTALLDIRS=site
     make
-<<<<<<< HEAD
-    # locale breaks tests
-=======
->>>>>>> 3cb956c6
     #make test
     make install
 else
