{% set version = "1.82.0" %}
{% set name = "RBGL" %}
{% set bioc = "3.20" %}

about:
  description: A fairly extensive and comprehensive interface to the graph algorithms contained in the BOOST library.
  home: https://bioconductor.org/packages/{{ bioc }}/bioc/html/{{ name }}.html
  license: Artistic-2.0
  summary: An interface to the BOOST graph library

build:
  number: 0
  rpaths:
    - lib/R/lib/
    - lib/
  run_exports: '{{ pin_subpackage("bioconductor-rbgl", max_pin="x.x") }}'

extra:
  additional-platforms:
    - linux-aarch64
<<<<<<< HEAD
=======
    - osx-arm64
>>>>>>> 9dc5d888
  identifiers:
    - biotools:rbgl
    - doi:10.1093/bioinformatics/bth458
  parent_recipe:
    name: bioconductor-rbgl
    path: recipes/bioconductor-rbgl
    version: 1.56.0

package:
  name: bioconductor-{{ name|lower }}
  version: '{{ version }}'

# Suggests: Rgraphviz, XML, RUnit, BiocGenerics, BiocStyle, knitr
requirements:
  build:
    - {{ compiler('c') }}
    - {{ compiler('cxx') }}
    - make
  host:
    - bioconductor-graph >=1.84.0,<1.85.0
    - r-base
    - r-bh
    - libblas
    - liblapack
  run:
    - bioconductor-graph >=1.84.0,<1.85.0
    - r-base
    - r-bh

source:
  md5: 3c15ded2511af5c004e3e541d1a243f8
  url:
    - https://bioconductor.org/packages/{{ bioc }}/bioc/src/contrib/{{ name }}_{{ version }}.tar.gz
    - https://bioconductor.org/packages/{{ bioc }}/bioc/src/contrib/Archive/{{ name }}/{{ name }}_{{ version }}.tar.gz
    - https://bioarchive.galaxyproject.org/{{ name }}_{{ version }}.tar.gz
    - https://depot.galaxyproject.org/software/bioconductor-{{ name|lower }}/bioconductor-{{ name|lower }}_{{ version }}_src_all.tar.gz

test:
  commands:
    - $R -e "library('{{ name }}')"
<|MERGE_RESOLUTION|>--- conflicted
+++ resolved
@@ -18,10 +18,7 @@
 extra:
   additional-platforms:
     - linux-aarch64
-<<<<<<< HEAD
-=======
     - osx-arm64
->>>>>>> 9dc5d888
   identifiers:
     - biotools:rbgl
     - doi:10.1093/bioinformatics/bth458
