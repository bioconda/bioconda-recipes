--- conflicted
+++ resolved
@@ -3,24 +3,15 @@
   version: '0.1'
 
 source:
-  fn: 0.7.6-galaxy3.tar.gz
-<<<<<<< HEAD
-  url: https://github.com/BackofenLab/GraphClust/archive/0.7.6-galaxy3.tar.gz
-  sha256: 120b47514dea4e2548e89b8afa9dd95bee0e3cfb4de9b68879b3dbbea673388e
+  fn: 0.7.6-galaxy5.tar.gz
+  url: https://github.com/BackofenLab/GraphClust/archive/0.7.6-galaxy5.tar.gz
+  sha256: a97c7004a0b57e9e2afa1f8841a126561efb857a9a245f4c5b7385df9d364cb6
 
-=======
-  url: https://github.com/BackofenLab/GraphClust/archive/0.7.6-galaxy4.tar.gz
-  sha256: 517180d573af0aee6cea1dbe6d5727711f1c52a04ed975824b9aef8042dcc716
->>>>>>> ec272452
   # git_url: https://github.com/BackofenLab/GraphClust.git
   # git_rev: 0.7.6
 
 build:
-<<<<<<< HEAD
-  number: 1
-=======
-  number: 2
->>>>>>> ec272452
+  number: 3
   skip: True  # [not linux64 or osx]
 
 requirements:
