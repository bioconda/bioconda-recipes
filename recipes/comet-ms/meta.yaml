{% set name = "comet-ms" %}
{% set version = "2023010" %}
{% set md5 = "f1899e07eeeefddedf22b93133f9aea8" %}

package:
  name: {{ name }}
  version: {{ version }}

source:
  url: https://github.com/UWPR/Comet/archive/refs/tags/v2023.01.0.zip
  md5: {{ md5 }}

build:
<<<<<<< HEAD
  number: 0
=======
  skip: True  # [osx] 
  number: 2
>>>>>>> 3a84f843

requirements:
  build:
    - make
    - {{ compiler('c') }}
    - {{ compiler('cxx') }}
    - unzip

test:
  commands:
    - comet.exe -p && rm comet.params.new
    - comet -p && rm comet.params.new

about:
  home: https://uwpr.github.io/Comet/
  license: Apache License 2.0
  summary: 'Comet is a command line tool that does MS/MS database search.'

extra:
  identifiers:
    - doi:10.1007/s13361-015-1179-x
    - doi:10.1002/pmic.201200439<|MERGE_RESOLUTION|>--- conflicted
+++ resolved
@@ -11,12 +11,8 @@
   md5: {{ md5 }}
 
 build:
-<<<<<<< HEAD
-  number: 0
-=======
   skip: True  # [osx] 
   number: 2
->>>>>>> 3a84f843
 
 requirements:
   build:
