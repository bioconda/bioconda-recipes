{% set version = "13.46.1.b8b01e06" %}
{% set name = "t-coffee" %}
package:
  name: {{ name }}
  version: {{ version }}

build:
  number: 2
  run_exports:
    - {{ pin_subpackage('t-coffee', max_pin="x") }}
  skip: True    # [osx]

source:
  # The latest stable release is at http://www.tcoffee.org/Packages/Stable/Latest/ ,
  # but is then archived at http://www.tcoffee.org/Packages/Archives/
  url: https://s3.eu-central-1.amazonaws.com/tcoffee-packages/Archives/T-COFFEE_distribution_Version_{{ version }}.tar.gz
  sha256: 54d2b00956af79a884fe7174522522c77e65796d5aa08974dad86e061e6d12d1
  patches:
    - expose-os-detection.patch
    - coredump.patch
requirements:
  build:
    - make
    - {{ compiler('c') }}
    - {{ compiler('cxx') }}
    - {{ compiler('fortran') }}
    - perl-xml-simple
<<<<<<< HEAD
    - blast
    - clustalo
    - clustalw
    - consan # [not osx]
    - dca
    - dialign-tx 1.0.2
    - famsa
    - kalign2
    - mafft
    - muscle
    - mustang 3.2.3
    - pasta
    - perl
    - phylip
    - poa 2.0 # [not osx]
    - prank
    - probcons
    - probconsrna
    - ruby
    - sap
    - tmalign
    - viennarna
  run:
    - blast
    - clustalo
    - clustalw
    - consan # [not osx]
    - dca
    - dialign-tx 1.0.2
    - famsa
    - kalign2
    - mafft
    - muscle
    - mustang 3.2.3
    - pasta
    - perl
    - phylip
    - poa 2.0 # [not osx]
    - prank
    - probcons
    - probconsrna
    - ruby
    - sap
    - tmalign
    - viennarna
=======
    - perl            ==5.32.1
  run:
    - perl            ==5.32.1
    - clustalo        ==1.2.4
    - clustalw        ==2.1
    - consan          ==1.2 # [not osx]
    - dialign-tx      >=1.0.2
    - famsa           ==2.2.3
    - kalign2         ==2.04
    - mafft           ==7.526
    - muscle          ==3.8.1551
    - mustang         >=3.2.3
    - pasta           ==1.9.2
    - phylip          ==3.697
    - poa             >=2.0 # [not osx]
    - prank           ==170427
    - probcons        ==1.12
    - probconsrna     ==1.10
    - sap             ==1.1.3
    - tmalign         ==20170708
    - viennarna       ==2.7.0
>>>>>>> 9dc5d888
    
test:
  commands:
    - HOME=/tmp t_coffee -version
    # what does the package think it has installed:
    - HOME=/tmp t_coffee 
    # These messages don't end up getting compiled in correctly under OSX
    - HOME=/tmp t_coffee 2>&1 | grep "kalign is  Installed"  # [not osx]
    - HOME=/tmp t_coffee 2>&1 | grep "mafft is  Installed"  # [not osx]
    - HOME=/tmp t_coffee 2>&1 | grep "probcons is  Installed"  # [not osx]
    - HOME=/tmp t_coffee 2>&1 | grep "probconsRNA is  Installed"  # [not osx]
    - HOME=/tmp t_coffee 2>&1 | grep "sap is  Installed"  # [not osx]

about:
  home: http://www.tcoffee.org/Projects/tcoffee/
  license: GPL-2.0-only
  license_file: license.txt
  summary: "A collection of tools for Multiple Alignments of DNA, RNA, Protein Sequence"

extra:
  additional-platforms:
    - linux-aarch64
  identifiers:
    - doi:10.1006/jmbi.2000.4042<|MERGE_RESOLUTION|>--- conflicted
+++ resolved
@@ -25,53 +25,6 @@
     - {{ compiler('cxx') }}
     - {{ compiler('fortran') }}
     - perl-xml-simple
-<<<<<<< HEAD
-    - blast
-    - clustalo
-    - clustalw
-    - consan # [not osx]
-    - dca
-    - dialign-tx 1.0.2
-    - famsa
-    - kalign2
-    - mafft
-    - muscle
-    - mustang 3.2.3
-    - pasta
-    - perl
-    - phylip
-    - poa 2.0 # [not osx]
-    - prank
-    - probcons
-    - probconsrna
-    - ruby
-    - sap
-    - tmalign
-    - viennarna
-  run:
-    - blast
-    - clustalo
-    - clustalw
-    - consan # [not osx]
-    - dca
-    - dialign-tx 1.0.2
-    - famsa
-    - kalign2
-    - mafft
-    - muscle
-    - mustang 3.2.3
-    - pasta
-    - perl
-    - phylip
-    - poa 2.0 # [not osx]
-    - prank
-    - probcons
-    - probconsrna
-    - ruby
-    - sap
-    - tmalign
-    - viennarna
-=======
     - perl            ==5.32.1
   run:
     - perl            ==5.32.1
@@ -93,7 +46,6 @@
     - sap             ==1.1.3
     - tmalign         ==20170708
     - viennarna       ==2.7.0
->>>>>>> 9dc5d888
     
 test:
   commands:
