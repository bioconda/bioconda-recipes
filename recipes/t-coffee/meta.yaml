<<<<<<< HEAD
{% set name = "t-coffee" %}
{% set version = "13.46.1.b8b01e06" %}

=======
{% set version = "13.46.1.b8b01e06" %}
{% set name = "t-coffee" %}
>>>>>>> 9c875cd5
package:
  name: {{ name }}
  version: {{ version }}

build:
  number: 0
  run_exports:
    - {{ pin_subpackage('t-coffee', max_pin="x") }}
  skip: True    # [osx]

source:
  # The latest stable release is at http://www.tcoffee.org/Packages/Stable/Latest/ ,
  # but is then archived at http://www.tcoffee.org/Packages/Archives/
  url: https://s3.eu-central-1.amazonaws.com/tcoffee-packages/Archives/T-COFFEE_distribution_Version_{{ version }}.tar.gz
  sha256: 54d2b00956af79a884fe7174522522c77e65796d5aa08974dad86e061e6d12d1
  patches:
    - expose-os-detection.patch
    - coredump.patch
requirements:
  build:
    - make
    - {{ compiler('c') }}
    - {{ compiler('cxx') }}
<<<<<<< HEAD
  host:
    - perl-xml-simple
    - perl
    - sphinx
    - blast
    - clustalo
    - clustalw
    - consan  # [not osx]
    - dca
    - dialign-tx ==1.0.2
    - famsa
    - kalign2
    - mafft
    - muscle
    - mustang ==3.2.4
    - pasta
    - phylip
    - poa ==2.0  # [not osx]
    - prank
    - probcons
    - probconsrna
    - ruby
    - sap
    - tmalign
    - viennarna
  run:
    - blast
    - clustalo
    - clustalw
    - consan  # [not osx]
    - dca
    - dialign-tx ==1.0.2
    - famsa
    - kalign2
    - mafft
    - muscle
    - mustang ==3.2.4
    - pasta
    - perl
    - phylip
    - poa ==2.0  # [not osx]
    - prank
    - probcons
    - probconsrna
    - ruby
    - sap
    - tmalign
    - viennarna
=======
    - {{ compiler('fortran') }}
    - perl-xml-simple
    - perl            ==5.32.1
  run:
    - perl            ==5.32.1
    - clustalo        ==1.2.4
    - clustalw        ==2.1
    - consan          ==1.2 # [not osx]
    - dialign-tx      >=1.0.2
    - famsa           ==2.2.3
    - kalign2         ==2.04
    - mafft           ==7.526
    - muscle          ==3.8.1551
    - mustang         >=3.2.3
    - pasta           ==1.9.2
    - phylip          ==3.697
    - poa             >=2.0 # [not osx]
    - prank           ==170427
    - probcons        ==1.12
    - probconsrna     ==1.10
    - sap             ==1.1.3
    - tmalign         ==20170708
    - viennarna       ==2.7.0
>>>>>>> 9c875cd5
    
test:
  commands:
    - HOME=/tmp t_coffee -version
    # what does the package think it has installed:
    - HOME=/tmp t_coffee 
    # These messages don't end up getting compiled in correctly under OSX
    - HOME=/tmp t_coffee 2>&1 | grep "kalign is  Installed"  # [not osx]
    - HOME=/tmp t_coffee 2>&1 | grep "mafft is  Installed"  # [not osx]
    - HOME=/tmp t_coffee 2>&1 | grep "probcons is  Installed"  # [not osx]
    - HOME=/tmp t_coffee 2>&1 | grep "probconsRNA is  Installed"  # [not osx]
    - HOME=/tmp t_coffee 2>&1 | grep "sap is  Installed"  # [not osx]

about:
  home: "https://tcoffee.org/Projects/tcoffee/index.html"
  license: GPL-2.0-only
  license_family: GPL
  license_file: license.txt
  summary: "A collection of tools for Multiple Alignments of DNA, RNA, Protein Sequence."
  dev_url: "https://github.com/cbcrg/tcoffee"
  doc_url: "https://tcoffee.org/Projects/tcoffee/documentation/index.html"

extra:
  additional-platforms:
    - linux-aarch64
  identifiers:
    - doi:10.1006/jmbi.2000.4042
    - biotools:tcoffee
    - usegalaxy-eu:t_coffee<|MERGE_RESOLUTION|>--- conflicted
+++ resolved
@@ -1,11 +1,6 @@
-<<<<<<< HEAD
 {% set name = "t-coffee" %}
 {% set version = "13.46.1.b8b01e06" %}
 
-=======
-{% set version = "13.46.1.b8b01e06" %}
-{% set name = "t-coffee" %}
->>>>>>> 9c875cd5
 package:
   name: {{ name }}
   version: {{ version }}
@@ -29,61 +24,11 @@
     - make
     - {{ compiler('c') }}
     - {{ compiler('cxx') }}
-<<<<<<< HEAD
-  host:
+    - {{ compiler('fortran') }}
+    - perl
     - perl-xml-simple
+  run:
     - perl
-    - sphinx
-    - blast
-    - clustalo
-    - clustalw
-    - consan  # [not osx]
-    - dca
-    - dialign-tx ==1.0.2
-    - famsa
-    - kalign2
-    - mafft
-    - muscle
-    - mustang ==3.2.4
-    - pasta
-    - phylip
-    - poa ==2.0  # [not osx]
-    - prank
-    - probcons
-    - probconsrna
-    - ruby
-    - sap
-    - tmalign
-    - viennarna
-  run:
-    - blast
-    - clustalo
-    - clustalw
-    - consan  # [not osx]
-    - dca
-    - dialign-tx ==1.0.2
-    - famsa
-    - kalign2
-    - mafft
-    - muscle
-    - mustang ==3.2.4
-    - pasta
-    - perl
-    - phylip
-    - poa ==2.0  # [not osx]
-    - prank
-    - probcons
-    - probconsrna
-    - ruby
-    - sap
-    - tmalign
-    - viennarna
-=======
-    - {{ compiler('fortran') }}
-    - perl-xml-simple
-    - perl            ==5.32.1
-  run:
-    - perl            ==5.32.1
     - clustalo        ==1.2.4
     - clustalw        ==2.1
     - consan          ==1.2 # [not osx]
@@ -102,7 +47,6 @@
     - sap             ==1.1.3
     - tmalign         ==20170708
     - viennarna       ==2.7.0
->>>>>>> 9c875cd5
     
 test:
   commands:
