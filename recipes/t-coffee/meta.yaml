{% set name = "t-coffee" %}
{% set version = "13.46.1.b8b01e06" %}

package:
  name: {{ name }}
  version: {{ version }}

build:
  number: 2
  run_exports:
    - {{ pin_subpackage('t-coffee', max_pin="x") }}

source:
  # The latest stable release is at http://www.tcoffee.org/Packages/Stable/Latest/ ,
  # but is then archived at http://www.tcoffee.org/Packages/Archives/
  url: https://s3.eu-central-1.amazonaws.com/tcoffee-packages/Archives/T-COFFEE_distribution_Version_{{ version }}.tar.gz
  sha256: 54d2b00956af79a884fe7174522522c77e65796d5aa08974dad86e061e6d12d1
  patches:
    - expose-os-detection.patch

requirements:
  build:
    - make
    - {{ compiler('c') }}
    - {{ compiler('cxx') }}
  host:
    - perl-xml-simple
    - perl
    - sphinx
    - blast
    - clustalo
    - clustalw
    - consan  # [not osx]
    - dca
    - dialign-tx ==1.0.2
    - famsa
    - kalign2
<<<<<<< HEAD
    - mafft ==7.526
=======
    - mafft
>>>>>>> 77164783
    - muscle
    - mustang ==3.2.4
    - pasta
    - phylip
    - poa ==2.0  # [not osx]
    - prank
    - probcons
    - probconsrna
    - ruby
    - sap
    - tmalign
    - viennarna
  run:
    - blast
    - clustalo
    - clustalw
    - consan  # [not osx]
    - dca
    - dialign-tx ==1.0.2
    - famsa
    - kalign2
<<<<<<< HEAD
    - mafft ==7.526
=======
    - mafft
>>>>>>> 77164783
    - muscle
    - mustang ==3.2.4
    - pasta
    - perl
    - phylip
    - poa ==2.0  # [not osx]
    - prank
    - probcons
    - probconsrna
    - ruby
    - sap
    - tmalign
    - viennarna
    
test:
  commands:
    - HOME=/tmp t_coffee -version
    # These messages don't end up getting compiled in correctly under OSX
    - HOME=/tmp t_coffee 2>&1 | grep "kalign is  Installed"  # [not osx]
    - HOME=/tmp t_coffee 2>&1 | grep "mafft is  Installed"  # [not osx]
    - HOME=/tmp t_coffee 2>&1 | grep "probcons is  Installed"  # [not osx]
    - HOME=/tmp t_coffee 2>&1 | grep "probconsRNA is  Installed"  # [not osx]
    - HOME=/tmp t_coffee 2>&1 | grep "sap is  Installed"  # [not osx]

about:
  home: "https://tcoffee.org/Projects/tcoffee/index.html"
  license: GPL-2.0-only
  license_family: GPL
  license_file: license.txt
  summary: "A collection of tools for Multiple Alignments of DNA, RNA, Protein Sequence."
  dev_url: "https://github.com/cbcrg/tcoffee"
  doc_url: "https://tcoffee.org/Projects/tcoffee/documentation/index.html"

extra:
  identifiers:
    - doi:10.1006/jmbi.2000.4042
    - biotools:tcoffee
    - usegalaxy-eu:t_coffee<|MERGE_RESOLUTION|>--- conflicted
+++ resolved
@@ -35,11 +35,7 @@
     - dialign-tx ==1.0.2
     - famsa
     - kalign2
-<<<<<<< HEAD
-    - mafft ==7.526
-=======
     - mafft
->>>>>>> 77164783
     - muscle
     - mustang ==3.2.4
     - pasta
@@ -61,11 +57,7 @@
     - dialign-tx ==1.0.2
     - famsa
     - kalign2
-<<<<<<< HEAD
-    - mafft ==7.526
-=======
     - mafft
->>>>>>> 77164783
     - muscle
     - mustang ==3.2.4
     - pasta
