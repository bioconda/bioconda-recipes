--- conflicted
+++ resolved
@@ -8,19 +8,8 @@
 # $PKG_VERSION The version of the package
 # $PKG_BUILDNUM The build number of the package
 #
-<<<<<<< HEAD
 
 mkdir -p "${PREFIX}/bin"
-=======
-set -eux -o pipefail
-# silence some LANG perl warning messages:
-export LC_ALL="en_US.UTF-8"
-export CPPFLAGS="${CPPFLAGS} -I${PREFIX}/include"
-export LDFLAGS="${LDFLAGS} -L${PREFIX}/lib"
-
-SHARE_DIR="${PREFIX}/share/${PKG_NAME}-${PKG_VERSION}-${PKG_BUILDNUM}"
-OS=$(./install get_os)
->>>>>>> 6b9463b4
 
 export LDFLAGS="${LDFLAGS} -L${PREFIX}/lib"
 export CPPFLAGS="${CPPFLAGS} -I${PREFIX}/include"
@@ -34,6 +23,8 @@
 
 # silence some LANG perl warning messages:
 export LC_ALL="en_US.UTF-8"
+export CPPFLAGS="${CPPFLAGS} -I${PREFIX}/include"
+export LDFLAGS="${LDFLAGS} -L${PREFIX}/lib"
 
 export SHARE_DIR="${PREFIX}/libexec/${PKG_NAME}-${PKG_VERSION}-${PKG_BUILDNUM}"
 OS=$(./install get_os)
@@ -41,23 +32,12 @@
 rm -fv bin/${OS}/*			# remove the download binaries - we rebuild
 
 cd t_coffee_source
-<<<<<<< HEAD
-make all CFLAGS="${CFLAGS}" CC="${CXX}" LDFLAGS="${LDFLAGS}" FCC="${FC}" FFLAGS="${FFLAGS}" -j"${CPU_COUNT}"
-=======
 make CFLAGS="${CFLAGS} -fsigned-char -Wno-write-strings -Wno-return-type -Dregister='' -O0" CC="${CXX}" LDFLAGS="${LDFLAGS}" FCC="${FC}" FFLAGS="${FFLAGS}" all -j"${CPU_COUNT}"
 cp -f t_coffee TMalign ../bin/${OS}/ # overwrite the distributed x86 linux binary 
 cd ..
->>>>>>> 6b9463b4
 
-cp -f t_coffee TMalign ../bin/${OS}/    # overwrite the distributed x86 linux binary
-cd ..
+mkdir -p "${PREFIX}/bin"
 
-<<<<<<< HEAD
-# the t-coffee home only has plugins with x86_64 support; let's not
-# download them. Instead use only bioconda's own installs.
-# the t_coffee application is the only one from the set required by Bio::Tools::Run::Alignment::TCoffee
-./install t_coffee -tcdir="${SHARE_DIR}" CC="${CXX}" CFLAGS="${CFLAGS}"
-=======
 ./install t_coffee -tcdir="${SHARE_DIR}" CC="$CXX" CFLAGS="$CFLAGS -O3 -Wno-register -L${PREFIX}/lib"
 ./install tcoffee -tcdir="${SHARE_DIR}" CC="$CXX" CFLAGS="$CFLAGS -O3 -Wno-register -L${PREFIX}/lib"
 ./install rcoffee -tcdir="${SHARE_DIR}" CC="$CXX" CFLAGS="$CFLAGS -O3 -Wno-register -L${PREFIX}/lib"
@@ -76,15 +56,10 @@
 	rm -f "${SHARE_DIR}/plugins/macosx/${bad_plug}"
     done
 fi
->>>>>>> 6b9463b4
 
 # The installer may try to update dependencies and install them to bin/,
 # which will cause conflicts with the dependencies as separately packaged.
 # t_coffee itself is not installed here
 # rm -fv ${PREFIX}/bin/*
 
-<<<<<<< HEAD
-sed -e "s|CHANGEME|${SHARE_DIR}|" -e "s|__OS__|${OS}|" "$RECIPE_DIR/t_coffee.sh" > "${PREFIX}/bin/t_coffee"
-=======
-sed -e 's|CHANGEME|${SHARE_DIR}|' -e 's|__OS__|${OS}|' "${RECIPE_DIR}/t_coffee.sh" > "${PREFIX}/bin/t_coffee"
->>>>>>> 6b9463b4
+sed -e 's|CHANGEME|${SHARE_DIR}|' -e 's|__OS__|${OS}|' "${RECIPE_DIR}/t_coffee.sh" > "${PREFIX}/bin/t_coffee"