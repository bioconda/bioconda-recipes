{% set name = "phylodm" %}
{% set version = "2.1.3" %}
{% set sha256 = "ed02c06ff30078134fd1a697ad59c706aee9b8e4ce9b78d8acc0b69f70ce01e3" %}

package:
  name: {{ name|lower }}
  version: {{ version }}

source:
  url: https://pypi.io/packages/source/{{ name[0] }}/{{ name }}/{{ name }}-{{ version }}.tar.gz
  sha256: {{ sha256 }}

build:
  skip: true  # [py2k or py36]
<<<<<<< HEAD
  number: 1
=======
  number: 0
>>>>>>> 1058055d

requirements:
  build:
    - rust >=1.40
  host:
    - python
    - pip
    - setuptools
    - setuptools-rust
  run:
    - python
    - numpy

test:
  imports:
    - phylodm
    - phylodm.pdm

about:
  home: https://github.com/aaronmussig/PhyloDM
  license: GPL-3.0-only
  license_family: GPL
  license_file: LICENSE
  summary: Efficient calculation of phylogenetic distance matrices.

extra:
  recipe-maintainers:
    - aaronmussig
  identifiers:
    - doi:10.5281/zenodo.3998716
  skip-lints:
    - should_be_noarch_generic  # Not a noarch recipe as Rust is required for build
    - should_not_use_skip_python  # Required as setuptools-rust will not build on py<37<|MERGE_RESOLUTION|>--- conflicted
+++ resolved
@@ -12,11 +12,7 @@
 
 build:
   skip: true  # [py2k or py36]
-<<<<<<< HEAD
   number: 1
-=======
-  number: 0
->>>>>>> 1058055d
 
 requirements:
   build:
