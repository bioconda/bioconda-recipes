--- conflicted
+++ resolved
@@ -6,11 +6,7 @@
   version: {{ version }}
 
 build:
-<<<<<<< HEAD
-  number: 3
-=======
-  number: 0
->>>>>>> c008ed2c
+  number: 1
   script: |
     "${CXX}" ${CPPFLAGS} ${CXXFLAGS} -O3 -o DBG2OLC *.cpp ${LDFLAGS}
     mkdir -p "${PREFIX}/bin"
