--- conflicted
+++ resolved
@@ -10,11 +10,7 @@
     - boophf.patch
 
 build:
-<<<<<<< HEAD
-  number: 3
-=======
   number: 0
->>>>>>> 5492ec64
 
 requirements:
   build:
