--- conflicted
+++ resolved
@@ -10,13 +10,9 @@
   sha256: {{ sha256 }}
 
 build:
-<<<<<<< HEAD
-  number: 3
-=======
   number: 1
   run_exports:
     - {{ pin_subpackage('twopaco', max_pin="x") }}
->>>>>>> 9dc5d888
 
 requirements:
   build:
