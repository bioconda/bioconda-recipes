--- conflicted
+++ resolved
@@ -15,15 +15,6 @@
   skip: True  # [osx]
 
 requirements:
-<<<<<<< HEAD
-    build:
-        - {{ compiler('c') }}
-        - cmake
-        - tbb
-
-    run:
-        - tbb
-=======
   build:
     - {{ compiler('c') }}
     - cmake
@@ -31,7 +22,6 @@
 
   run:
     - tbb
->>>>>>> 3fa1538a
 
 test:
   commands:
