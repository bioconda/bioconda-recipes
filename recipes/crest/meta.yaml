--- conflicted
+++ resolved
@@ -6,12 +6,7 @@
   version: '{{ version }}'
 
 source:
-<<<<<<< HEAD
-  url: 'http://ftp.stjude.org/pub/software/CREST/CREST.tgz'
-=======
-  fn: '{{ name }}.tgz'
   url: 'http://ftp.stjude.org/pub/software/CREST/{{ name }}.tgz'
->>>>>>> 848c62b2
   sha256: '2352da023a40aedd258437fb4864e7f34f0b73a1970941cf3fafd696d28c39c0'
 
 build:
