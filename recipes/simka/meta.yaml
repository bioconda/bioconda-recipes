<<<<<<< HEAD
{% set version = "1.5.0" %}
{% set sha256 = "30d77a9018eefaab46defaf23fc032278fe24046bd3f12e2d6378ce51eb676d6" %}
=======
{% set version = "1.5.1" %}
{% set sha256 = "7d9d401cf2b8ac4737ba0aadcb30c050462ca84262eda6a84fc00c5c230722df" %}
>>>>>>> bc699a87

package:
  name: simka
  version: {{ version }} 

build:
  number: 0

source:
  url: https://github.com/GATB/simka/releases/download/v{{ version }}/simka-v{{ version }}-Source.tar.gz
  sha256: {{ sha256 }}
<<<<<<< HEAD
  patches:
    - "simkaMin.py.patch"
    - "simkaMin_update.py.patch"
=======
>>>>>>> bc699a87

requirements:
  build:
    - {{ compiler('cxx') }}
    - cmake
  host:
    - zlib
  run:
    - zlib
    - python

test:
  commands:
    - simka -h
    - simkaMin.py --help

about:
  home: https://github.com/GATB/simka
  license: file
  license_file: LICENSE
  summary: Simka and simkaMin are de novo comparative metagenomics tools. Simka represents each dataset as a k-mer spectrum and computes several classical ecological distances between them. SimkaMin outputs approximate (but very similar) results by subsampling the kmer space and requires much less computational resources.

extra:
  identifiers:
    - biotools:Simka
    - doi:10.7717/peerj-cs.94
    - doi:10.1093/bioinformatics/btz685<|MERGE_RESOLUTION|>--- conflicted
+++ resolved
@@ -1,10 +1,5 @@
-<<<<<<< HEAD
-{% set version = "1.5.0" %}
-{% set sha256 = "30d77a9018eefaab46defaf23fc032278fe24046bd3f12e2d6378ce51eb676d6" %}
-=======
 {% set version = "1.5.1" %}
 {% set sha256 = "7d9d401cf2b8ac4737ba0aadcb30c050462ca84262eda6a84fc00c5c230722df" %}
->>>>>>> bc699a87
 
 package:
   name: simka
@@ -16,12 +11,6 @@
 source:
   url: https://github.com/GATB/simka/releases/download/v{{ version }}/simka-v{{ version }}-Source.tar.gz
   sha256: {{ sha256 }}
-<<<<<<< HEAD
-  patches:
-    - "simkaMin.py.patch"
-    - "simkaMin_update.py.patch"
-=======
->>>>>>> bc699a87
 
 requirements:
   build:
