--- conflicted
+++ resolved
@@ -1,10 +1,6 @@
 package:
   name: 'bioconductor-data-packages'
-<<<<<<< HEAD
-  version: '20250105.1'
-=======
   version: '20250625'
->>>>>>> 9dc5d888
 source:
 build:
   number: 0
