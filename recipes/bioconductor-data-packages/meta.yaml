--- conflicted
+++ resolved
@@ -1,10 +1,6 @@
 package:
   name: 'bioconductor-data-packages'
-<<<<<<< HEAD
-  version: '20221112'
-=======
   version: '20230202'
->>>>>>> 9ab25436
 source:
 build:
   number: 0
