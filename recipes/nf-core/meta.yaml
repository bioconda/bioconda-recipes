{% set name = "nf-core" %}
<<<<<<< HEAD
{% set version = "1.5" %}
{% set sha256 = "85a51027555d46a6275db91489c9e16a22536a6033c10080cfa25d52e523f580" %}
=======
{% set version = "1.6" %}
{% set sha256 = "3d94796419ba4c5b1df1c59e897a5d2c1d6c55e5ca16fc60dbf0306b0fd8d314" %}
>>>>>>> 46d1fdb0

package:
  name: {{ name|lower }}
  version: {{ version }}

source:
  url: https://pypi.io/packages/source/{{ name[0] }}/{{ name }}/{{ name }}-{{ version }}.tar.gz
  sha256: '{{ sha256 }}'

build:
  noarch: python
  number: 0
  script: "{{ PYTHON }} -m pip install . --no-deps --ignore-installed --no-cache-dir -vvv"

requirements:
  host:
    - python
    - pip
    - twine
  run:
    - python
    - cookiecutter
    - click
    - gitpython
    - pyyaml
    - requests
    - requests-cache
    - tabulate
    - git
    - jsonschema 
    
test:
  commands:
    - nf-core --help

about:
  home: http://nf-co.re/
  license: MIT
  summary: 'Python package with helper tools for the nf-core community.'

extra:
  container:
    # click requires a unicode locale when used with Python 3
    # extended-base generates en_US.UTF-8 locale and sets LC_ALL, LANG properly
    extended-base: true<|MERGE_RESOLUTION|>--- conflicted
+++ resolved
@@ -1,11 +1,6 @@
 {% set name = "nf-core" %}
-<<<<<<< HEAD
-{% set version = "1.5" %}
-{% set sha256 = "85a51027555d46a6275db91489c9e16a22536a6033c10080cfa25d52e523f580" %}
-=======
 {% set version = "1.6" %}
 {% set sha256 = "3d94796419ba4c5b1df1c59e897a5d2c1d6c55e5ca16fc60dbf0306b0fd8d314" %}
->>>>>>> 46d1fdb0
 
 package:
   name: {{ name|lower }}
