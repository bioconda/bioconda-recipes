{% set version="0.1.0" %}

package:
  name: snakeparse
  version: {{ version }}

build:
  skip: True  # [not py36]
<<<<<<< HEAD
  number: 0
=======
  number: 1
>>>>>>> 3fa1538a
  script: python -m pip install --no-deps --ignore-installed .
  entry_points:
    - snakeparse=snakeparse.__main__:main

source:
  url: https://github.com/nh13/snakeparse/archive/{{ version }}.tar.gz
  sha256: 0fbe0916a7524768b43a785cb22d3b490a5b953b400dc8cc29b17adcf8eded69

requirements:
  host:
    - python
    - pip
    - setuptools
  run:
    - python
    - pyhocon >=0.3.38
    - pyyaml >=3.12

test:
  imports:
    - snakeparse

about:
  home: https://github.com/nh13/snakeparse
  license: MIT
  license_file: LICENSE
  summary: Making Snakemake workflows into full-fledged command line tools since 1999.
<|MERGE_RESOLUTION|>--- conflicted
+++ resolved
@@ -6,11 +6,7 @@
 
 build:
   skip: True  # [not py36]
-<<<<<<< HEAD
-  number: 0
-=======
   number: 1
->>>>>>> 3fa1538a
   script: python -m pip install --no-deps --ignore-installed .
   entry_points:
     - snakeparse=snakeparse.__main__:main
