{% set version = "2.11.0" %}

package:
  name: ariba
  version: {{ version }}

source:
  fn: ariba-{{ version }}.tar.gz
  url: https://pypi.io/packages/source/a/ariba/ariba-{{ version }}.tar.gz
  sha256: 1a88997e4a4e160b35d9522912b7e17db2789c489f6de5c3d5dda0e1e3bcd213

build:
  skip: True # [py27]
  number: 1

requirements:
  build:
    - python
    - setuptools
    - beautifulsoup4 >=4.1.0
    - dendropy >=4.2.0
    - matplotlib
    - pyfastaq >=3.12.0
    - pysam >=0.9.1
    - pymummer >=0.10.2
    - gcc
<<<<<<< HEAD
    - zlib {{CONDA_ZLIB}}*
=======
    - zlib {{ CONDA_ZLIB }}*
>>>>>>> e3034557

  run:
    - python
    - beautifulsoup4 >=4.1.0
    - dendropy >=4.2.0
    - matplotlib
    - pyfastaq >=3.12.0
    - pysam >=0.9.1
    - pymummer >=0.10.2
    - bowtie2 >=2.3.1
    - cd-hit >=4.6.5
    - samtools >=1.2
    - bcftools >=1.2
    - mummer >=3.23
    - spades >=3.5.0
    - libgcc
<<<<<<< HEAD
    - zlib {{CONDA_ZLIB}}*
=======
    - zlib {{ CONDA_ZLIB }}*
>>>>>>> e3034557

test:
  imports:
    - ariba
    - ariba.tasks

about:
  home: https://github.com/sanger-pathogens/ariba
  license: GNU General Public License v3 (GPLv3)
  summary: 'ARIBA: Antibiotic Resistance Identification By Assembly'

extra:
  container:
    # matplotlib depends on libGL.so.1 from the system
    extended-base: true<|MERGE_RESOLUTION|>--- conflicted
+++ resolved
@@ -11,7 +11,7 @@
 
 build:
   skip: True # [py27]
-  number: 1
+  number: 0
 
 requirements:
   build:
@@ -24,11 +24,7 @@
     - pysam >=0.9.1
     - pymummer >=0.10.2
     - gcc
-<<<<<<< HEAD
-    - zlib {{CONDA_ZLIB}}*
-=======
     - zlib {{ CONDA_ZLIB }}*
->>>>>>> e3034557
 
   run:
     - python
@@ -45,11 +41,7 @@
     - mummer >=3.23
     - spades >=3.5.0
     - libgcc
-<<<<<<< HEAD
-    - zlib {{CONDA_ZLIB}}*
-=======
     - zlib {{ CONDA_ZLIB }}*
->>>>>>> e3034557
 
 test:
   imports:
