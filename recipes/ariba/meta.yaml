--- conflicted
+++ resolved
@@ -14,11 +14,8 @@
   number: 2
 
 requirements:
-<<<<<<< HEAD
-=======
   build:
     - {{ compiler('c') }}
->>>>>>> 3fa1538a
   host:
     - python
     - setuptools
@@ -28,10 +25,6 @@
     - pyfastaq >=3.12.0
     - pysam >=0.9.1
     - pymummer >=0.10.2
-<<<<<<< HEAD
-    - {{ compiler('c') }}
-=======
->>>>>>> 3fa1538a
     - zlib
 
   run:
