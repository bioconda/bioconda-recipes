{% set version = "2.14.6" %}
{% set sha256 = "5cf0fb1f40591225e3aa8e4d2b804513f580e35f450e0699824b03386e4bc23c" %}

package:
  name: ariba
  version: {{ version }}

source:
  url: https://pypi.io/packages/source/a/ariba/ariba-{{ version }}.tar.gz
  sha256: {{ sha256 }}
  patches:
    - external_progs.patch
    - mlst_profile.patch
    - ref_genes_getter.patch

build:
<<<<<<< HEAD
  number: 3
=======
  number: 4
>>>>>>> 5492ec64
  # Skipping py>=36 on osx because the bowtie2 <2.4.0 recipes are currently skipped on osx.
  skip: True  # [py<30 or (py>=36 and osx)]
  script: python -m pip install --no-deps --ignore-installed .

requirements:
  build:
    - {{ compiler("c") }}
    - {{ compiler("cxx") }}
  host:
    - python
    - pip
  run:
    - python
    - beautifulsoup4 >=4.1.0
    - dendropy >=4.2.0
    - matplotlib-base >=3.1.0
    - biopython
    - pyfastaq >=3.12.0
    # older pysam versions have wrong openssl pinning
    - pysam >=0.15.3,<=0.18.0
    - pymummer >=0.11.0
    - bowtie2 <2.4.0 
    - cd-hit >=4.6.5
    - samtools >=1.2
    - bcftools >=1.2,<=1.14
    - mummer >=3.23
    - spades >=3.5.0
    - zlib
    - wget

test:
  imports:
    - ariba
    - ariba.tasks
  commands:
    - "ariba version"

about:
  home: https://github.com/sanger-pathogens/ariba
  license: GNU General Public License v3 (GPL-3.0)
  license_family: GPL
  license_file: LICENSE
  summary: 'ARIBA: Antibiotic Resistance Identification By Assembly'

extra:
  container:
    # matplotlib depends on libGL.so.1 from the system
    extended-base: true<|MERGE_RESOLUTION|>--- conflicted
+++ resolved
@@ -14,11 +14,7 @@
     - ref_genes_getter.patch
 
 build:
-<<<<<<< HEAD
-  number: 3
-=======
   number: 4
->>>>>>> 5492ec64
   # Skipping py>=36 on osx because the bowtie2 <2.4.0 recipes are currently skipped on osx.
   skip: True  # [py<30 or (py>=36 and osx)]
   script: python -m pip install --no-deps --ignore-installed .
