#!/bin/bash


export C_INCLUDE_PATH=${PREFIX}/include
export CPLUS_INCLUDE_PATH=${PREFIX}/include
export LD_LIBRARY_PATH=${PREFIX}/lib
export LIBRARY_PATH=${PREFIX}/lib

mkdir -p ${PREFIX}/bin

# decrease RAM needed
sed -i.bak 's/make -j8/make -j1/' INSTALL

# remove tests because of too much RAM needed
sed -i.bak 's/. .\/simple_test\.sh/#. .\/simple_test\.sh/' INSTALL

# installation
sh INSTALL

# change run_discoSnp++.sh deps path
sed -i.bak 's|\$EDIR/bin|\$EDIR|' run_discoSnp++.sh
sed -i.bak 's|scripts/|../scripts/|' run_discoSnp++.sh
sed -i.bak 's|\$EDIR/bin|\$EDIR|' run_discoSnp++_ML.sh


sed -i.bak 's|\$EDIR/../bin|\$EDIR|' discoSnpRAD/run_discoSnpRad.sh
sed -i.bak 's|\$EDIR/clustering_scripts/|\$EDIR/../discoSnpRAD/clustering_scripts/|' discoSnpRAD/run_discoSnpRad.sh



sed -i.bak 's|\$EDIR/../bin|\$EDIR|' discoSnpRAD/run_discoSnpRad.sh
sed -i.bak 's|\$EDIR/clustering_scripts/|../discoSnpRAD/clustering_scripts/|' discoSnpRAD/run_discoSnpRad.sh


# copy binaries
<<<<<<< HEAD
cp run_discoSnp++.sh ${PREFIX}/bin
cp run_discoSnp++_ML.sh ${PREFIX}/bin
=======
cp *.sh ${PREFIX}/bin
>>>>>>> fc7fed30
cp discoSnpRAD/run_discoSnpRad.sh ${PREFIX}/bin

# apply permissions for pipeline
chmod +x ${PREFIX}/bin/*.sh

# copy binaries
cp build/ext/gatb-core/bin/dbgh5 ${PREFIX}/bin
cp build/bin/read_file_names ${PREFIX}/bin
cp build/bin/kissnp2 ${PREFIX}/bin
cp build/bin/kissreads2 ${PREFIX}/bin
cp build/bin/quick_hierarchical_clustering ${PREFIX}/bin

# copy scripts directory
cp -R scripts ${PREFIX}
cp -R discoSnpRAD ${PREFIX}

# apply exec permissions
chmod +x ${PREFIX}/scripts/*.sh
chmod +x ${PREFIX}/discoSnpRAD/clustering_scripts/*.sh<|MERGE_RESOLUTION|>--- conflicted
+++ resolved
@@ -33,12 +33,8 @@
 
 
 # copy binaries
-<<<<<<< HEAD
 cp run_discoSnp++.sh ${PREFIX}/bin
 cp run_discoSnp++_ML.sh ${PREFIX}/bin
-=======
-cp *.sh ${PREFIX}/bin
->>>>>>> fc7fed30
 cp discoSnpRAD/run_discoSnpRad.sh ${PREFIX}/bin
 
 # apply permissions for pipeline
