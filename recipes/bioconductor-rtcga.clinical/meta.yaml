<<<<<<< HEAD
{% set version = "20151101.15.0" %}
=======
{% set version = "20151101.16.0" %}
>>>>>>> 2e17421a
{% set name = "RTCGA.clinical" %}
{% set bioc = "3.10" %}

package:
  name: 'bioconductor-{{ name|lower }}'
  version: '{{ version }}'
source:
  url:
    - 'https://bioconductor.org/packages/{{ bioc }}/data/experiment/src/contrib/{{ name }}_{{ version }}.tar.gz'
    - 'https://bioarchive.galaxyproject.org/{{ name }}_{{ version }}.tar.gz'
    - 'https://depot.galaxyproject.org/software/bioconductor-{{ name|lower }}/bioconductor-{{ name|lower }}_{{ version }}_src_all.tar.gz'
<<<<<<< HEAD
  md5: 48ab30273b6dc4c185a1ee8cb1e9833e
=======
  md5: 523119d8cba2e62ed36853a70fee0e0c
>>>>>>> 2e17421a
build:
  number: 0
  rpaths:
    - lib/R/lib/
    - lib/
  noarch: generic
# Suggests: knitr
requirements:
  host:
    - 'bioconductor-rtcga >=1.16.0,<1.17.0'
    - r-base
  run:
    - 'bioconductor-rtcga >=1.16.0,<1.17.0'
    - r-base
    - curl
test:
  commands:
    - '$R -e "library(''{{ name }}'')"'
about:
  home: 'https://bioconductor.org/packages/{{ bioc }}/data/experiment/html/{{ name }}.html'
  license: GPL-2
  summary: 'Clinical datasets from The Cancer Genome Atlas Project'
  description: 'Package provides clinical datasets from The Cancer Genome Atlas Project for all cohorts types from http://gdac.broadinstitute.org/. Clinical data format is explained here https://wiki.nci.nih.gov/display/TCGA/Clinical+Data+Overview. Data from 2015-11-01 snapshot.'
  license_file: '{{ environ["PREFIX"] }}/lib/R/share/licenses/GPL-2'
<|MERGE_RESOLUTION|>--- conflicted
+++ resolved
@@ -1,8 +1,4 @@
-<<<<<<< HEAD
-{% set version = "20151101.15.0" %}
-=======
 {% set version = "20151101.16.0" %}
->>>>>>> 2e17421a
 {% set name = "RTCGA.clinical" %}
 {% set bioc = "3.10" %}
 
@@ -14,11 +10,7 @@
     - 'https://bioconductor.org/packages/{{ bioc }}/data/experiment/src/contrib/{{ name }}_{{ version }}.tar.gz'
     - 'https://bioarchive.galaxyproject.org/{{ name }}_{{ version }}.tar.gz'
     - 'https://depot.galaxyproject.org/software/bioconductor-{{ name|lower }}/bioconductor-{{ name|lower }}_{{ version }}_src_all.tar.gz'
-<<<<<<< HEAD
-  md5: 48ab30273b6dc4c185a1ee8cb1e9833e
-=======
   md5: 523119d8cba2e62ed36853a70fee0e0c
->>>>>>> 2e17421a
 build:
   number: 0
   rpaths:
