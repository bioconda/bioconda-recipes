--- conflicted
+++ resolved
@@ -16,29 +16,6 @@
   - setup_py_install_args
 
 requirements:
-<<<<<<< HEAD
-    build:
-        - {{ compiler('c') }}
-        - automake 1.15
-        - autoconf
-        - libtool
-    host:
-        - htslib
-        - cython
-        - python
-        - setuptools
-        - zlib
-        - nose
-
-    run:
-        - python
-        - htslib
-        - zlib
-        - numpy
-        - samtools ==1.3.1
-        - bwa ==0.7.12
-        - nose
-=======
   build:
     - {{ compiler('c') }}
     - automake 1.15
@@ -60,7 +37,6 @@
     - samtools ==1.3.1
     - bwa ==0.7.12
     - nose
->>>>>>> 3fa1538a
 
 test:
 
