package:
  name: aragorn
  version: 1.2.41

source:
  sha256: 92a31cc5c0b0ad16d4d7b01991989b775f07d2815df135fe6e3eab88f5e97f4a
  url: http://www.ansikte.se/ARAGORN/Downloads/aragorn1.2.41.c

build:
<<<<<<< HEAD
  number: 5
=======
  number: 0
>>>>>>> 5492ec64

requirements:
  build:
    - {{ compiler('c') }}

test:
  commands:
    - aragorn

about:
  home: http://www.ansikte.se/ARAGORN/
  license: GPLv3
  summary: 'ARAGORN, tRNA (and tmRNA) detection'<|MERGE_RESOLUTION|>--- conflicted
+++ resolved
@@ -7,11 +7,7 @@
   url: http://www.ansikte.se/ARAGORN/Downloads/aragorn1.2.41.c
 
 build:
-<<<<<<< HEAD
-  number: 5
-=======
   number: 0
->>>>>>> 5492ec64
 
 requirements:
   build:
