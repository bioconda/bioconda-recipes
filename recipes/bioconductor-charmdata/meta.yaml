--- conflicted
+++ resolved
@@ -12,11 +12,7 @@
     - 'https://depot.galaxyproject.org/software/bioconductor-{{ name|lower }}/bioconductor-{{ name|lower }}_{{ version }}_src_all.tar.gz'
   md5: b01273cf14a402015dc5a26f6b3780ef
 build:
-<<<<<<< HEAD
-  number: 3
-=======
   number: 4
->>>>>>> 2e17421a
   rpaths:
     - lib/R/lib/
     - lib/
