<<<<<<< HEAD
{% set pkgname = "gretel" %}
{% set cmdname = "gretel" %}
=======
>>>>>>> e47e8e00
{% set version = "0.0.93" %}

package:
  name: {{ pkgname }}
  version: {{ version }}

build:
<<<<<<< HEAD
  number: 0
  noarch: python

source:
  url: https://github.com/SamStudio8/{{ pkgname }}/archive/v{{ version }}.tar.gz
=======
  noarch: python
  number: 0
  script: {{ PYTHON }} -m pip install . --ignore-installed --no-deps -vv

source:
  url: https://github.com/SamStudio8/gretel/archive/v{{ version }}.tar.gz
>>>>>>> e47e8e00
  sha256: f45f898aa882a83db087358865a674e62dc194afeef8324c9225284a399998f0

requirements:
  host:
    - python <3
    - pip
  run:
    - python <3
    - pysam
    - numpy
    - hanselx=0.0.92
    - pyvcf

test:
  commands:
    - {{ cmdname }} -h
    - {{ cmdname }} --version | grep '{{ pkgname }} {{ version }}'
  imports:
    - {{ cmdname }}

about:
  home: https://github.com/SamStudio8/{{ pkgname }}
  license: MIT
  license_file: LICENSE
  summary: 'An algorithm for recovering haplotypes from metagenomes'

extra:
  identifiers:
    - doi:10.1101/223404<|MERGE_RESOLUTION|>--- conflicted
+++ resolved
@@ -1,8 +1,4 @@
-<<<<<<< HEAD
 {% set pkgname = "gretel" %}
-{% set cmdname = "gretel" %}
-=======
->>>>>>> e47e8e00
 {% set version = "0.0.93" %}
 
 package:
@@ -10,39 +6,31 @@
   version: {{ version }}
 
 build:
-<<<<<<< HEAD
-  number: 0
   noarch: python
-
-source:
-  url: https://github.com/SamStudio8/{{ pkgname }}/archive/v{{ version }}.tar.gz
-=======
-  noarch: python
-  number: 0
+  number: 1
   script: {{ PYTHON }} -m pip install . --ignore-installed --no-deps -vv
 
 source:
   url: https://github.com/SamStudio8/gretel/archive/v{{ version }}.tar.gz
->>>>>>> e47e8e00
   sha256: f45f898aa882a83db087358865a674e62dc194afeef8324c9225284a399998f0
 
 requirements:
   host:
-    - python <3
+    - python
     - pip
   run:
-    - python <3
+    - python
     - pysam
     - numpy
-    - hanselx=0.0.92
+    - hanselx 0.0.92
     - pyvcf
 
 test:
   commands:
-    - {{ cmdname }} -h
-    - {{ cmdname }} --version | grep '{{ pkgname }} {{ version }}'
+    - {{ pkgname }} -h
+    - {{ pkgname }} --version | grep '{{ pkgname }} {{ version }}'
   imports:
-    - {{ cmdname }}
+    - {{ pkgname }}
 
 about:
   home: https://github.com/SamStudio8/{{ pkgname }}
