--- conflicted
+++ resolved
@@ -22,10 +22,6 @@
     - 'bioconductor-genomicranges >=1.17.46'
     - r-base
     - 'r-rcpp >=0.11.1'
-<<<<<<< HEAD
-    - {{ compiler('c') }}
-=======
->>>>>>> 3fa1538a
   run:
     - 'bioconductor-genomicranges >=1.17.46'
     - r-base
