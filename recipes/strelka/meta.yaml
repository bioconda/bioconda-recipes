{% set version = "2.9.4" %}
{% set sha256 = "dbdb8e3a35b6f6fca4bbc21ee169d54924a0b4c7c177ce09cc6d98e0e54c9efc" %}

package:
  name: strelka
  version: '{{ version }}'

source:
<<<<<<< HEAD
  url: https://github.com/Illumina/strelka/releases/download/v{{ version }}/strelka-{{ version }}.centos6_x86_64.tar.bz2
  md5: 3606739dbeedfaef40ddbf7e3d589c28

build:
  number: 1
  skip: True # [not py27 or osx]

requirements:
  host:
=======
  fn: strelka-{{ version }}.tar.bz2
  url: https://github.com/Illumina/strelka/releases/download/v{{ version }}/strelka-{{
    version }}.centos6_x86_64.tar.bz2
  sha256: '{{ sha256 }}'

build:
  number: 0
  skip: true # [not py27 or osx]

requirements:
>>>>>>> f599b93d
  run:
    - python

test:
  commands:
    - configureStrelkaGermlineWorkflow.py -h
    - configureStrelkaSomaticWorkflow.py -h

about:
  home: https://github.com/Illumina/strelka
  license: GPL-3.0
  license_family: GPL
  summary: Strelka calls somatic and germline small variants from mapped sequencing reads

extra:
  identifiers:
    - biotools:strelka<|MERGE_RESOLUTION|>--- conflicted
+++ resolved
@@ -6,28 +6,15 @@
   version: '{{ version }}'
 
 source:
-<<<<<<< HEAD
-  url: https://github.com/Illumina/strelka/releases/download/v{{ version }}/strelka-{{ version }}.centos6_x86_64.tar.bz2
-  md5: 3606739dbeedfaef40ddbf7e3d589c28
-
-build:
-  number: 1
-  skip: True # [not py27 or osx]
-
-requirements:
-  host:
-=======
-  fn: strelka-{{ version }}.tar.bz2
   url: https://github.com/Illumina/strelka/releases/download/v{{ version }}/strelka-{{
     version }}.centos6_x86_64.tar.bz2
   sha256: '{{ sha256 }}'
 
 build:
-  number: 0
+  number: 1
   skip: true # [not py27 or osx]
 
 requirements:
->>>>>>> f599b93d
   run:
     - python
 
