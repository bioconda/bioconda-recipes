--- conflicted
+++ resolved
@@ -12,13 +12,9 @@
 
 build:
   number: 2
-<<<<<<< HEAD
-  skip: true # [osx]
-=======
   noarch: generic
   run_exports:
     - '{{ pin_subpackage(name,  max_pin="x") }}'
->>>>>>> 5c3278c2
 
 requirements:
   run:
