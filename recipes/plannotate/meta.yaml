{% set version = "1.2.0" %}

package:
  name: plannotate
  version: {{ version }}

build:
<<<<<<< HEAD
  number: 0
=======
  number: 3
>>>>>>> 5492ec64
  noarch: python

source:
  - url: https://github.com/barricklab/pLannotate/archive/refs/tags/v{{version}}.tar.gz
    sha256: d58d11592d62efdcf6834c6aa6188f58efb1129132e13c6342f1a523e0aa7497
    patches:
      - patch
  - url: https://github.com/barricklab/pLannotate/releases/download/v{{version}}/BLAST_dbs.tar.gz
    sha256: 34c7bacb1c73bd75129e16990653f73b3eba7e3cdb3816a55d3989a7601f2137
    folder: BLAST_dbs

requirements:
  host:
    - python >=3.7
    - pip
  run:
    - biopython >1.77
    - bokeh=2.4.1
    - click
    - curl
    - blast >=2.10.1
    - diamond >=2.0.13
    - numpy
    - pandas
    - python >=3.7
    - ripgrep >=13.0.0
    - streamlit=1.2.0
    - tabulate >=0.8.9
    - trnascan-se >=2.0.7

test:
  commands:
    - plannotate batch --help

about:
  home: https://github.com/barricklab/pLannotate
  license: GPL-3
  license_file: LICENSE
  summary: Webserver and command line tool for annotating engineered plasmids

extra:
  recipe-maintainers:
    - mmcguffi
    - rpetit3<|MERGE_RESOLUTION|>--- conflicted
+++ resolved
@@ -5,11 +5,7 @@
   version: {{ version }}
 
 build:
-<<<<<<< HEAD
-  number: 0
-=======
   number: 3
->>>>>>> 5492ec64
   noarch: python
 
 source:
