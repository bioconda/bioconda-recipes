{% set version = "0.5.3" %}
{% set github = "https://github.com/hbc/bcbioRNASeq" %}

package:
  name: r-bcbiornaseq
  version: "{{ version }}"

source:
  url: "{{ github }}/archive/v{{ version }}.tar.gz"
  sha256: 7771c9ea31a055698e6cfa9054bd57e4b5c8930a419d8aae47203ba3027311f0

build:
  number: 1
  noarch: generic
  rpaths:
    - lib/R/lib/
    - lib/

requirements:
  host:
    # Depends:
<<<<<<< HEAD
    - r-base
    - bioconductor-summarizedexperiment >=1.26.0
=======
    - r-base >=4.2
    - bioconductor-summarizedexperiment >=1.28.0
>>>>>>> 9ab25436
    # Imports:
    - bioconductor-biocgenerics >=0.44.0
    - bioconductor-deseq2 >=1.38.0
    - bioconductor-edger >=3.40.0
    - bioconductor-iranges >=2.32.0
    - bioconductor-s4vectors >=0.36.0
    - bioconductor-tximport >=1.26.0
    - r-acidbase >=0.6.8
    - r-acidcli >=0.2.7
    - r-acidexperiment >=0.4.4
    - r-acidgenerics >=0.6.5
    - r-acidgenomes >=0.4.5
    - r-acidplots >=0.5.3
    - r-bcbiobase >=0.8.1
    - r-ggplot2 >=3.4.0
    - r-goalie >=0.6.8
    - r-pipette >=0.10.2
    - r-syntactic >=0.6.4
    # Suggests:
    - bioconductor-biocstyle >=2.26.0
    - bioconductor-clusterprofiler >=4.6.0
    - bioconductor-degreport >=1.34.0
    - bioconductor-dose >=3.24.0
    - bioconductor-enrichplot >=1.18.0
    - bioconductor-ensdb.hsapiens.v75 >=2.99.0
    - bioconductor-genomeinfodb >=1.34.0
    - bioconductor-org.hs.eg.db >=3.16.0
    - bioconductor-org.mm.eg.db >=3.16.0
    - bioconductor-pathview >=1.38.0
    - bioconductor-rhdf5 >=2.42.0
    - bioconductor-vsn >=3.66.0
    - r-acidgsea >=0.8.6
    - r-basejump >=0.16.3
    - r-deseqanalysis >=0.6.6
    - r-ggnewscale >=0.4.8
    - r-hexbin >=1.28.2
    - r-knitr >=1.42
    - r-pheatmap >=1.0.12
    - r-rmarkdown >=2.20
    - r-r.utils >=2.12.2
    - r-stringi >=1.7.12
    - r-viridis >=0.6.2
    - r-withr >=2.5.0
  run:
    # Depends:
<<<<<<< HEAD
    - r-base
    - bioconductor-summarizedexperiment >=1.26.0
=======
    - r-base >=4.2
    - bioconductor-summarizedexperiment >=1.28.0
>>>>>>> 9ab25436
    # Imports:
    - bioconductor-biocgenerics >=0.44.0
    - bioconductor-deseq2 >=1.38.0
    - bioconductor-edger >=3.40.0
    - bioconductor-iranges >=2.32.0
    - bioconductor-s4vectors >=0.36.0
    - bioconductor-tximport >=1.26.0
    - r-acidbase >=0.6.8
    - r-acidcli >=0.2.7
    - r-acidexperiment >=0.4.4
    - r-acidgenerics >=0.6.5
    - r-acidgenomes >=0.4.5
    - r-acidplots >=0.5.3
    - r-bcbiobase >=0.8.1
    - r-ggplot2 >=3.4.0
    - r-goalie >=0.6.8
    - r-pipette >=0.10.2
    - r-syntactic >=0.6.4
    # Suggests:
    - bioconductor-biocstyle >=2.26.0
    - bioconductor-clusterprofiler >=4.6.0
    - bioconductor-degreport >=1.34.0
    - bioconductor-dose >=3.24.0
    - bioconductor-enrichplot >=1.18.0
    - bioconductor-ensdb.hsapiens.v75 >=2.99.0
    - bioconductor-genomeinfodb >=1.34.0
    - bioconductor-org.hs.eg.db >=3.16.0
    - bioconductor-org.mm.eg.db >=3.16.0
    - bioconductor-pathview >=1.38.0
    - bioconductor-rhdf5 >=2.42.0
    - bioconductor-vsn >=3.66.0
    - r-acidgsea >=0.8.6
    - r-basejump >=0.16.3
    - r-deseqanalysis >=0.6.6
    - r-ggnewscale >=0.4.8
    - r-hexbin >=1.28.2
    - r-knitr >=1.42
    - r-pheatmap >=1.0.12
    - r-rmarkdown >=2.20
    - r-r.utils >=2.12.2
    - r-stringi >=1.7.12
    - r-viridis >=0.6.2
    - r-withr >=2.5.0

test:
  commands:
    - $R -e "library('bcbioRNASeq')"

about:
  home: https://r.acidgenomics.com/packages/bcbiornaseq/
  dev_url: "{{ github }}"
  license: AGPL-3.0
  license_file: LICENSE
  license_family: GPL
  summary: R package for bcbio RNA-seq analysis.

extra:
  recipe-maintainers:
    - acidgenomics
    - hbc
    - mjsteinbaugh
    - naumenko-sa<|MERGE_RESOLUTION|>--- conflicted
+++ resolved
@@ -19,13 +19,8 @@
 requirements:
   host:
     # Depends:
-<<<<<<< HEAD
-    - r-base
-    - bioconductor-summarizedexperiment >=1.26.0
-=======
     - r-base >=4.2
     - bioconductor-summarizedexperiment >=1.28.0
->>>>>>> 9ab25436
     # Imports:
     - bioconductor-biocgenerics >=0.44.0
     - bioconductor-deseq2 >=1.38.0
@@ -71,13 +66,8 @@
     - r-withr >=2.5.0
   run:
     # Depends:
-<<<<<<< HEAD
-    - r-base
-    - bioconductor-summarizedexperiment >=1.26.0
-=======
     - r-base >=4.2
     - bioconductor-summarizedexperiment >=1.28.0
->>>>>>> 9ab25436
     # Imports:
     - bioconductor-biocgenerics >=0.44.0
     - bioconductor-deseq2 >=1.38.0
