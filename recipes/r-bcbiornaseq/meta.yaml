{% set version = "0.6.0" %}
{% set github = "https://github.com/hbc/bcbioRNASeq" %}

package:
  name: r-bcbiornaseq
  version: "{{ version }}"

source:
  url: "{{ github }}/archive/v{{ version }}.tar.gz"
  sha256: 317f907519a0242892f461eb10d4cd3cd5421eedc765ffddb6435cd2186e5541

build:
<<<<<<< HEAD
  number: 2
=======
  number: 0
>>>>>>> ca702d84
  noarch: generic
  run_exports:
    - {{ pin_subpackage('r-bcbiornaseq', max_pin="x.x") }}

requirements:
  host:
    # Depends:
    - r-base
    # Imports:
    - bioconductor-biocgenerics >=0.46.0
    - bioconductor-deseq2 >=1.40.0
    - bioconductor-edger >=3.42.0
    - bioconductor-iranges >=2.34.0
    - bioconductor-s4vectors >=0.38.0
    - bioconductor-tximport >=1.28.0
    - r-acidbase >=0.7.0
    - r-acidcli >=0.3.0
    - r-acidexperiment >=0.5.0
    - r-acidgenerics >=0.7.2
    - r-acidgenomes >=0.6.0
    - r-acidplots >=0.7.1
    - r-bcbiobase >=0.9.0
    - r-ggplot2 >=3.4.3
    - r-goalie >=0.7.1
    - r-pipette >=0.14.0
    - r-syntactic >=0.7.0
    # Suggests:
    - bioconductor-biocstyle >=2.28.0
    - bioconductor-clusterprofiler >=4.8.0
    - bioconductor-degreport >=1.36.0
    - bioconductor-dose >=3.26.0
    - bioconductor-enrichplot >=1.20.0
    - bioconductor-ensdb.hsapiens.v75 >=2.99.0
    - bioconductor-genomeinfodb >=1.36.0
    - bioconductor-org.hs.eg.db >=3.17.0
    - bioconductor-org.mm.eg.db >=3.17.0
    - bioconductor-pathview >=1.40.0
    - bioconductor-rhdf5 >=2.44.0
    - bioconductor-vsn >=3.68.0
    - r-acidgsea >=0.9.0
    - r-acidmarkdown >=0.3.0
    - r-basejump >=0.18.0
    - r-deseqanalysis >=0.7.0
    - r-ggnewscale >=0.4.9
    - r-hexbin >=1.28.3
    - r-knitr >=1.44
    - r-pheatmap >=1.0.12
    - r-rmarkdown >=2.25
    - r-viridis >=0.6.4
    - r-withr >=2.5.1
  run:
    # Depends:
    - r-base
    # Imports:
    - bioconductor-biocgenerics >=0.46.0
    - bioconductor-deseq2 >=1.40.0
    - bioconductor-edger >=3.42.0
    - bioconductor-iranges >=2.34.0
    - bioconductor-s4vectors >=0.38.0
    - bioconductor-tximport >=1.28.0
    - r-acidbase >=0.7.0
    - r-acidcli >=0.3.0
    - r-acidexperiment >=0.5.0
    - r-acidgenerics >=0.7.2
    - r-acidgenomes >=0.6.0
    - r-acidplots >=0.7.1
    - r-bcbiobase >=0.9.0
    - r-ggplot2 >=3.4.3
    - r-goalie >=0.7.1
    - r-pipette >=0.14.0
    - r-syntactic >=0.7.0
    # Suggests:
    - bioconductor-biocstyle >=2.28.0
    - bioconductor-clusterprofiler >=4.8.0
    - bioconductor-degreport >=1.36.0
    - bioconductor-dose >=3.26.0
    - bioconductor-enrichplot >=1.20.0
    - bioconductor-ensdb.hsapiens.v75 >=2.99.0
    - bioconductor-genomeinfodb >=1.36.0
    - bioconductor-org.hs.eg.db >=3.17.0
    - bioconductor-org.mm.eg.db >=3.17.0
    - bioconductor-pathview >=1.40.0
    - bioconductor-rhdf5 >=2.44.0
    - bioconductor-vsn >=3.68.0
    - r-acidgsea >=0.9.0
    - r-acidmarkdown >=0.3.0
    - r-basejump >=0.18.0
    - r-deseqanalysis >=0.7.0
    - r-ggnewscale >=0.4.9
    - r-hexbin >=1.28.3
    - r-knitr >=1.44
    - r-pheatmap >=1.0.12
    - r-rmarkdown >=2.25
    - r-viridis >=0.6.4
    - r-withr >=2.5.1

test:
  commands:
    - $R -e "library('bcbioRNASeq')"

about:
  home: https://r.acidgenomics.com/packages/bcbiornaseq/
  dev_url: "{{ github }}"
  license: AGPL-3.0
  license_file: LICENSE
  license_family: GPL
  summary: R package for bcbio RNA-seq analysis.

extra:
  recipe-maintainers:
    - acidgenomics
    - hbc
    - mjsteinbaugh
    - naumenko-sa<|MERGE_RESOLUTION|>--- conflicted
+++ resolved
@@ -10,11 +10,7 @@
   sha256: 317f907519a0242892f461eb10d4cd3cd5421eedc765ffddb6435cd2186e5541
 
 build:
-<<<<<<< HEAD
-  number: 2
-=======
   number: 0
->>>>>>> ca702d84
   noarch: generic
   run_exports:
     - {{ pin_subpackage('r-bcbiornaseq', max_pin="x.x") }}
