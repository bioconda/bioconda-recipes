{% set version = "0.3.22" %}
{% set github = "https://github.com/hbc/bcbioRNASeq" %}

package:
  name: r-bcbiornaseq
<<<<<<< HEAD
  version: "{{ version }}"

source:
  url: "https://github.com/hbc/bcbioRNASeq/archive/v{{ version }}.tar.gz"
=======

  version: "0.3.22"

source:
  url: https://github.com/hbc/bcbioRNASeq/archive/v0.3.22.tar.gz
>>>>>>> 941a949c
  sha256: 6150eaf3df6c3c48ded543266e12131aea926d84b555af96128ce2362542feae

build:
  number: 0
  skip: true  # [win32]

  rpaths:
    - lib/R/lib/
    - lib/

requirements:
  host:
    # Depends:
    - r-base
    - bioconductor-summarizedexperiment >=1.14.0
    - r-basejump >=0.11.1
    # Imports:
    - r-acidplots >=0.2.7
    - r-bcbiobase >=0.6.7
    - r-bioverbs >=0.2.0
    - r-deseqanalysis >=0.2.0
    - r-goalie >=0.2.19
    - bioconductor-biocgenerics
    - bioconductor-degreport >=1.19.1
    - bioconductor-deseq2 >=1.22.1
    - bioconductor-edger >=3.26.5
    - bioconductor-genomicfeatures
    - bioconductor-s4vectors
    - bioconductor-tximport >=1.12.3
    - bioconductor-vsn >=3.52.0
    - r-cowplot >=1.0
    - r-dplyr >=0.8
    - r-ggplot2 >=3.2
    - r-ggrepel >=0.8
    - r-knitr >=1.23
    - r-magrittr >=1.5
    - r-readr >=1.3
    - r-rlang >=0.4
    - r-scales >=1.0
    - r-sessioninfo >=1.1
    - r-stringr >=1.4
    - r-tibble >=2.1
    # Suggests:
    - bioconductor-biocparallel
    - bioconductor-biocstyle
    - bioconductor-clusterprofiler >=3.10.1
    - bioconductor-dose >=3.8.0
    - bioconductor-ensdb.hsapiens.v75
    - bioconductor-genomeinfodbdata
    - bioconductor-org.hs.eg.db
    - bioconductor-org.mm.eg.db
    - bioconductor-pathview >=1.22.0
    - bioconductor-rhdf5 >=2.28.0
    - r-hexbin >=1.27.3
    - r-pbapply >=1.4
    - r-rmarkdown >=1.0
    - r-tidyverse >=1.2.1
    - r-viridis >=0.5.1

  run:
    # Depends:
    - r-base
    - bioconductor-summarizedexperiment >=1.14.0
    - r-basejump >=0.11.1
    # Imports:
    - r-acidplots >=0.2.7
    - r-bcbiobase >=0.6.7
    - r-bioverbs >=0.2.0
    - r-deseqanalysis >=0.2.0
    - r-goalie >=0.2.19
    - bioconductor-biocgenerics
    - bioconductor-degreport >=1.19.1
    - bioconductor-deseq2 >=1.22.1
    - bioconductor-edger >=3.26.5
    - bioconductor-genomicfeatures
    - bioconductor-s4vectors
    - bioconductor-tximport >=1.12.3
    - bioconductor-vsn >=3.52.0
    - r-cowplot >=1.0
    - r-dplyr >=0.8
    - r-ggplot2 >=3.2
    - r-ggrepel >=0.8
    - r-knitr >=1.23
    - r-magrittr >=1.5
    - r-readr >=1.3
    - r-rlang >=0.4
    - r-scales >=1.0
    - r-sessioninfo >=1.1
    - r-stringr >=1.4
    - r-tibble >=2.1
    # Suggests:
    - bioconductor-biocparallel
    - bioconductor-biocstyle
    - bioconductor-clusterprofiler >=3.10.1
    - bioconductor-dose >=3.8.0
    - bioconductor-ensdb.hsapiens.v75
    - bioconductor-genomeinfodbdata
    - bioconductor-org.hs.eg.db
    - bioconductor-org.mm.eg.db
    - bioconductor-pathview >=1.22.0
    - bioconductor-rhdf5 >=2.28.0
    - r-hexbin >=1.27.3
    - r-pbapply >=1.4
    - r-rmarkdown >=1.0
    - r-tidyverse >=1.2.1
    - r-viridis >=0.5.1

test:
  commands:
    - $R -e "library('bcbioRNASeq')"

about:
  home: http://bioinformatics.sph.harvard.edu/bcbioRNASeq/
  dev_url: "{{ github }}"
  license: MIT
  summary: R package for bcbio RNA-seq analysis.

extra:
  recipe-maintainers:
    - mjsteinbaugh
    - roryk
    - MathiasHaudgaard
    - FrodePedersen
    - ArneKr
    - johanneskoester
    - bgruening
    - daler
    - jdblischak<|MERGE_RESOLUTION|>--- conflicted
+++ resolved
@@ -3,18 +3,10 @@
 
 package:
   name: r-bcbiornaseq
-<<<<<<< HEAD
   version: "{{ version }}"
 
 source:
   url: "https://github.com/hbc/bcbioRNASeq/archive/v{{ version }}.tar.gz"
-=======
-
-  version: "0.3.22"
-
-source:
-  url: https://github.com/hbc/bcbioRNASeq/archive/v0.3.22.tar.gz
->>>>>>> 941a949c
   sha256: 6150eaf3df6c3c48ded543266e12131aea926d84b555af96128ce2362542feae
 
 build:
@@ -29,26 +21,26 @@
   host:
     # Depends:
     - r-base
-    - bioconductor-summarizedexperiment >=1.14.0
-    - r-basejump >=0.11.1
+    - bioconductor-summarizedexperiment >=1.14
+    - r-basejump >=0.11.2
     # Imports:
+    - bioconductor-biocgenerics >=0.30
+    - bioconductor-degreport >=1.19.1
+    - bioconductor-deseq2 >=1.22.1
+    - bioconductor-edger >=3.26.5
+    - bioconductor-genomicfeatures >=1.36
+    - bioconductor-s4vectors >=0.22
+    - bioconductor-tximport >=1.12.3
+    - bioconductor-vsn >=3.52
     - r-acidplots >=0.2.7
     - r-bcbiobase >=0.6.7
     - r-bioverbs >=0.2.0
-    - r-deseqanalysis >=0.2.0
-    - r-goalie >=0.2.19
-    - bioconductor-biocgenerics
-    - bioconductor-degreport >=1.19.1
-    - bioconductor-deseq2 >=1.22.1
-    - bioconductor-edger >=3.26.5
-    - bioconductor-genomicfeatures
-    - bioconductor-s4vectors
-    - bioconductor-tximport >=1.12.3
-    - bioconductor-vsn >=3.52.0
     - r-cowplot >=1.0
+    - r-deseqanalysis >=0.2
     - r-dplyr >=0.8
     - r-ggplot2 >=3.2
     - r-ggrepel >=0.8
+    - r-goalie >=0.2.19
     - r-knitr >=1.23
     - r-magrittr >=1.5
     - r-readr >=1.3
@@ -61,13 +53,13 @@
     - bioconductor-biocparallel
     - bioconductor-biocstyle
     - bioconductor-clusterprofiler >=3.10.1
-    - bioconductor-dose >=3.8.0
+    - bioconductor-dose >=3.8
     - bioconductor-ensdb.hsapiens.v75
     - bioconductor-genomeinfodbdata
     - bioconductor-org.hs.eg.db
     - bioconductor-org.mm.eg.db
-    - bioconductor-pathview >=1.22.0
-    - bioconductor-rhdf5 >=2.28.0
+    - bioconductor-pathview >=1.22
+    - bioconductor-rhdf5 >=2.28
     - r-hexbin >=1.27.3
     - r-pbapply >=1.4
     - r-rmarkdown >=1.0
@@ -77,26 +69,26 @@
   run:
     # Depends:
     - r-base
-    - bioconductor-summarizedexperiment >=1.14.0
-    - r-basejump >=0.11.1
+    - bioconductor-summarizedexperiment >=1.14
+    - r-basejump >=0.11.2
     # Imports:
+    - bioconductor-biocgenerics >=0.30
+    - bioconductor-degreport >=1.19.1
+    - bioconductor-deseq2 >=1.22.1
+    - bioconductor-edger >=3.26.5
+    - bioconductor-genomicfeatures >=1.36
+    - bioconductor-s4vectors >=0.22
+    - bioconductor-tximport >=1.12.3
+    - bioconductor-vsn >=3.52
     - r-acidplots >=0.2.7
     - r-bcbiobase >=0.6.7
     - r-bioverbs >=0.2.0
-    - r-deseqanalysis >=0.2.0
-    - r-goalie >=0.2.19
-    - bioconductor-biocgenerics
-    - bioconductor-degreport >=1.19.1
-    - bioconductor-deseq2 >=1.22.1
-    - bioconductor-edger >=3.26.5
-    - bioconductor-genomicfeatures
-    - bioconductor-s4vectors
-    - bioconductor-tximport >=1.12.3
-    - bioconductor-vsn >=3.52.0
     - r-cowplot >=1.0
+    - r-deseqanalysis >=0.2
     - r-dplyr >=0.8
     - r-ggplot2 >=3.2
     - r-ggrepel >=0.8
+    - r-goalie >=0.2.19
     - r-knitr >=1.23
     - r-magrittr >=1.5
     - r-readr >=1.3
@@ -109,13 +101,13 @@
     - bioconductor-biocparallel
     - bioconductor-biocstyle
     - bioconductor-clusterprofiler >=3.10.1
-    - bioconductor-dose >=3.8.0
+    - bioconductor-dose >=3.8
     - bioconductor-ensdb.hsapiens.v75
     - bioconductor-genomeinfodbdata
     - bioconductor-org.hs.eg.db
     - bioconductor-org.mm.eg.db
-    - bioconductor-pathview >=1.22.0
-    - bioconductor-rhdf5 >=2.28.0
+    - bioconductor-pathview >=1.22
+    - bioconductor-rhdf5 >=2.28
     - r-hexbin >=1.27.3
     - r-pbapply >=1.4
     - r-rmarkdown >=1.0
@@ -130,6 +122,7 @@
   home: http://bioinformatics.sph.harvard.edu/bcbioRNASeq/
   dev_url: "{{ github }}"
   license: MIT
+  license_file: LICENSE
   summary: R package for bcbio RNA-seq analysis.
 
 extra:
