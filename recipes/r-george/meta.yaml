--- conflicted
+++ resolved
@@ -11,11 +11,7 @@
     - lib/R/lib/
     - lib/
 requirements:
-<<<<<<< HEAD
-  build:
-=======
   host:
->>>>>>> 3fa1538a
     - r-base
     - bioconductor-biobase
     - r-rcpp
