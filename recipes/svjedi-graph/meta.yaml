--- conflicted
+++ resolved
@@ -17,11 +17,7 @@
   run:
     - python >=3.8.13
     - numpy
-<<<<<<< HEAD
-    - minigraph 0.20
-=======
     - minigraph
->>>>>>> cad05267
 
 test:
   commands:
