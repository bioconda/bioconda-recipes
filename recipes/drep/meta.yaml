{% set name = "drep" %}
{% set version = "3.5.0" %}

package:
  name: drep
  version: '{{ version }}'

source:
  url: https://pypi.io/packages/source/d/drep/drep-{{ version }}.tar.gz
  sha256: 4bd2fe9021fdcbcdf646ef5c558d4ea5d9440b290c0a42454037008997a9cfc6

build:
  number: 1
<<<<<<< HEAD
  noarch: python  
=======
  noarch: generic
>>>>>>> 19c58348
  script: {{ PYTHON }} -m pip install --no-deps --no-build-isolation --no-cache-dir -vvv .
  run_exports:
    - {{ pin_subpackage('drep', max_pin="x.x") }}

requirements:
  host:
    - python >3,<=3.12
    - pip
  run:
    - python >3,<=3.12
    - tqdm
    - numpy
    - pandas
    - seaborn
    - matplotlib-base
    - scikit-learn
    - mummer4
    - mash
    - prodigal
    - fastani
    - checkm-genome
    - skani

test:
  imports:
    - drep
  commands:
    - dRep -h

about:
  home: https://github.com/MrOlm/drep
  license: MIT
  license_family: MIT
  summary: microbial genomes assembled
  doc_url: https://drep.readthedocs.io/en/latest/
  dev_url: https://github.com/MrOlm/drep

<<<<<<< HEAD
=======

extra:
  additional-platforms:
    - linux-aarch64
>>>>>>> 19c58348
<|MERGE_RESOLUTION|>--- conflicted
+++ resolved
@@ -11,11 +11,7 @@
 
 build:
   number: 1
-<<<<<<< HEAD
-  noarch: python  
-=======
   noarch: generic
->>>>>>> 19c58348
   script: {{ PYTHON }} -m pip install --no-deps --no-build-isolation --no-cache-dir -vvv .
   run_exports:
     - {{ pin_subpackage('drep', max_pin="x.x") }}
@@ -52,11 +48,3 @@
   summary: microbial genomes assembled
   doc_url: https://drep.readthedocs.io/en/latest/
   dev_url: https://github.com/MrOlm/drep
-
-<<<<<<< HEAD
-=======
-
-extra:
-  additional-platforms:
-    - linux-aarch64
->>>>>>> 19c58348
