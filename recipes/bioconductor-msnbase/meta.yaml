--- conflicted
+++ resolved
@@ -40,10 +40,6 @@
     - r-plyr
     - r-rcpp
     - r-xml
-<<<<<<< HEAD
-    - {{ compiler('c') }}
-=======
->>>>>>> 3fa1538a
   run:
     - bioconductor-affy
     - 'bioconductor-biobase >=2.15.2'
