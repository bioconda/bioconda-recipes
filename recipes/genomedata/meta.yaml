--- conflicted
+++ resolved
@@ -71,13 +71,9 @@
 about:
   home: http://genomedata.hoffmanlab.org/
   license: GPL2
-<<<<<<< HEAD
-  summary: 'tools for accessing large amounts of genomic data'
-=======
   summary: 'tools for accessing large amounts of genomic data'
 
 extra:
   identifiers:
     - biotools:genomedata
-    - doi:10.1093/bioinformatics/btq164
->>>>>>> cfeae06c
+    - doi:10.1093/bioinformatics/btq164