--- conflicted
+++ resolved
@@ -12,11 +12,7 @@
 
 build:
   skip: True  # [osx or py < 39]
-<<<<<<< HEAD
-  number: 1
-=======
   number: 2
->>>>>>> 90bc105b
   entry_points:
     - genomedata-close-data = genomedata._close_data:main
     - genomedata-erase-data = genomedata._erase_data:main
