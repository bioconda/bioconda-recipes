{% set version = "1.0.3" %}
<<<<<<< HEAD
{% set sha256 = "c140195d8847dc212c0c17d79fda9cfae4e2886b6d9b6059787e2948174bb31a" %}
=======
{% set sha256 = "c140195d8847dc212c0c17d79fda9cfae4e2886b6d9b6059787e2948174bb31a" %} 
>>>>>>> 284734e7

package:
  name: mcroni
  version: {{ version }}

source:
  url: https://github.com/liampshaw/mcroni/archive/v{{ version }}.tar.gz
  sha256: {{ sha256 }}

build:
  number: 0
  noarch: python
  entry_points:
    - mcroni = mcroni.mcroni:main
  script: "{{ PYTHON }} -m pip install . --no-deps --ignore-installed --no-cache-dir -vvv "

requirements:
  host:
    - python>=3.6
    - pip

  run:
    - python>=3.6
    - pandas>=1.2
    - biopython>=1.78
    - abricate>=1.0.1
    - minimap2>=2.17

test:
  imports:
    - mcroni

  commands:
    - mcroni --help

about:
  home: https://github.com/liampshaw/mcroni
  summary: 'mcr-1 analysis'
  license: MIT

extra:
  recipe-maintainers:
    - liampshaw<|MERGE_RESOLUTION|>--- conflicted
+++ resolved
@@ -1,9 +1,5 @@
 {% set version = "1.0.3" %}
-<<<<<<< HEAD
 {% set sha256 = "c140195d8847dc212c0c17d79fda9cfae4e2886b6d9b6059787e2948174bb31a" %}
-=======
-{% set sha256 = "c140195d8847dc212c0c17d79fda9cfae4e2886b6d9b6059787e2948174bb31a" %} 
->>>>>>> 284734e7
 
 package:
   name: mcroni
@@ -14,7 +10,7 @@
   sha256: {{ sha256 }}
 
 build:
-  number: 0
+  number: 1
   noarch: python
   entry_points:
     - mcroni = mcroni.mcroni:main
