--- conflicted
+++ resolved
@@ -7,11 +7,8 @@
   version: {{ version }}
 
 build:
-<<<<<<< HEAD
   number: 3
-=======
-  number: 2
->>>>>>> 5d6b7cc2
+
   skip: True  # [py < 38]
   run_exports:
     - {{ pin_subpackage('gubbins', max_pin="x") }}
