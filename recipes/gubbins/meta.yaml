{% set name = "gubbins" %}
<<<<<<< HEAD
{% set version = "3.3.0" %}

{% set sha256 = "e0d1fee072d09d8ee5bdddecb17027fac4145043f35325ca12d961a7b1bc9fcb" %}
=======
{% set version = "3.3" %}
{% set sha256 = "6afa437430992cde21c0fe5986455eab23cb45e08f11b7e8c3f20aaa074997c2" %}
>>>>>>> 7d344145

package:
  name: {{ name|lower }}
  version: {{ version }}

build:
  number: 0
  skip: True  # [py < 38]

source:
  url: https://github.com/nickjcroucher/{{ name|lower }}/archive/v{{ version }}.tar.gz
  sha256: {{ sha256 }}
  patches:
    - gubbins.patch

requirements:
  build:
    - make
    - {{ compiler('c') }}
    - libtool
    - autoconf
    - automake
    - autoconf-archive
  host:
    - perl
    - zlib
    - python
    - scipy >=1.5.3
    - setuptools
    - dendropy  >=4.0.2
    - biopython >=1.59
    - numpy <=1.23.0
    - numba >=0.53
  run:
    - python
    - scipy >=1.5.3
    - reportlab >=3.0
    - dendropy  >=4.0.2
    - biopython >=1.59
    - multiprocess >=0.70
    - setuptools
<<<<<<< HEAD
    - raxml=8.2.12
    - iqtree>=2.2
=======
    - raxml 8.2.12
    - iqtree 2.0.3
>>>>>>> 7d344145
    - rapidnj
    - raxml-ng 1.0.1
    - fasttree 2.1.10
    - numpy >=1.2
    - numba >=0.53
    - ska2

test:
  commands:
    - run_gubbins.py -h

about:
  home: https://github.com/nickjcroucher/gubbins
  license: GPL-2.0
  license_file: LICENSE
  summary: 'Rapid phylogenetic analysis of large samples of recombinant bacterial whole genome sequences using Gubbins.'

extra:
  skip-lints:
    - uses_setuptools  #uses pkg_resources<|MERGE_RESOLUTION|>--- conflicted
+++ resolved
@@ -1,12 +1,7 @@
 {% set name = "gubbins" %}
-<<<<<<< HEAD
 {% set version = "3.3.0" %}
 
 {% set sha256 = "e0d1fee072d09d8ee5bdddecb17027fac4145043f35325ca12d961a7b1bc9fcb" %}
-=======
-{% set version = "3.3" %}
-{% set sha256 = "6afa437430992cde21c0fe5986455eab23cb45e08f11b7e8c3f20aaa074997c2" %}
->>>>>>> 7d344145
 
 package:
   name: {{ name|lower }}
@@ -48,13 +43,8 @@
     - biopython >=1.59
     - multiprocess >=0.70
     - setuptools
-<<<<<<< HEAD
     - raxml=8.2.12
     - iqtree>=2.2
-=======
-    - raxml 8.2.12
-    - iqtree 2.0.3
->>>>>>> 7d344145
     - rapidnj
     - raxml-ng 1.0.1
     - fasttree 2.1.10
