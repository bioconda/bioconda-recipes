--- conflicted
+++ resolved
@@ -9,11 +9,7 @@
   sha256: 1b18996e6ec47985bc4889a8cbc3cd4dd3a8c7d385ae9f450bd474e36342558b
 
 build:
-<<<<<<< HEAD
-  number: 2
-=======
   number: 3
->>>>>>> 3fa1538a
 
 requirements:
   build:
