--- conflicted
+++ resolved
@@ -10,13 +10,8 @@
   sha256: 61e7d24890abb6f462e2f026efb0dc88b84639b228d96e919c8074d3b11d286e
 
 build:
-<<<<<<< HEAD
-    number: 1
-    skip: True # [py3k] 
-=======
   number: 2
   skip: True # [py3k]
->>>>>>> 3fa1538a
 
 requirements:
   build:
