--- conflicted
+++ resolved
@@ -15,12 +15,8 @@
     - apple-fixup-pyoms.patch
 
 build:
-<<<<<<< HEAD
-  number: 2
-  skip: False
-=======
   number: 3
->>>>>>> a282bfae
+
 
 requirements:
   build:
