--- conflicted
+++ resolved
@@ -17,12 +17,8 @@
     - lib/
 requirements:
   build:
-<<<<<<< HEAD
-    - {{ compiler('c') }}
-=======
     - {{ compiler('cxx') }}
   host:
->>>>>>> 3fa1538a
     - bioconductor-biobase
     - bioconductor-biocgenerics
     - 'bioconductor-flowcore >=1.37.15'
