--- conflicted
+++ resolved
@@ -9,11 +9,7 @@
   summary: A unified framework for working transparently with on-disk and in-memory array-like datasets
 
 build:
-<<<<<<< HEAD
-  number: 0
-=======
   number: 1
->>>>>>> 9dc5d888
   rpaths:
     - lib/R/lib/
     - lib/
@@ -22,10 +18,7 @@
 extra:
   additional-platforms:
     - linux-aarch64
-<<<<<<< HEAD
-=======
     - osx-arm64
->>>>>>> 9dc5d888
   parent_recipe:
     name: bioconductor-delayedarray
     path: recipes/bioconductor-delayedarray
