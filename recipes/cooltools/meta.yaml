{% set name = "cooltools" %}
{% set version = "0.7.1" %}

package:
  name: "{{ name|lower }}"
  version: "{{ version }}"

source:
  url: "https://pypi.io/packages/source/{{ name[0] }}/{{ name }}/{{ name }}-{{ version }}.tar.gz"
  sha256: 1f12494add7b1271b71e418d10d060e1dac906a021fc2bd691e91f5599010051

build:
<<<<<<< HEAD
  number: 1
=======
  number: 2
>>>>>>> 9dc5d888
  entry_points:
    - cooltools = cooltools.cli:cli
  script: "{{ PYTHON }} -m pip install . --no-deps --no-build-isolation -vvv"
  run_exports:
    - {{ pin_subpackage('cooltools', max_pin="x.x") }}

requirements:
  build:
    - {{ compiler('c') }}
  host:
    - cython
    - pip
    - python
    - numpy
  run:
    - bioframe >=0.4.1
    - click >=7
    - cooler >=0.9.1
    - joblib
    - matplotlib-base
    - multiprocess
    - numba
    - {{ pin_compatible('numpy') }}
    - pandas >=1.5.1
    - python
    - scikit-learn >=1.1.2
    - scipy
    - scikit-image
    
test:
  imports:
    - cooltools
    - cooltools.cli
    - cooltools.lib
  commands:
    - cooltools --help

about:
  home: "https://github.com/open2c/cooltools"
  license: MIT
  license_family: MIT
  license_file: LICENSE
  summary: "Analysis tools for genomic interaction data stored in .cool format"
  doc_url: https://cooltools.readthedocs.io

extra:
  additional-platforms:
    - linux-aarch64

  recipe-maintainers:
    - abretaud<|MERGE_RESOLUTION|>--- conflicted
+++ resolved
@@ -10,11 +10,7 @@
   sha256: 1f12494add7b1271b71e418d10d060e1dac906a021fc2bd691e91f5599010051
 
 build:
-<<<<<<< HEAD
-  number: 1
-=======
   number: 2
->>>>>>> 9dc5d888
   entry_points:
     - cooltools = cooltools.cli:cli
   script: "{{ PYTHON }} -m pip install . --no-deps --no-build-isolation -vvv"
