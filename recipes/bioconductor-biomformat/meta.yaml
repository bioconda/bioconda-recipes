{% set version="1.4.0" %}
{% set name="biomformat" %}
{% set bioc="3.5" %}

package:
  name: 'bioconductor-{{ name|lower}}'
  version: '{{ version }}'
source:
  fn: '{{ name }}_{{ version }}.tar.gz'
  url:
    - 'http://bioconductor.org/packages/{{ bioc }}/bioc/src/contrib/{{ name }}_{{ version }}.tar.gz'
    - 'https://bioarchive.galaxyproject.org/{{ name }}_{{ version }}.tar.gz'
    - 'https://depot.galaxyproject.org/software/{{ name }}/{{ name }}_{{ version }}_src_all.tar.gz'
  sha256: 2ee0ec36b9cb5c5a373c19ed48fc9cc8c4e812ebed756638164c054feeb9d821
build:
  number: 0
<<<<<<< HEAD
  # Skipped because dependency bioconductor-rhdf5 is skipped for osx
  skip: True  # [osx]
=======
>>>>>>> 92de0591
  rpaths:
    - lib/R/lib/
    - lib/
requirements:
  build:
    - bioconductor-rhdf5
    - r-base
    - 'r-jsonlite >=0.9.16'
    - 'r-matrix >=1.2'
    - 'r-plyr >=1.8'
  run:
    - bioconductor-rhdf5
    - r-base
    - 'r-jsonlite >=0.9.16'
    - 'r-matrix >=1.2'
    - 'r-plyr >=1.8'
test:
  commands:
    - '$R -e "library(''{{ name }}'')"'
about:
  home: 'http://bioconductor.org/packages/{{ bioc }}/bioc/html/{{ name }}.html'
  license: GPL-2
  summary: 'This is an R package for interfacing with the BIOM format. This package includes basic tools for reading biom-format files, accessing and subsetting data tables from a biom object (which is more complex than a single table), as well as limited support for writing a biom-object back to a biom-format file. The design of this API is intended to match the python API and other tools included with the biom-format project, but with a decidedly "R flavor" that should be familiar to R users. This includes S4 classes and methods, as well as extensions of common core functions/methods.'<|MERGE_RESOLUTION|>--- conflicted
+++ resolved
@@ -14,11 +14,6 @@
   sha256: 2ee0ec36b9cb5c5a373c19ed48fc9cc8c4e812ebed756638164c054feeb9d821
 build:
   number: 0
-<<<<<<< HEAD
-  # Skipped because dependency bioconductor-rhdf5 is skipped for osx
-  skip: True  # [osx]
-=======
->>>>>>> 92de0591
   rpaths:
     - lib/R/lib/
     - lib/
