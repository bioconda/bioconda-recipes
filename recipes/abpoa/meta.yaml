<<<<<<< HEAD
{% set version = "1.2.1" %}
=======
{% set version = "1.2.2" %}
>>>>>>> dc7904ff
{% set program = "abpoa" %}
{% set PROGRAM = "abPOA" %}

package:
  name: abpoa
  version: {{ version }}

source:
  url: https://github.com/yangao07/{{ PROGRAM }}/releases/download/v{{ version }}/{{ PROGRAM }}-v{{ version }}.tar.gz
<<<<<<< HEAD
  sha256: 6f206688420987599059755dcf09d9b1846e981380955de5a7e224bf70412ea1
=======
  sha256: ee66d86ef187bea4e7fbad8fbab3f69b8aa6c03ebeb16a2e907dbdeffb63fe4a
>>>>>>> dc7904ff

build:
  number: 0

requirements:
  build:
    - make
    - {{ compiler('c') }}
  host:
    - zlib

test:
  commands:
    - {{ program }} --version | grep {{ version }}

about:
  home: https://github.com/yangao07/{{ PROGRAM }}
  license: GPL
  license_file: LICENSE
  summary: 'abPOA: fast SIMD-based partial order alignment using adaptive band'<|MERGE_RESOLUTION|>--- conflicted
+++ resolved
@@ -1,8 +1,4 @@
-<<<<<<< HEAD
-{% set version = "1.2.1" %}
-=======
 {% set version = "1.2.2" %}
->>>>>>> dc7904ff
 {% set program = "abpoa" %}
 {% set PROGRAM = "abPOA" %}
 
@@ -12,11 +8,7 @@
 
 source:
   url: https://github.com/yangao07/{{ PROGRAM }}/releases/download/v{{ version }}/{{ PROGRAM }}-v{{ version }}.tar.gz
-<<<<<<< HEAD
-  sha256: 6f206688420987599059755dcf09d9b1846e981380955de5a7e224bf70412ea1
-=======
   sha256: ee66d86ef187bea4e7fbad8fbab3f69b8aa6c03ebeb16a2e907dbdeffb63fe4a
->>>>>>> dc7904ff
 
 build:
   number: 0
