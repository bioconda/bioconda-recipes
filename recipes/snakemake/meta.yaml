{% set version = "5.6.0" %}

package:
  name: snakemake
  version: {{ version }}

source:
  url: https://pypi.io/packages/source/s/snakemake/snakemake-{{ version }}.tar.gz
  sha256: 65b944bcf06fd31b5da7430a6012a542c4c3c05a822b92ca218f2406eabd2c24

build:
<<<<<<< HEAD
  number: 2
=======
  number: 0
>>>>>>> bc699a87
  noarch: generic

requirements:
  run:
    - snakemake-minimal ={{ version }}
    # optional dependencies needed for the full experience
    # require this dropbox version to ensure that a conda doesn't pick up the
    # outdated version available
    - dropbox >=7.2.1
    - ftputil >=3.2
    - filechunkio >=1.6
    - pysftp >=0.2.8
    - psutil
    - aioeasywebdav
    # pandas is optional, but required for many workflows
    - pandas
    - python-irodsclient
    - google-cloud-storage
    - boto3
    - jsonschema
    - jinja2
    - pygraphviz
    - networkx >=2.0
    - pygments
    # older versions of imagemagick sometimes fail on PDF -> PNG conversion
    - imagemagick >=7.0

test:
  imports:
    - snakemake
  commands:
    - export GIT\_PYTHON_REFRESH=warn
    - snakemake --version
    - snakemake --version | grep "{{ version }}"

about:
  home: https://snakemake.readthedocs.io
  license: MIT
  summary: A popular workflow management system aiming at full in-silico reproducibility.
  description: |
        Snakemake is a workflow management system that aims to reduce the complexity of creating 
        workflows by providing a fast and comfortable execution environment, together with a clean 
        and modern specification language in python style. Snakemake workflows are essentially Python 
        scripts extended by declarative code to define rules. Rules describe how to create output 
        files from input files.

extra:
  identifiers:
    - doi:10.1093/bioinformatics/bts480
    - biotools:Snakemake
  skip-lints:
    - uses_setuptools  # uses pkg_resoures during run time
    - should_be_noarch_python  # toplevel metapackage is noarch:generic

outputs:
  - name: snakemake-minimal

    build:
      noarch: python
      script: python -m pip install --no-deps --ignore-installed .
      entry_points:
        - snakemake = snakemake:main
        - snakemake-bash-completion = snakemake:bash_completion

    requirements:
      host:
        - python >=3.5
        - pip
        - setuptools
      run:
        - python >=3.5
        - setuptools
        - wrapt
        - requests
        - docutils
        - pyyaml
        - datrie
        - requests >=2.8.1
        - psutil
        - ratelimiter
        - configargparse
        - appdirs
        - jsonschema
        - gitpython

    test:
      imports:
        - snakemake
      commands:
        - export GIT\_PYTHON_REFRESH=warn
        - snakemake --version
        - snakemake --version | grep "{{ version }}"
    
    about:
      home: https://snakemake.readthedocs.io
      license: MIT
      summary: A popular workflow management system aiming at full in-silico reproducibility.
      description: |
        Snakemake is a workflow management system that aims to reduce the complexity
        of creating workflows by providing a fast and comfortable execution 
        environment, together with a clean and modern specification language in 
        python style. Snakemake workflows are essentially Python scripts extended 
        by declarative code to define rules. Rules describe how to create output 
        files from input files. This package provides the core snakemake functionality.
        For features like reports and remote files, check out the snakemake package 
        which provides all optional dependencies.<|MERGE_RESOLUTION|>--- conflicted
+++ resolved
@@ -9,11 +9,7 @@
   sha256: 65b944bcf06fd31b5da7430a6012a542c4c3c05a822b92ca218f2406eabd2c24
 
 build:
-<<<<<<< HEAD
-  number: 2
-=======
   number: 0
->>>>>>> bc699a87
   noarch: generic
 
 requirements:
