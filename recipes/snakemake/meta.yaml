<<<<<<< HEAD
{% set version = "5.4.3" %}
=======
{% set version = "5.4.4" %}
>>>>>>> 46d1fdb0

package:
  name: snakemake
  version: {{ version }}

build:
  number: 0
  noarch: generic

requirements:
  run:
    - snakemake-minimal ={{ version }}
    # optional dependencies needed for the full experience
    # require this dropbox version to ensure that a conda doesn't pick up the
    # outdated version available
    - dropbox >=7.2.1
    - ftputil >=3.2
    - filechunkio >=1.6
    - pysftp >=0.2.8
    - psutil
    - aioeasywebdav
    # pandas is optional, but required for many workflows
    - pandas
    - python-irodsclient
    - google-cloud-storage
    - boto3
    - jsonschema
    - jinja2
    - pygraphviz
    - networkx >=2.0

test:
  imports:
    - snakemake
  commands:
    - export GIT\_PYTHON_REFRESH=warn
    - snakemake --version
    - snakemake --version | grep "{{ version }}"

about:
  home: https://snakemake.readthedocs.io
  license: MIT
  summary: Snakemake is a workflow management system that aims to reduce the complexity of creating workflows by providing a fast and comfortable execution environment, together with a clean and modern specification language in python style. Snakemake workflows are essentially Python scripts extended by declarative code to define rules. Rules describe how to create output files from input files. This package provides the full installation including all optional dependencies.

extra:
  identifiers:
    - doi:10.1093/bioinformatics/bts480
    - biotools:Snakemake<|MERGE_RESOLUTION|>--- conflicted
+++ resolved
@@ -1,8 +1,4 @@
-<<<<<<< HEAD
-{% set version = "5.4.3" %}
-=======
 {% set version = "5.4.4" %}
->>>>>>> 46d1fdb0
 
 package:
   name: snakemake
