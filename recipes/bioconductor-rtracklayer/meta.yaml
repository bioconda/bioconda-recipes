{% set version = "1.38.3" %}
{% set name = "rtracklayer" %}
{% set bioc = "3.6" %}

package:
  name: 'bioconductor-{{ name|lower }}'
  version: '{{ version }}'
source:
  url:
    - 'http://bioconductor.org/packages/{{ bioc }}/bioc/src/contrib/{{ name }}_{{ version }}.tar.gz'
    - 'https://depot.galaxyproject.org/software/{{ name }}/{{ name }}_{{ version }}_src_all.tar.gz'
  sha256: 93584e9d01405e9d908e4623e8e5bf5aa41000ce984a0013a66596513f731fce
build:
  number: 1
  rpaths:
    - lib/R/lib/
    - lib/
requirements:
  build:
    - {{ compiler('c') }}
  host:
    - 'bioconductor-biocgenerics >=0.13.8'
    - 'bioconductor-biostrings >=2.43.7'
    - 'bioconductor-genomeinfodb >=1.3.14'
    - 'bioconductor-genomicalignments >=1.5.4'
    - 'bioconductor-genomicranges >=1.21.20'
    - 'bioconductor-iranges >=2.11.12'
    - 'bioconductor-rsamtools >=1.17.8'
    - 'bioconductor-s4vectors >=0.13.13'
    - 'bioconductor-xvector >=0.9.4'
    - bioconductor-zlibbioc
    - 'r-rcurl >=1.4*'
    - 'r-xml >=1.98*'
    - r-base
<<<<<<< HEAD
    - {{ compiler('c') }}
=======
>>>>>>> 3fa1538a
  run:
    - 'bioconductor-biocgenerics >=0.13.8'
    - 'bioconductor-biostrings >=2.43.7'
    - 'bioconductor-genomeinfodb >=1.3.14'
    - 'bioconductor-genomicalignments >=1.5.4'
    - 'bioconductor-genomicranges >=1.21.20'
    - 'bioconductor-iranges >=2.11.12'
    - 'bioconductor-rsamtools >=1.17.8'
    - 'bioconductor-s4vectors >=0.13.13'
    - 'bioconductor-xvector >=0.9.4'
    - bioconductor-zlibbioc
    - 'r-rcurl >=1.4*'
    - 'r-xml >=1.98*'
    - r-base
test:
  commands:
    - '$R -e "library(''{{ name }}'')"'
about:
  home: 'http://bioconductor.org/packages/{{ bioc }}/bioc/html/{{ name }}.html'
  license: 'Artistic-2.0 + file LICENSE'
  summary: 'Extensible framework for interacting with multiple genome browsers (currently UCSC built-in) and manipulating annotation tracks in various formats (currently GFF, BED, bedGraph, BED15, WIG, BigWig and 2bit built-in). The user may export/import tracks to/from the supported browsers, as well as query and modify the browser state, such as the current viewport.'

extra:
  identifiers:
    - biotools:rtracklayer<|MERGE_RESOLUTION|>--- conflicted
+++ resolved
@@ -32,10 +32,6 @@
     - 'r-rcurl >=1.4*'
     - 'r-xml >=1.98*'
     - r-base
-<<<<<<< HEAD
-    - {{ compiler('c') }}
-=======
->>>>>>> 3fa1538a
   run:
     - 'bioconductor-biocgenerics >=0.13.8'
     - 'bioconductor-biostrings >=2.43.7'
