{% set version = "1.44.0" %}
{% set name = "rtracklayer" %}
{% set bioc = "3.9" %}

package:
  name: 'bioconductor-{{ name|lower }}'
  version: '{{ version }}'
source:
  url:
    - 'https://bioconductor.org/packages/{{ bioc }}/bioc/src/contrib/{{ name }}_{{ version }}.tar.gz'
    - 'https://bioarchive.galaxyproject.org/{{ name }}_{{ version }}.tar.gz'
    - 'https://depot.galaxyproject.org/software/bioconductor-{{ name }}/bioconductor-{{ name }}_{{ version }}_src_all.tar.gz'
  md5: d8f23a9769da7ea163f2cb32601bc256
build:
<<<<<<< HEAD
  number: 2
=======
  number: 1
>>>>>>> ba057416
  rpaths:
    - lib/R/lib/
    - lib/
# Suggests: BSgenome (>= 1.33.4), humanStemCell, microRNA (>= 1.1.1), genefilter, limma, org.Hs.eg.db, hgu133plus2.db, GenomicFeatures, BSgenome.Hsapiens.UCSC.hg19, TxDb.Hsapiens.UCSC.hg19.knownGene, RUnit
requirements:
  host:
    - 'bioconductor-biocgenerics >=0.30.0,<0.31.0'
    - 'bioconductor-biostrings >=2.52.0,<2.53.0'
    - 'bioconductor-genomeinfodb >=1.20.0,<1.21.0'
    - 'bioconductor-genomicalignments >=1.20.0,<1.21.0'
    - 'bioconductor-genomicranges >=1.36.0,<1.37.0'
    - 'bioconductor-iranges >=2.18.0,<2.19.0'
    - 'bioconductor-rsamtools >=2.0.0,<2.1.0'
    - 'bioconductor-s4vectors >=0.22.0,<0.23.0'
    - 'bioconductor-xvector >=0.24.0,<0.25.0'
    - 'bioconductor-zlibbioc >=1.30.0,<1.31.0'
    - r-base
    - 'r-rcurl >=1.4-2'
    - 'r-xml >=1.98-0'
  run:
    - 'bioconductor-biocgenerics >=0.30.0,<0.31.0'
    - 'bioconductor-biostrings >=2.52.0,<2.53.0'
    - 'bioconductor-genomeinfodb >=1.20.0,<1.21.0'
    - 'bioconductor-genomicalignments >=1.20.0,<1.21.0'
    - 'bioconductor-genomicranges >=1.36.0,<1.37.0'
    - 'bioconductor-iranges >=2.18.0,<2.19.0'
    - 'bioconductor-rsamtools >=2.0.0,<2.1.0'
    - 'bioconductor-s4vectors >=0.22.0,<0.23.0'
    - 'bioconductor-xvector >=0.24.0,<0.25.0'
    - 'bioconductor-zlibbioc >=1.30.0,<1.31.0'
    - r-base
    - 'r-rcurl >=1.4-2'
    - 'r-xml >=1.98-0'
  build:
    - {{ compiler('c') }}
    - automake
    - make
test:
  commands:
    - '$R -e "library(''{{ name }}'')"'
about:
  home: 'https://bioconductor.org/packages/{{ bioc }}/bioc/html/{{ name }}.html'
  license: 'Artistic-2.0 + file LICENSE'
  summary: 'Extensible framework for interacting with multiple genome browsers (currently UCSC built-in) and manipulating annotation tracks in various formats (currently GFF, BED, bedGraph, BED15, WIG, BigWig and 2bit built-in). The user may export/import tracks to/from the supported browsers, as well as query and modify the browser state, such as the current viewport.'
extra:
  identifiers:
    - biotools:rtracklayer
  parent_recipe:
    name: bioconductor-rtracklayer
    path: recipes/bioconductor-rtracklayer
    version: 1.40.6
<|MERGE_RESOLUTION|>--- conflicted
+++ resolved
@@ -12,11 +12,7 @@
     - 'https://depot.galaxyproject.org/software/bioconductor-{{ name }}/bioconductor-{{ name }}_{{ version }}_src_all.tar.gz'
   md5: d8f23a9769da7ea163f2cb32601bc256
 build:
-<<<<<<< HEAD
-  number: 2
-=======
   number: 1
->>>>>>> ba057416
   rpaths:
     - lib/R/lib/
     - lib/
