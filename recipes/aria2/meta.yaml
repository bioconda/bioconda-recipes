--- conflicted
+++ resolved
@@ -14,25 +14,6 @@
   skip: True  # [osx]
 
 requirements:
-<<<<<<< HEAD
-    build:
-      - {{ compiler('c') }}
-      - pkg-config # [osx]
-      - zlib
-      - openssl # [linux]
-      - sqlite
-      - libssh2
-      - c-ares
-      - libxml2
-
-    run:
-      - zlib
-      - openssl # [linux]
-      - sqlite
-      - libssh2
-      - c-ares
-      - libxml2
-=======
   build:
     - {{ compiler('c') }}
     - pkg-config # [osx]
@@ -52,7 +33,6 @@
     - libssh2
     - c-ares
     - libxml2
->>>>>>> 3fa1538a
 
 
 test:
