--- conflicted
+++ resolved
@@ -15,11 +15,7 @@
 requirements:
   build:
     - {{ compiler('c') }}
-<<<<<<< HEAD
-    - perl-threaded
-=======
     - perl
->>>>>>> 3fa1538a
     - perl-test-simple
     - perl-test-exception
     - perl-apache-test
@@ -27,11 +23,7 @@
     - perl-pathtools
 
   run:
-<<<<<<< HEAD
-    - perl-threaded
-=======
     - perl
->>>>>>> 3fa1538a
     - perl-apache-test
 
 test:
