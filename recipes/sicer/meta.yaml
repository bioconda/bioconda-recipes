--- conflicted
+++ resolved
@@ -17,16 +17,6 @@
   number: 3
 
 requirements:
-<<<<<<< HEAD
-    host:
-        - python
-        - numpy
-        - scipy
-    run:
-        - numpy
-        - python
-        - scipy
-=======
   host:
     - python
     - numpy
@@ -35,7 +25,6 @@
     - numpy
     - python
     - scipy
->>>>>>> 3fa1538a
 test:
   commands:
     - SICER.sh $PREFIX/share/$PKG_NAME-$PKG_VERSION-$PKG_BUILDNUM/SICER/ex test.bed
