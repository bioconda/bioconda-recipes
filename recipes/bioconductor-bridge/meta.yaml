--- conflicted
+++ resolved
@@ -22,10 +22,6 @@
   host:
     - bioconductor-rama
     - r-base
-<<<<<<< HEAD
-    - {{ compiler('c') }}
-=======
->>>>>>> 3fa1538a
   run:
     - bioconductor-rama
     - r-base
