--- conflicted
+++ resolved
@@ -13,16 +13,6 @@
   md5: 9a2ac418e3031ed266787ea06585d468 # [osx]
 
 build:
-<<<<<<< HEAD
-  number: 2
-
-requirements:
-  build:
-    - boost
-    - {{ compiler('c') }}
-  run:
-    - boost
-=======
   number: 3
 
 requirements:
@@ -31,7 +21,6 @@
   - {{ compiler('c') }}
   run:
   - boost
->>>>>>> 3fa1538a
 
 test:
   commands:
