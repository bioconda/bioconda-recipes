--- conflicted
+++ resolved
@@ -24,11 +24,7 @@
       - normbase.patch
 
 build:
-<<<<<<< HEAD
-  number: 4
-=======
   number: 0
->>>>>>> 5492ec64
   skip: True  # [osx]
 
 requirements:
