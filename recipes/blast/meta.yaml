{% set version = "2.10.1" %}
{% set sha256 = "110729decf082f69b90b058c0cabaea38f771983a564308ae19cb30a68ce7b86" %}

package:
  name: blast
  version: {{ version }}

source:
  - url: https://ftp.ncbi.nlm.nih.gov/blast/executables/blast+/{{ version }}/ncbi-blast-{{ version }}+-src.tar.gz
    sha256: {{ sha256 }}
    folder: blast
  # Get optional RpsbProc
  # The rpsbproc command line utility is an addition to the standalone version of
  # Reverse Position-Specific BLAST (RPS-BLAST), also known as CD-Search (Conserved
  # Domain Search).
  - url: https://ftp.ncbi.nih.gov/pub/mmdb/cdd/rpsbproc/RpsbProc-src.tar.gz
    sha256: 8b29f7e7d0a0654d10943e362557ed2d8df9a16218a4c8441c4dea4e7dc9154f
    folder: RpsbProc

build:
<<<<<<< HEAD
  number: 0
=======
  number: 5
>>>>>>> 25cc2afd

requirements:
  build:
    - {{ compiler('c') }}
    - {{ compiler('cxx') }}
  host:
    - zlib
    - bzip2
    - pcre
    - entrez-direct
    - curl
  run:
    - zlib
    - bzip2
    - pcre
    - perl
    - perl-list-moreutils
    - perl-archive-tar
    - perl-json
    - entrez-direct
    - curl

test:
  files:
    - test.fa
    - testdatabase.fa
  commands:
    # (see run_test.sh for remainder of tests)
    - blastn -help
    - blastp -help
    - makeblastdb -help
    - blastdb_aliastool -version > /dev/null
    - blastdbcheck -version > /dev/null
    - blastdbcmd -version > /dev/null
    - blastn -version > /dev/null
    - blastp -version > /dev/null
    - blastx -version > /dev/null
    - convert2blastmask -version > /dev/null
    - dustmasker -version > /dev/null
    - makeblastdb -version > /dev/null
    - makembindex -version > /dev/null
    - psiblast -version > /dev/null
    - rpsblast -version > /dev/null
    - rpstblastn -version > /dev/null
    - rpsbproc -version > /dev/null
    - segmasker -version > /dev/null
    - tblastn -version > /dev/null
    - tblastx -version > /dev/null
    - windowmasker -version > /dev/null
    - update_blastdb.pl --version > /dev/null
    - get_species_taxids.sh -h > /dev/null

about:
  home: http://blast.ncbi.nlm.nih.gov/Blast.cgi?PAGE_TYPE=BlastDocs
  license: Public Domain
  summary: BLAST+ is a new suite of BLAST tools that utilizes the NCBI C++ Toolkit.

extra:
  identifiers:
    - biotools:blast
    - doi:10.1016/S0022-2836(05)80360-2
  recipe-maintainers:
    - christiam
    - epruesse
    - veraalva<|MERGE_RESOLUTION|>--- conflicted
+++ resolved
@@ -18,11 +18,7 @@
     folder: RpsbProc
 
 build:
-<<<<<<< HEAD
   number: 0
-=======
-  number: 5
->>>>>>> 25cc2afd
 
 requirements:
   build:
