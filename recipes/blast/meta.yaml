--- conflicted
+++ resolved
@@ -10,11 +10,7 @@
   sha256: {{ sha256 }}
 
 build:
-<<<<<<< HEAD
-  number: 3
-=======
-  number: 1
->>>>>>> 0db616ae
+  number: 2
 
 requirements:
   build:
@@ -34,11 +30,8 @@
     - perl-list-moreutils
     - perl-archive-tar
     - perl-json
-<<<<<<< HEAD
     - entrez-direct
     - curl
-=======
->>>>>>> 0db616ae
 
 test:
   files:
@@ -49,7 +42,6 @@
     - blastn -help
     - blastp -help
     - makeblastdb -help
-<<<<<<< HEAD
     - blastdb_aliastool -version > /dev/null
     - blastdbcheck -version > /dev/null
     - blastdbcmd -version > /dev/null
@@ -69,9 +61,6 @@
     - windowmasker -version > /dev/null
     - update_blastdb.pl --version > /dev/null
     - get_species_taxids.sh -h > /dev/null
-=======
-    - update_blastdb.pl --help
->>>>>>> 0db616ae
 
 about:
   home: http://blast.ncbi.nlm.nih.gov/Blast.cgi?PAGE_TYPE=BlastDocs
