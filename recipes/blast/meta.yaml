{% set version = "2.7.1" %}
{% set sha256 = "10a78d3007413a6d4c983d2acbf03ef84b622b82bd9a59c6bd9fbdde9d0298ca" %}

package:
  name: blast
  version: {{ version }}

source:
  url: https://ftp.ncbi.nlm.nih.gov/blast/executables/blast+/{{ version }}/ncbi-blast-{{ version }}+-src.tar.gz
  sha256: {{ sha256 }}
  patches:
    - boost_106400.patch

build:
<<<<<<< HEAD
  number: 3
=======
  number: 4
>>>>>>> 3fa1538a

requirements:
  build:
    - {{ compiler('c') }}
    - boost
    - zlib
    - bzip2
    - gnutls
    - nettle 3.3|3.3.*
    - pcre
    - time
  run:
    - boost
    - zlib
    - bzip2
    - gnutls
    - nettle 3.3|3.3.*
    - pcre
    - perl
    - perl-list-moreutils
    - perl-archive-tar

test:
  files:
    - test.fa
    - testdatabase.fa
  commands:
    - blastn -help
    - blastp -help
    - makeblastdb -help
    # test that BLAST ignores LD_LIBRARY_PATH
    - touch libstdc++.so.6; LD_LIBRARY_PATH=. makeblastdb -help && rm libstdc++.so.6
    - update_blastdb.pl --help

about:
  home: http://blast.ncbi.nlm.nih.gov/Blast.cgi?PAGE_TYPE=BlastDocs
  license: Public Domain
  summary: BLAST+ is a new suite of BLAST tools that utilizes the NCBI C++ Toolkit.

extra:
  identifiers:
    - biotools:blast
    - doi:10.1016/S0022-2836(05)80360-2<|MERGE_RESOLUTION|>--- conflicted
+++ resolved
@@ -12,11 +12,7 @@
     - boost_106400.patch
 
 build:
-<<<<<<< HEAD
-  number: 3
-=======
   number: 4
->>>>>>> 3fa1538a
 
 requirements:
   build:
