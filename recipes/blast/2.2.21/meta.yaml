package:
  name: blast
  version: 2.2.21

source:
  url: ftp://ftp.ncbi.nlm.nih.gov/blast/executables/blast+/2.2.21/ncbi-blast-2.2.21+-x64-linux.tar.gz # [linux]
  md5: 401062f0f581158c5ee77fe1bdde8014 # [linux]
  url: ftp://ftp.ncbi.nlm.nih.gov/blast/executables/blast+/2.2.21/ncbi-blast-2.2.21+-universal-macosx.tar.gz # [osx]
  md5: 03cbf1c151691ce22f22c337ba1f00a5 # [osx]
  patches:
    - legacy_blast.pl.patch
    - update_blastdb.pl.patch

build:
  number: 1

requirements:
<<<<<<< HEAD
    run:
        - perl
=======
  run:
    - perl
>>>>>>> 3fa1538a

test:
  commands:
    - blastdb_aliastool -version > /dev/null
    - blastdbcheck -version > /dev/null
    - blastdbcmd -version > /dev/null
    - blastn -version > /dev/null
    - blastp -version > /dev/null
    - blastx -version > /dev/null
    - convert2blastmask -version > /dev/null
    - dustmasker -version > /dev/null
    - legacy_blast.pl --version > /dev/null
    - makeblastdb -version > /dev/null
    - makembindex -version > /dev/null
    - psiblast -version > /dev/null
    - rpsblast -version > /dev/null
    - rpstblastn -version > /dev/null
    - segmasker -version > /dev/null
    - tblastn -version > /dev/null
    - tblastx -version > /dev/null
    - windowmasker -version > /dev/null
    - update_blastdb.pl --version > /dev/null

about:
  home: http://blast.ncbi.nlm.nih.gov/Blast.cgi?PAGE_TYPE=BlastDocs
  license: Public Domain
  summary: BLAST+ is a new suite of BLAST tools that utilizes the NCBI C++ Toolkit.
extra:
  identifiers:
    - biotools:blast
    - doi:10.1016/S0022-2836(05)80360-2<|MERGE_RESOLUTION|>--- conflicted
+++ resolved
@@ -15,13 +15,8 @@
   number: 1
 
 requirements:
-<<<<<<< HEAD
-    run:
-        - perl
-=======
   run:
     - perl
->>>>>>> 3fa1538a
 
 test:
   commands:
