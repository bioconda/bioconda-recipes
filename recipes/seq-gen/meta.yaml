{% set version = "1.3.4" %}
{% set sha256 = "092ec2255ce656a02b2c3012c32443c7d8e38c692f165fb155b304ca030cbb59" %}


package:
  name: seq-gen
  version: '{{version}}'

build:
  number: 2

source:
  url: https://github.com/rambaut/Seq-Gen/archive/{{version}}.tar.gz
  sha256: '{{sha256}}'

requirements:
  build:
<<<<<<< HEAD
  - {{ compiler('c') }}

  run:
=======
    - {{ compiler('c') }}
>>>>>>> 3fa1538a

test:
  commands:
    - seq-gen -h

about:
  home: http://tree.bio.ed.ac.uk/software/Seq-Gen/
  license: BSD-3-Clause
  license_family: BSD
  summary: Seq-Gen is a program that will simulate the evolution of nucleotide or
    amino acid sequences along a phylogeny, using common models of the substitution
    process.
  dev_url: https://github.com/rambaut/Seq-Gen<|MERGE_RESOLUTION|>--- conflicted
+++ resolved
@@ -15,13 +15,7 @@
 
 requirements:
   build:
-<<<<<<< HEAD
-  - {{ compiler('c') }}
-
-  run:
-=======
     - {{ compiler('c') }}
->>>>>>> 3fa1538a
 
 test:
   commands:
