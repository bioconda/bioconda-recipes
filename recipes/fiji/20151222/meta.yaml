about:
    home: http://fiji.sc
    license: GNU General Public License
<<<<<<< HEAD
    summary: Fiji is an image processing package--a "batteries-included" distribution of ImageJ, bundling a lot of plugins which facilitate scientific image analysis.
=======
    summary: Fiji is an image processing package—a "batteries-included" distribution of ImageJ, bundling a lot of plugins which facilitate scientific image analysis.

>>>>>>> 6befe390
package:
    name: fiji
    version: 20151222

build:
  number: 1

source:
    fn: fiji-linux64-20151222.zip   # [linux]
    url: http://downloads.imagej.net/fiji/Life-Line/fiji-linux64-20151222.zip   # [linux]
    md5: 11f7102cac5487a21b2cb1a87d26cdea   # [linux]
    fn: fiji-macosx-20151222.dmg    # [osx]
    url: http://downloads.imagej.net/fiji/Life-Line/fiji-macosx-20151222.dmg    # [osx]
    md5: 8a0f2acb02b1106255d18b17e6f25c7c   # [osx]

requirements:
  build:
  run:
     - java-jdk  >=6

test:
    requires:
        - python
    files:
        - hello.py
    commands:
        - bunwarpj 2>&1 | grep 'Usage'
        - ImageJ --ij2 --headless --debug --jython hello.py 2>&1 | grep Bjoern
        - ImageJ --ij2 --headless --debug -DXms=512m -DXmx=1g --jython hello.py 2>&1 | grep Bjoern
<|MERGE_RESOLUTION|>--- conflicted
+++ resolved
@@ -1,12 +1,7 @@
 about:
     home: http://fiji.sc
     license: GNU General Public License
-<<<<<<< HEAD
     summary: Fiji is an image processing package--a "batteries-included" distribution of ImageJ, bundling a lot of plugins which facilitate scientific image analysis.
-=======
-    summary: Fiji is an image processing package—a "batteries-included" distribution of ImageJ, bundling a lot of plugins which facilitate scientific image analysis.
-
->>>>>>> 6befe390
 package:
     name: fiji
     version: 20151222
