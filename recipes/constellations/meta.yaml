{% set name = "constellations" %}
<<<<<<< HEAD
{% set version = "0.1.1" %}
=======
{% set version = "0.1.3" %}
>>>>>>> 41a6cd1a


package:
  name: "{{ name|lower }}"
  version: "{{ version |replace("-", ".") }}"

source:
  url: https://github.com/cov-lineages/constellations/archive/refs/tags/v{{ version }}.tar.gz
<<<<<<< HEAD
  sha256: f40a22d9e9951b83e5e665063c7099717d608be7e3fd1868838e231c9c538fc8
=======
  sha256: fbd905857e64e9b88139b751762343898c0cbcb7666285fc8af2c3bbc760e4a9
>>>>>>> 41a6cd1a

build:
  number: 0
  script: python -m pip install --no-deps --ignore-installed . 
  noarch: python

requirements:
  host:
    - pip
    - python

  run:
    - python

test:
  imports:
    - constellations

about:
  home: https://github.com/cov-lineages/constellations
  license: CC-BY-ND-4.0
  summary: Descriptions of constellations of mutations for the SARS-CoV-2 virus<|MERGE_RESOLUTION|>--- conflicted
+++ resolved
@@ -1,9 +1,5 @@
 {% set name = "constellations" %}
-<<<<<<< HEAD
-{% set version = "0.1.1" %}
-=======
 {% set version = "0.1.3" %}
->>>>>>> 41a6cd1a
 
 
 package:
@@ -12,11 +8,7 @@
 
 source:
   url: https://github.com/cov-lineages/constellations/archive/refs/tags/v{{ version }}.tar.gz
-<<<<<<< HEAD
-  sha256: f40a22d9e9951b83e5e665063c7099717d608be7e3fd1868838e231c9c538fc8
-=======
   sha256: fbd905857e64e9b88139b751762343898c0cbcb7666285fc8af2c3bbc760e4a9
->>>>>>> 41a6cd1a
 
 build:
   number: 0
