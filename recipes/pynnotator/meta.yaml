{% set name = "pynnotator" %}
<<<<<<< HEAD
{% set version = "1.9.1" %}
=======
{% set version = "1.9.2" %}
>>>>>>> bc699a87

package:
  name: "{{ name|lower }}"
  version: "{{ version }}"

source:
  url: "https://pypi.io/packages/source/{{ name[0] }}/{{ name }}/{{ name }}-{{ version }}.tar.gz"
<<<<<<< HEAD
  sha256: "95d4009cb98463d523496471d5bdad2a0a5fd9d640d26a124c1dec1063560473"
=======
  sha256: "3d73c0571e1a623ee2033c799e599f354a3cd2ea839cd1f142c08c5df283aad1"
>>>>>>> bc699a87

build:
  number: 0
  entry_points:
    - pynnotator=pynnotator.main:main
  script: "{{ PYTHON }} -m pip install . --no-deps --ignore-installed -vv "
  noarch: python

requirements:
  host:
    - python
  run:
    - pysam >=0.15  # avoid inappropriate pinnings in earlier versions
    - python
<<<<<<< HEAD
=======
    - distro
>>>>>>> bc699a87

test:
  imports:
    - pynnotator
    - pynnotator.helpers
    - pynnotator.tests
  commands:
    - pynnotator --help
  requires:
    - nose

about:
  home: "http://github.com/raonyguimaraes/pynnotator"
  license: "BSD"
  license_family: "BSD"
  summary: "A Python Annotation Framework for VCFs using multiple tools."

extra:
  recipe-maintainers:
    - raonyguimaraes<|MERGE_RESOLUTION|>--- conflicted
+++ resolved
@@ -1,9 +1,5 @@
 {% set name = "pynnotator" %}
-<<<<<<< HEAD
-{% set version = "1.9.1" %}
-=======
 {% set version = "1.9.2" %}
->>>>>>> bc699a87
 
 package:
   name: "{{ name|lower }}"
@@ -11,11 +7,7 @@
 
 source:
   url: "https://pypi.io/packages/source/{{ name[0] }}/{{ name }}/{{ name }}-{{ version }}.tar.gz"
-<<<<<<< HEAD
-  sha256: "95d4009cb98463d523496471d5bdad2a0a5fd9d640d26a124c1dec1063560473"
-=======
   sha256: "3d73c0571e1a623ee2033c799e599f354a3cd2ea839cd1f142c08c5df283aad1"
->>>>>>> bc699a87
 
 build:
   number: 0
@@ -30,10 +22,7 @@
   run:
     - pysam >=0.15  # avoid inappropriate pinnings in earlier versions
     - python
-<<<<<<< HEAD
-=======
     - distro
->>>>>>> bc699a87
 
 test:
   imports:
