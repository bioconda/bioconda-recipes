{% set name = "EvidenceModeler" %}
{% set version = "2.1.0" %}

package:
  name: {{ name|lower }}
  version: {{ version }}

source:
  url: https://github.com/EVidenceModeler/EVidenceModeler/releases/download/EVidenceModeler-v{{ version }}/EVidenceModeler-v{{ version }}.tar.gz
  sha256: 3ee69ad822a35204ff02b670fe047d8b0da250cf9f43ebabbe33ce47f498e668

build:
<<<<<<< HEAD
  number: 4
=======
  number: 5
>>>>>>> 9dc5d888
  run_exports:
    - {{ pin_subpackage('evidencemodeler', max_pin='x') }}

requirements:
  build:
    - make
    - {{ compiler('cxx') }}
    - cmake
    - autoconf
    - automake
    - libtool
    - pkg-config
  host:
    - libgomp  # [linux]
    - llvm-openmp  # [osx]
  run:
    - perl
    - perl-carp
    - perl-uri
    - perl-dbi
    - perl-db_file
    - libgomp  # [linux]
    - llvm-openmp  # [osx]

test:
  commands:
    - "EVidenceModeler --version"

about:
  home: "https://github.com/EVidenceModeler/EVidenceModeler"
  license: "BSD-3-Clause"
  license_file: "LICENSE.txt"
  license_family: BSD
  summary: 'Evidence Modeler combines ab intio gene predictions, protein alignments, and transcript alignments into weighted consensus gene structures.'
  dev_url: "https://github.com/EVidenceModeler/EVidenceModeler"

extra:
  additional-platforms:
    - linux-aarch64
    - osx-arm64<|MERGE_RESOLUTION|>--- conflicted
+++ resolved
@@ -10,11 +10,7 @@
   sha256: 3ee69ad822a35204ff02b670fe047d8b0da250cf9f43ebabbe33ce47f498e668
 
 build:
-<<<<<<< HEAD
-  number: 4
-=======
   number: 5
->>>>>>> 9dc5d888
   run_exports:
     - {{ pin_subpackage('evidencemodeler', max_pin='x') }}
 
