--- conflicted
+++ resolved
@@ -1,8 +1,4 @@
-<<<<<<< HEAD
-{% set version = "4.0.2" %}
-=======
 {% set version = "4.0.16" %}
->>>>>>> dd3c0422
 {% set name = "edgeR" %}
 {% set bioc = "3.18" %}
 
@@ -15,11 +11,7 @@
     - 'https://bioconductor.org/packages/{{ bioc }}/bioc/src/contrib/Archive/{{ name }}/{{ name }}_{{ version }}.tar.gz'
     - 'https://bioarchive.galaxyproject.org/{{ name }}_{{ version }}.tar.gz'
     - 'https://depot.galaxyproject.org/software/bioconductor-{{ name|lower }}/bioconductor-{{ name|lower }}_{{ version }}_src_all.tar.gz'
-<<<<<<< HEAD
-  md5: 0ba48556be0c95b929db5bbed32923f3
-=======
   md5: 8fb1c6c67e29d299c991d16d0f6c5f5b
->>>>>>> dd3c0422
 build:
   number: 1
   rpaths:
