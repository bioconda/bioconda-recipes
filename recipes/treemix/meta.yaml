package:
  name: treemix
  version: 1.13

build:
<<<<<<< HEAD
  number: 0
=======
  number: 1
>>>>>>> 3fa1538a

source:
  url: https://bitbucket.org/nygcresearch/treemix/downloads/treemix-1.13.tar.gz
  md5: 2a744026d3fd567d76104dd15e6a2887
  patches:
    - Rscript.patch

requirements:
  build:
  - cmake
  - {{ compiler('c') }}
  - blas
  - zlib
  - gsl
  - boost

  run:
  - blas
  - zlib
  - gsl
  - boost
  - r-rcolorbrewer

test:
  commands:
    - treemix --help | grep 1.13
    - plotting_funcs.R > /dev/null

about:
  home: http://pritchardlab.stanford.edu/software.html
  license: GPLv3
  license_family: GPL
  summary: TreeMix is a method for inferring the patterns of population splits and mixtures in the history of a set of populations.

extra:
  identifiers:
    - biotools:TreeMix
    - doi:10.1371/journal.pgen.1002967<|MERGE_RESOLUTION|>--- conflicted
+++ resolved
@@ -3,11 +3,7 @@
   version: 1.13
 
 build:
-<<<<<<< HEAD
-  number: 0
-=======
   number: 1
->>>>>>> 3fa1538a
 
 source:
   url: https://bitbucket.org/nygcresearch/treemix/downloads/treemix-1.13.tar.gz
