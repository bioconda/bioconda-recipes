{% set version = "2.0.1" %}
{% set sha256 = "24349953bf23c7b71db0689de21899fee6692bc22b22fdf30b20e0e3bb7047b9" %}
package:
  name: relocate2
  version: '{{version}}'

source:
<<<<<<< HEAD
  url: https://github.com/stajichlab/RelocaTE2/archive/v2.0.0.tar.gz
  md5: ab7d93c200db702403575672aa8f513c

build:
  noarch: python
  number: 2
=======
  fn: v{{version}}.tar.gz
  url: https://github.com/stajichlab/RelocaTE2/archive/v{{version}}.tar.gz
  sha256: '{{sha256}}'
build:
  number: 0
>>>>>>> f599b93d

requirements:
  host:
    - python ==2.7.5
    - perl >=5.10.0
    - samtools ==1.3-0
    - bowtie2 ==2.2.8
    - bedtools ==2.26.0-0
    - bwa ==0.6.2-0
    - seqtk ==1.2-0
    - pysam ==0.9.0
    - blat ==35
  run:
    - python ==2.7.5
    - perl >=5.10.0
    - samtools ==1.3-0
    - bowtie2 ==2.2.8
    - bedtools ==2.26.0-0
    - bwa ==0.6.2-0
    - seqtk ==1.2-0
    - pysam ==0.9.0
    - blat ==35

test:
  import:
    - pysam

#   commands:
#    - python -c "import pysam;print pysam.__version__"
#    - relocaTE2.py --help | grep "optional arguments" > /dev/null

about:
  home: https://github.com/stajichlab/RelocaTE2
  summary: a high resolution transposable element insertion sites mapping tool for
    population resequencing
  license: unknown<|MERGE_RESOLUTION|>--- conflicted
+++ resolved
@@ -5,20 +5,11 @@
   version: '{{version}}'
 
 source:
-<<<<<<< HEAD
-  url: https://github.com/stajichlab/RelocaTE2/archive/v2.0.0.tar.gz
-  md5: ab7d93c200db702403575672aa8f513c
-
-build:
-  noarch: python
-  number: 2
-=======
-  fn: v{{version}}.tar.gz
   url: https://github.com/stajichlab/RelocaTE2/archive/v{{version}}.tar.gz
   sha256: '{{sha256}}'
 build:
-  number: 0
->>>>>>> f599b93d
+  number: 2
+  noarch: python
 
 requirements:
   host:
