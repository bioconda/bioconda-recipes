{% set name = "ggCaller" %}
<<<<<<< HEAD
{% set version = "1.2.2" %}
=======
{% set version = "1.2.3" %}
>>>>>>> 8401b679

package:
  name: {{ name|lower }}
  version: {{ version }}

source:
  url: https://github.com/samhorsfield96/{{ name }}/archive/v{{ version }}.tar.gz
<<<<<<< HEAD
  sha256: a4d8e1cb4c97a9dba36aef0601e61693c6e54227968f86bf42cb053d01c11245
=======
  sha256: 5b06d49ab09cf669e668acc793cc502cd855f00b3e8a941a27e1f48ca17f45f7
>>>>>>> 8401b679

build:
  number: 0
  skip: True  # [osx]
  script: {{ PYTHON }} setup.py install --single-version-externally-managed --record=record.txt
  entry_points:
    - ggcaller = ggCaller.__main__:main

requirements:
  build:
    - {{ compiler('c')}}
    - {{ compiler('cxx') }}
    - cmake >=3.4
    - setuptools
    - python >=3
  host:
    - python >=3
    - pybind11
    - llvm-openmp  # [osx]
    - libgomp      # [linux64]
    - seqan3
    - bifrost
    - pthread-stubs
    - zlib
    - bzip2
  run:
    - python >=3
    - bifrost
    - pthread-stubs
    - biopython
    - graph-tool
    - pytorch
    # The xorg-* requirements are only used for gtk3 which is pulled in via graph-tool.
    - xorg-libxi
    - xorg-libxcursor
    - xorg-libxdamage
    - xorg-libxcomposite
    - xorg-libxrandr
    - xorg-libxinerama
    - xorg-libxpm
    - xorg-libxaw
    - xorg-libxfixes

test:
  imports:
    - ggCaller_cpp
    - balrog
    - ggCaller
  commands:
    - ggcaller -h | grep -q "Generates ORFs from a Bifrost graph."

about:
   home: https://github.com/samhorsfield96/ggCaller
   license: MIT
   license_file: LICENSE
   summary: 'a gene caller for Bifrost graphs'<|MERGE_RESOLUTION|>--- conflicted
+++ resolved
@@ -1,9 +1,5 @@
 {% set name = "ggCaller" %}
-<<<<<<< HEAD
-{% set version = "1.2.2" %}
-=======
 {% set version = "1.2.3" %}
->>>>>>> 8401b679
 
 package:
   name: {{ name|lower }}
@@ -11,11 +7,7 @@
 
 source:
   url: https://github.com/samhorsfield96/{{ name }}/archive/v{{ version }}.tar.gz
-<<<<<<< HEAD
-  sha256: a4d8e1cb4c97a9dba36aef0601e61693c6e54227968f86bf42cb053d01c11245
-=======
   sha256: 5b06d49ab09cf669e668acc793cc502cd855f00b3e8a941a27e1f48ca17f45f7
->>>>>>> 8401b679
 
 build:
   number: 0
