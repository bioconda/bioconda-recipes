{% set name = "ggCaller" %}
{% set version = "1.3.0" %}

package:
  name: {{ name|lower }}
  version: {{ version }}

source:
  url: https://github.com/samhorsfield96/{{ name }}/archive/v{{ version }}.tar.gz
<<<<<<< HEAD
  sha256: fea340d242913c8d367da9f3abcb121c3f4c809b4e7893325fa9d5bc5ca9a35a

build:
  number: 3
  skip: True  # [osx or py < 38]
=======
  sha256: 2dedf76907601769be796ebc7c02291b6bcab4892b1a7e5a2c45bc3d1812ce30

build:
  number: 0
  skip: True  # [py < 38]
  script: CPLUS_INCLUDE_PATH=$PREFIX/include {{ PYTHON }} setup.py install --single-version-externally-managed --record=record.txt
>>>>>>> 7ca80f49
  entry_points:
    - ggcaller = ggCaller.__main__:main

requirements:
  build:
    - {{ compiler('c')}}
    - {{ compiler('cxx') }}
    - cmake >=3.10
    - make
    - tbb
    - tbb-devel
  host:
    - python
    - pybind11
    - bifrost
    - zlib
    - pip
    - bzip2
    - pytorch
    - boost-cpp
    - setuptools
    - llvm-openmp # [osx]
    - libgomp # [linux]
    - mkl  # [linux]
    - lapack  # [osx]
    - openblas  # [osx]
    - eigen >=3.3
    - tbb
    - tbb-devel
  run:
    - python
    - numpy
    - scipy
    - pandas
    - bifrost
    - biopython
    - bcbio-gff
    - diamond
    - hmmer
    - mafft
    - snp-sites
    - zlib
    - pytorch
    - matplotlib-base
    - xorg-libxi
    - xorg-libxcursor
    - xorg-libxdamage
    - xorg-libxcomposite
    - xorg-libxrandr
    - xorg-libxinerama
    - xorg-libxpm
    - xorg-libxaw
    - xorg-libxfixes
    - intbitset
    - networkx
    - uncertainties
    - tqdm
    - seaborn
    - rapidnj
    - python-edlib
    - joblib
    - gffutils
    - cd-hit
    - python-wget

test:
  imports:
    - ggCaller_cpp
    - ggCaller
    - panaroo_runner
  commands:
    - ggcaller -h | grep -q "Generates ORFs from a Bifrost graph."

about:
   home: https://github.com/samhorsfield96/ggCaller
   license: MIT
   license_file: LICENSE
   summary: 'A de Bruijn graph-based gene-caller and pangenome analysis tool'<|MERGE_RESOLUTION|>--- conflicted
+++ resolved
@@ -7,20 +7,12 @@
 
 source:
   url: https://github.com/samhorsfield96/{{ name }}/archive/v{{ version }}.tar.gz
-<<<<<<< HEAD
-  sha256: fea340d242913c8d367da9f3abcb121c3f4c809b4e7893325fa9d5bc5ca9a35a
-
-build:
-  number: 3
-  skip: True  # [osx or py < 38]
-=======
   sha256: 2dedf76907601769be796ebc7c02291b6bcab4892b1a7e5a2c45bc3d1812ce30
 
 build:
   number: 0
   skip: True  # [py < 38]
   script: CPLUS_INCLUDE_PATH=$PREFIX/include {{ PYTHON }} setup.py install --single-version-externally-managed --record=record.txt
->>>>>>> 7ca80f49
   entry_points:
     - ggcaller = ggCaller.__main__:main
 
