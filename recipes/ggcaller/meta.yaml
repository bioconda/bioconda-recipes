--- conflicted
+++ resolved
@@ -1,9 +1,5 @@
 {% set name = "ggCaller" %}
-<<<<<<< HEAD
-{% set version = "1.3.0" %}
-=======
 {% set version = "1.3.3" %}
->>>>>>> 9732ac76
 
 package:
   name: {{ name|lower }}
@@ -11,19 +7,11 @@
 
 source:
   url: https://github.com/samhorsfield96/{{ name }}/archive/v{{ version }}.tar.gz
-<<<<<<< HEAD
-  sha256: 2dedf76907601769be796ebc7c02291b6bcab4892b1a7e5a2c45bc3d1812ce30
-=======
   sha256: 0e1bde652316973ec56de6f47f16b21c5a763916a441c17c9deb2cccf6b88cd4
->>>>>>> 9732ac76
 
 build:
   number: 0
   skip: True  # [py < 38]
-<<<<<<< HEAD
-  script: CPLUS_INCLUDE_PATH=$PREFIX/include {{ PYTHON }} setup.py install --single-version-externally-managed --record=record.txt
-=======
->>>>>>> 9732ac76
   entry_points:
     - ggcaller = ggCaller.__main__:main
 
@@ -47,7 +35,7 @@
     - setuptools
     - llvm-openmp # [osx]
     - libgomp # [linux]
-    - mkl  # [linux]
+    - mkl-devel  # [linux]
     - lapack  # [osx]
     - openblas  # [osx]
     - eigen >=3.3
