--- conflicted
+++ resolved
@@ -1,9 +1,5 @@
 {% set name = "ggCaller" %}
-<<<<<<< HEAD
-{% set version = "1.2.3" %}
-=======
 {% set version = "1.3.0" %}
->>>>>>> b600fb1d
 
 package:
   name: {{ name|lower }}
@@ -11,11 +7,7 @@
 
 source:
   url: https://github.com/samhorsfield96/{{ name }}/archive/v{{ version }}.tar.gz
-<<<<<<< HEAD
-  sha256: 5b06d49ab09cf669e668acc793cc502cd855f00b3e8a941a27e1f48ca17f45f7
-=======
   sha256: 896184addbcf1446f74a5844651f36c6dc43a9e59df6f998c32976cd35706f61
->>>>>>> b600fb1d
 
 build:
   number: 0
@@ -31,13 +23,6 @@
     - cmake >=3.4
     - make
     - setuptools
-<<<<<<< HEAD
-    - python >=3.8
-  host:
-    - python >=3.8
-    - pybind11
-=======
->>>>>>> b600fb1d
     - llvm-openmp  # [osx]
     - libgomp      # [linux64]
   host:
