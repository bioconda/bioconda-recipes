package:
  name: perl-cgi
  version: '4.22'

source:
  url: https://cpan.metacpan.org/authors/id/L/LE/LEEJO/CGI-4.22.tar.gz

build:
  number: 4

requirements:
  build:
    - {{ compiler('c') }}
<<<<<<< HEAD
    - perl-threaded
    - perl-app-cpanminus
    - perl-module-build
  run:
    - perl-threaded
=======
    - perl
    - perl-app-cpanminus
    - perl-module-build
  run:
    - perl
>>>>>>> 3fa1538a

test:
  imports:
    - CGI

about:
  home: https://metacpan.org/pod/distribution/CGI/lib/CGI.pod
  license: GPL
  summary: A generic file fetching mechanism<|MERGE_RESOLUTION|>--- conflicted
+++ resolved
@@ -11,19 +11,11 @@
 requirements:
   build:
     - {{ compiler('c') }}
-<<<<<<< HEAD
-    - perl-threaded
-    - perl-app-cpanminus
-    - perl-module-build
-  run:
-    - perl-threaded
-=======
     - perl
     - perl-app-cpanminus
     - perl-module-build
   run:
     - perl
->>>>>>> 3fa1538a
 
 test:
   imports:
