--- conflicted
+++ resolved
@@ -8,13 +8,9 @@
   sha256: 1bde0b1034eaa32a53dab05dd4c2ddefd3504b951daf91b3e317a5bcf100d259
 
 build:
-<<<<<<< HEAD
-  number: 2
-=======
   number: 0
   run_exports:
     - {{ pin_subpackage('perl-cgi', max_pin="x") }}
->>>>>>> 9dc5d888
 
 requirements:
   build:
