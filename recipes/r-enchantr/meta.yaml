{% set name = 'r-enchantr' %}
{% set version = '0.1.0' %}

package:
  name: {{ name|lower }}
  version: {{ version }}

source:
  url: https://bitbucket.org/kleinstein/enchantr/get/{{ version }}.tar.gz
  sha256: 8ddf455bf3b7dd0514f9d831bb3854eac22548cd1885d7b3f8b00bd9df704db9

build:
<<<<<<< HEAD
  number: 1
=======
  number: 2
>>>>>>> 9ab25436
  noarch: generic
  rpaths:
    - lib/R/lib/
    - lib/

requirements:   
  host:
    - bioconductor-complexheatmap >=2.14.0
    - igphyml =1.1.5
    - r-base
    - r-airr >=1.4.1
    - r-alakazam
    - r-bookdown
    - r-data.table
    - r-doparallel
    - r-dowser >=1.1.0
    - r-dplyr
    - r-dt
    - r-ggraph
    - r-ggplot2
    - r-gridextra
    - r-igraph
    - r-knitr
    - r-optparse
    - r-plotly    
    - r-rcolorbrewer
    - r-reshape2
    - r-rmarkdown
    - r-scales
    - r-scoper
    - r-shazam >1.1.0
    - r-stringi
    - r-stringr
    - r-testthat
    - r-tidyr
    
  run:
    - bioconductor-complexheatmap >=2.14.0
    - igphyml =1.1.5
    - r-base
    - r-knitr
    - r-airr >=1.4.1
    - r-alakazam
    - r-bookdown
    - r-data.table
    - r-doparallel
    - r-dowser >=1.1.0
    - r-dplyr
    - r-dt
    - r-ggraph
    - r-ggplot2
    - r-gridextra
    - r-igraph
    - r-knitr
    - r-optparse
    - r-plotly
    - r-rcolorbrewer
    - r-reshape2
    - r-rmarkdown
    - r-scales
    - r-scoper
    - r-shazam >1.1.0
    - r-stringi
    - r-stringr
    - r-testthat
    - r-tidyr

test:
  commands:
    - $R -e "library('enchantr')"
    - igphyml --help

about:
  home: https://bitbucket.org/kleinstein/enchantr
  license: AGPL-3
  summary: 'Analysis of immune repertoires.
     QC and reports for the analysis of AIRR-seq data with Immcantation'
  license_family: AGPL
  license_file:
    - '{{ environ["PREFIX"] }}/lib/R/share/licenses/AGPL-3'     

extra:
  recipe-maintainers:
    - ssnn-airr<|MERGE_RESOLUTION|>--- conflicted
+++ resolved
@@ -10,11 +10,7 @@
   sha256: 8ddf455bf3b7dd0514f9d831bb3854eac22548cd1885d7b3f8b00bd9df704db9
 
 build:
-<<<<<<< HEAD
-  number: 1
-=======
   number: 2
->>>>>>> 9ab25436
   noarch: generic
   rpaths:
     - lib/R/lib/
