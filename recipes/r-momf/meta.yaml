{% set version = "0" %}

package:
  name: r-momf
  version: {{ version }}

source:
  url:
    https://github.com/omnideconv/MOMF/archive/refs/heads/master.zip
  sha256: ad1e0207b049d34a4fa7709a7835c96adae033cce01c21d9a30b407c3893caac

build:
<<<<<<< HEAD
  number: 1
=======
  number: 2
>>>>>>> 5492ec64
  rpaths:
    - lib/R/lib/
    - lib/

requirements:
  build:
    - {{ compiler('cxx') }}
  host:
    - r-base
    - r-roxygen2 >=6.0.1
    - r-rcpp >=0.12.14
    - r-rcpparmadillo
    - r-matlib
    - r-car
  run:
    - r-base
    - r-rcpp >=0.12.14
    - r-rcpparmadillo
    - r-matlib
    - r-car

test:
  commands:
    - $R -e "library('MOMF')"

about:
  home: https://github.com/omnideconv/MOMF
  license: GPL-2
  summary: "The package can fit single RNA-seq data set(SOMF) and multiple RNA-seq data sets (MOMF)."
  license_family: GPL
  license_file: '{{ environ["PREFIX"] }}/lib/R/share/licenses/GPL-2'

extra:
  recipe-maintainers:
    - LorenzoMerotto
    - grst
  identifiers:
    - doi:10.5281/zenodo.3373980  
  container:
    extended-base: true<|MERGE_RESOLUTION|>--- conflicted
+++ resolved
@@ -10,11 +10,7 @@
   sha256: ad1e0207b049d34a4fa7709a7835c96adae033cce01c21d9a30b407c3893caac
 
 build:
-<<<<<<< HEAD
-  number: 1
-=======
   number: 2
->>>>>>> 5492ec64
   rpaths:
     - lib/R/lib/
     - lib/
