<<<<<<< HEAD
{% set version = "2.2.2" %}
=======
{% set version = "3.2.3" %}
>>>>>>> 1fdc8354

package:
  name: biasaway
  version: '{{ version }}'

source:
  url: https://pypi.io/packages/source/b/biasaway/biasaway-{{ version }}.tar.gz
<<<<<<< HEAD
  sha256: "a76a9aaf7038a9e358a1c12203481aa039e1501c820dc48645a3784bc0dbe017"
=======
  sha256: "b4eb47f3a8c9506535c9ddbddd9e0c27c30cdd3f933c838d2f0179f45a6bfa5e"
>>>>>>> 1fdc8354

build:
  number: 0
  noarch: python
  script: {{ PYTHON }} -m pip install . --ignore-installed --no-deps -vv

requirements:
  host:
    - python
    - pip
  run:
    - python
    - biopython
    - numpy <=1.16.5
    - matplotlib-base <=3.2.0
    - seaborn

test:
  imports:
    - biasaway
  commands:
    - biasaway --help

about:
  home: https://bitbucket.org/CBGR/biasaway
  license: GPLv3
  license_family: GPL
  license_file: LICENSE
  summary: "BiasAway: a tool to generate composition-matched background sequences"
  description: "BiasAway provides user with six models for generating background sequences useful to enrichment analyses. These backgrounds derived from mono- and di- nucleotide shuffled sequences, and genomic sequences matched to the GC content of the target data."
  doc_url: 'https://biasaway.rtfd.io'

extra:
  recipe-maintainers:
    - asntech<|MERGE_RESOLUTION|>--- conflicted
+++ resolved
@@ -1,8 +1,4 @@
-<<<<<<< HEAD
-{% set version = "2.2.2" %}
-=======
 {% set version = "3.2.3" %}
->>>>>>> 1fdc8354
 
 package:
   name: biasaway
@@ -10,11 +6,7 @@
 
 source:
   url: https://pypi.io/packages/source/b/biasaway/biasaway-{{ version }}.tar.gz
-<<<<<<< HEAD
-  sha256: "a76a9aaf7038a9e358a1c12203481aa039e1501c820dc48645a3784bc0dbe017"
-=======
   sha256: "b4eb47f3a8c9506535c9ddbddd9e0c27c30cdd3f933c838d2f0179f45a6bfa5e"
->>>>>>> 1fdc8354
 
 build:
   number: 0
@@ -28,9 +20,10 @@
   run:
     - python
     - biopython
-    - numpy <=1.16.5
-    - matplotlib-base <=3.2.0
+    - numpy
+    - matplotlib-base
     - seaborn
+    - ushuffle
 
 test:
   imports:
@@ -44,7 +37,7 @@
   license_family: GPL
   license_file: LICENSE
   summary: "BiasAway: a tool to generate composition-matched background sequences"
-  description: "BiasAway provides user with six models for generating background sequences useful to enrichment analyses. These backgrounds derived from mono- and di- nucleotide shuffled sequences, and genomic sequences matched to the GC content of the target data."
+  description: "BiasAway provides user with four models for generating background sequences useful to enrichment analyses. These backgrounds derived from mono- and di- nucleotide shuffled sequences, and genomic sequences matched to the GC content of the target data."
   doc_url: 'https://biasaway.rtfd.io'
 
 extra:
