--- conflicted
+++ resolved
@@ -24,11 +24,8 @@
     - matplotlib-base
     - seaborn
     - cyushuffle
-<<<<<<< HEAD
     - scikit-learn
-=======
->>>>>>> a74aaf93
-
+    
 test:
   imports:
     - biasaway
