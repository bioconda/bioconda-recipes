--- conflicted
+++ resolved
@@ -10,12 +10,8 @@
   sha256: 264f5bfc39d729f1acad54c760ac04fa8a20d4184f4b505d9c333d2e03253770
 
 build:
-<<<<<<< HEAD
-  number: 11
-=======
   number: 1
   script: {{ PYTHON }} -m pip install . -vvv --no-deps --no-build-isolation --no-cache-dir
->>>>>>> 9dc5d888
   run_exports:
     - {{ pin_subpackage('py2bit', max_pin='x.x') }}
 
