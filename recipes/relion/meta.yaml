{% set version = "4.0.2" %}

package:
  name: relion
  version: {{ version }}

source:
  url: https://github.com/3dem/relion/archive/refs/tags/{{ version }}.tar.gz
  sha256: 7ccc941a6a885bd850efa8867ea908254d8dc260cf72cc24c375bb9f1d56bf91

build:
<<<<<<< HEAD
  number: 3
=======
  number: 0
  run_exports:
    - {{ pin_subpackage('relion', max_pin='x') }}
>>>>>>> 90bc105b

requirements:
  build:
    - {{ compiler('c') }}
    - {{ compiler('cxx') }}
    - libtiff
    - fftw
    - openmpi
    - cmake
    - make
  host:
    - libtiff
    - fftw
    - openmpi
    - libpng
  run: 
    - libtiff
    - fftw
    - openmpi
    - libpng

test:
  commands:
    - relion_image_handler --help

about:
  home: https://github.com/3dem/relion
  license: GPLv2
  license_file: LICENSE
  license_family: GPL
  summary: Image-processing software for cryo-electron microscopy

extra:
  recipe-maintainers:
    - multimeric<|MERGE_RESOLUTION|>--- conflicted
+++ resolved
@@ -9,13 +9,9 @@
   sha256: 7ccc941a6a885bd850efa8867ea908254d8dc260cf72cc24c375bb9f1d56bf91
 
 build:
-<<<<<<< HEAD
-  number: 3
-=======
   number: 0
   run_exports:
     - {{ pin_subpackage('relion', max_pin='x') }}
->>>>>>> 90bc105b
 
 requirements:
   build:
