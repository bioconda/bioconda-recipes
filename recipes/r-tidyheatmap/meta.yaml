--- conflicted
+++ resolved
@@ -11,11 +11,7 @@
   sha256: eba212e5d8416982319efe720654f18899048c822b358d990b9b9308e0fb603a
 
 build:
-<<<<<<< HEAD
-  number: 3
-=======
   number: 0
->>>>>>> 9dc5d888
   noarch: generic
   rpaths:
     - lib/R/lib/
