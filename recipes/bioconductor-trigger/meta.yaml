--- conflicted
+++ resolved
@@ -25,10 +25,6 @@
     - r-base
     - r-corpcor
     - r-qtl
-<<<<<<< HEAD
-    - {{ compiler('c') }}
-=======
->>>>>>> 3fa1538a
   run:
     - bioconductor-qvalue
     - bioconductor-sva
