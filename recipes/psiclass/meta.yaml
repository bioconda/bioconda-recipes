--- conflicted
+++ resolved
@@ -8,11 +8,7 @@
   sha256: c60c0f33f9a076b97ccdba68b9140a5fb6936a5c5e309d70b3d0cf558828f73d
 
 build:
-<<<<<<< HEAD
-  number: 2
-=======
   number: 0
->>>>>>> 5492ec64
 
 requirements:
   build:
