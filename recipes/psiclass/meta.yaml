--- conflicted
+++ resolved
@@ -31,10 +31,6 @@
 
 about:
   home: https://github.com/splicebox/PsiCLASS
-<<<<<<< HEAD
-  license: GNU General Public License v3.0 only
+  license: GPL-3.0-only
   license_file: https://spdx.org/licenses/GPL-3.0.html
-=======
-  license: GPL-3.0-only
->>>>>>> 719f27c9
   summary: Simultaneous multi-sample transcript assembler for RNA-seq data 