--- conflicted
+++ resolved
@@ -1,11 +1,6 @@
 {% set name = "regenie" %}
-<<<<<<< HEAD
-{% set version = "3.4.1" %}
-{% set sha256 = "e2683cd4078015ece44cfbea28957695155dbad3b6a5ef6017654b1d8254f214" %}
-=======
 {% set version = "3.5" %}
 {% set sha256 = "48dfe8efa7b8acb6771452e3b53008f97d4a5c1241d5dbc3380d994b70a07a8c" %}
->>>>>>> 346908e4
 
 package:
   name: {{ name|lower }}
