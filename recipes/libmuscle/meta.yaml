--- conflicted
+++ resolved
@@ -15,11 +15,7 @@
 requirements:
   build:
   - {{ compiler('c') }}
-<<<<<<< HEAD
-  - autoconf 
-=======
   - autoconf
->>>>>>> 3fa1538a
   - automake
   - perl
   - libtool
