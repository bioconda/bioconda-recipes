--- conflicted
+++ resolved
@@ -11,17 +11,10 @@
 
 requirements:
   build:
-<<<<<<< HEAD
-# Temporarily remove gcc build requirement because conda-forge Perl was compiled
-# with -fstack-protector-strong option and defaults gcc does not support it, see
-# https://github.com/bioconda/bioconda-recipes/pull/3839
-#    - {{ compiler('c') }}
-=======
     # Temporarily remove gcc build requirement because conda-forge Perl was
     # compiled with -fstack-protector-strong option and defaults gcc does not
     # support it, see https://github.com/bioconda/bioconda-recipes/pull/3839
     # - {{ compiler('c') }}
->>>>>>> 3fa1538a
     - libgd >=2.2.4
     - perl
     - perl-module-build
