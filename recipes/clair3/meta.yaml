--- conflicted
+++ resolved
@@ -10,11 +10,7 @@
   sha256: 6642174db5571651847cf98dbb05b112a73373e7e422755354a5ee4987a480bd
 
 build:
-<<<<<<< HEAD
   number: 5
-=======
-  number: 6
->>>>>>> 79f3e49f
   skip: True  # [osx]
 
 requirements:
