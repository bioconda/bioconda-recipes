{% set name = "clair3" %}
{% set version = "1.0.10" %}

package:
  name: {{ name }}
  version: {{ version }}

source:
  url: http://www.bio8.cs.hku.hk/clair3/bioconda/Clair3_v{{ version }}.zip
  sha256: b2de8180d3825f9e1ed4ee1710ce0988dd85eba79ab8bdaf2ad8dae7ac70e228

build:
<<<<<<< HEAD
  number: 2
=======
  number: 0
>>>>>>> 90bc105b
  skip: True  # [osx]
  run_exports:
    - {{ pin_subpackage(name, max_pin="x") }}

requirements:
  build:
    - {{ compiler('c') }}
    - {{ compiler('cxx') }}
  host:
    - cffi
    - bzip2
    - xz
    - zlib
    - python 3.9.0
    - automake
    - make
    - libcurl 7.87.0
    - openssl 1.1.1
  run:
    - python 3.9.0
    - pypy3.6
    - numpy
    - tensorflow 2.8.0
    - pytables
    - samtools 1.15.1
    - whatshap 1.7
    - pigz
    - parallel 20191122
    - zstd
    - openssl 1.1.1
    - cffi 1.14.4
test:
  imports:
    - tensorflow
  commands:
    - longphase --version
    - which clair3.py
    - run_clair3.sh -v
extra:
  container:
    extended-base: true

about:
  home: 'https://github.com/HKU-BAL/Clair3'
  license: BSD-3-Clause
  license_file: LICENSE.md
  summary: "Clair3 is a small variant caller for long-reads. Compare to PEPPER (r0.4), Clair3 (v0.1) shows a better SNP F1-score with ≤30-fold of ONT data (precisionFDA Truth Challenge V2), and a better Indel F1-score, while runs generally four times faster. Clair3 makes the best of both worlds of using pileup or full-alignment as input for deep-learning based long-read small variant calling. Clair3 is simple and modular for easy deployment and integration."<|MERGE_RESOLUTION|>--- conflicted
+++ resolved
@@ -10,11 +10,7 @@
   sha256: b2de8180d3825f9e1ed4ee1710ce0988dd85eba79ab8bdaf2ad8dae7ac70e228
 
 build:
-<<<<<<< HEAD
-  number: 2
-=======
   number: 0
->>>>>>> 90bc105b
   skip: True  # [osx]
   run_exports:
     - {{ pin_subpackage(name, max_pin="x") }}
