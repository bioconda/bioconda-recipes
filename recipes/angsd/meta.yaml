--- conflicted
+++ resolved
@@ -13,11 +13,7 @@
 
 
 build:
-<<<<<<< HEAD
-  number: 3
-=======
   number: 0
->>>>>>> d4a27e3b
   skip: True # [osx]
 
 requirements:
