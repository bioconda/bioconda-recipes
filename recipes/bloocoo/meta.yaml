{% set name = "bloocoo" %}
{% set version = "1.0.7" %}

package:
  name: {{ name }}
  version: {{ version }}

source:
  url: https://github.com/GATB/bloocoo/releases/download/v{{ version }}/Bloocoo-v{{ version }}-Source.tar.gz
  md5: f2ec2a1b1939b9e77dc58f4a6c18e326

build:
  number: 1

requirements:
  build:
<<<<<<< HEAD
   - {{ compiler('c') }}
   - cmake
   - zlib
  run:
   - zlib
=======
    - {{ compiler('c') }}
    - cmake
    - zlib
  run:
    - zlib
>>>>>>> 3fa1538a

test:
  commands:
    -  Bloocoo -version  | grep Bloocoo

about:
  home: http://gatb.inria.fr/software/bloocoo/
  license: aGPL v3
  summary: Bloocoo is a k-mer spectrum-based read error corrector, designed to correct large datasets with a very low memory footprint. As an example, it can correct whole human genome re-sequencing reads at 70 x coverage with less than 4GB of memory.<|MERGE_RESOLUTION|>--- conflicted
+++ resolved
@@ -14,19 +14,11 @@
 
 requirements:
   build:
-<<<<<<< HEAD
-   - {{ compiler('c') }}
-   - cmake
-   - zlib
-  run:
-   - zlib
-=======
     - {{ compiler('c') }}
     - cmake
     - zlib
   run:
     - zlib
->>>>>>> 3fa1538a
 
 test:
   commands:
