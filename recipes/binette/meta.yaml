{% set name = "Binette" %}
{% set version = "1.0.1" %}

package:
  name: {{ name|lower }}
  version: {{ version }}
source:
  url: https://github.com/genotoul-bioinfo/{{ name|lower }}/archive/refs/tags/v{{ version }}.tar.gz
  sha256: 968c6568b862f4586388fbc63d8fd6054fb2dd0b177d5594099235f48ddea7ab

build:
<<<<<<< HEAD
  number: 0
  noarch: python
=======
  noarch: python
  number: 1
>>>>>>> b640da73
  script: {{ PYTHON }} -m pip install --no-deps --ignore-installed -vv .
  run_exports:
    - {{ pin_subpackage(name|lower, max_pin="x") }}


requirements:
  host:
    - python
    - pip
    - setuptools

  run:
    - python >=3.7
    - numpy =1.19.2
    - diamond =2.0.4
    - pandas =1.4.0
    - checkm2
    - requests
    - packaging
    - tqdm
    - networkx >=3
    - pyfastx >=2
    - pyrodigal >=2

test:
  imports:
    - binette
  commands:
    - binette -h

about:
  home: https://github.com/genotoul-bioinfo/{{ name|lower }}
  doc_url: https://binette.readthedocs.io
  license: MIT
  license_family: MIT
  license_file: LICENSE
  summary: "A fast and accurate binning refinement tool to constructs high quality MAGs from the output of multiple binning tools."<|MERGE_RESOLUTION|>--- conflicted
+++ resolved
@@ -9,13 +9,8 @@
   sha256: 968c6568b862f4586388fbc63d8fd6054fb2dd0b177d5594099235f48ddea7ab
 
 build:
-<<<<<<< HEAD
-  number: 0
-  noarch: python
-=======
   noarch: python
   number: 1
->>>>>>> b640da73
   script: {{ PYTHON }} -m pip install --no-deps --ignore-installed -vv .
   run_exports:
     - {{ pin_subpackage(name|lower, max_pin="x") }}
