--- conflicted
+++ resolved
@@ -12,17 +12,10 @@
 
 requirements:
   build:
-<<<<<<< HEAD
-      - {{ compiler('c') }}
-      - zlib
-  run:
-      - zlib
-=======
     - {{ compiler('c') }}
     - zlib
   run:
     - zlib
->>>>>>> 3fa1538a
 
 source:
   url: http://soap.genomics.org.cn/down/soap.coverage.tar.gz
