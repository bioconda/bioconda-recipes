<<<<<<< HEAD
{% set version="94.0" %}
=======
{% set version="94.4" %}
>>>>>>> 8dfe5324

package:
  name: ensembl-vep
  version: {{ version }}

source:
  url: https://github.com/Ensembl/ensembl-vep/archive/release/{{ version }}.tar.gz
<<<<<<< HEAD
  sha256: 194a3b6bd963758513c68fea019f937c6ee3572e4d36309905a930d60673e425
=======
  sha256: 6bc9550190299e04435e99538292502fe385627687181cd6b7728aeea51582e6
>>>>>>> 8dfe5324

build:
  number: 0
  skip: True # [osx]

requirements:
  build:
    - curl
    - perl
    - perl-archive-zip
    - perl-lwp-simple
    - unzip
    - perl-dbi
  run:
    - perl
    - htslib
    - perl-bioperl >=1.7.2
    - perl-bio-db-hts >=2.7
    - perl-cgi
    - perl-dbi
    - perl-dbd-mysql
    - perl-io-compress
    - perl-json
    - perl-perlio-gzip
    - perl-sereal
    - perl-set-intervaltree
    - unzip

test:
  commands:
    - vep --help
    - vep_convert_cache --help
    - vep_install --help
    - haplo --help
    - variant_recoder --help

about:
  home: http://www.ensembl.org/info/docs/tools/vep/index.html
  license: Apache 2.0
  summary:  The VEP determines the effect of your variants (SNPs, insertions, deletions, CNVs or structural variants) on genes, transcripts, and protein sequence, as well as regulatory regions.

extra:
  notes: |
    This package installs only the variant effect predictor (VEP) library
    code. To install data libraries, you can use the 'vep_install' command
    installed along with it. For example, to install the VEP library for human
    GRCh38 to a directory

    vep_install -a cf -s homo_sapiens -y GRCh38 -c /output/path/to/GRCh38/vep --CONVERT

    (note that vep_install is renamed from INSTALL.pl
     to avoid having generic script names in the PATH)

    The --CONVERT flag is not required but improves lookup speeds during
    runs. See the VEP documentation for more details

    http://www.ensembl.org/info/docs/tools/vep/script/vep_cache.html<|MERGE_RESOLUTION|>--- conflicted
+++ resolved
@@ -1,8 +1,4 @@
-<<<<<<< HEAD
-{% set version="94.0" %}
-=======
 {% set version="94.4" %}
->>>>>>> 8dfe5324
 
 package:
   name: ensembl-vep
@@ -10,11 +6,7 @@
 
 source:
   url: https://github.com/Ensembl/ensembl-vep/archive/release/{{ version }}.tar.gz
-<<<<<<< HEAD
-  sha256: 194a3b6bd963758513c68fea019f937c6ee3572e4d36309905a930d60673e425
-=======
   sha256: 6bc9550190299e04435e99538292502fe385627687181cd6b7728aeea51582e6
->>>>>>> 8dfe5324
 
 build:
   number: 0
