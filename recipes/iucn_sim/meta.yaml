{% set name = "iucn_sim" %}
<<<<<<< HEAD
{% set version = "1.8" %}
=======
{% set version = "1.7" %}
>>>>>>> ec095672

package:
  name: "{{ name|lower }}"
  version: "{{ version }}"

source:
  url: https://github.com/tobiashofmann88/iucn_extinction_simulator/archive/{{ version }}.tar.gz
<<<<<<< HEAD
  sha256: 17b9a14c43b95a11e25ad6ca54f3ad3b7734cc115ce8e320ef5d5d3786c6d1c2
=======
  sha256: bb3fcfa30eefa4f5a6582bc1506e97675f530e8814abcac5427ba82c624aeadd
>>>>>>> ec095672

build:
  noarch: python
  number: 0
  script: "{{ PYTHON }} -m pip install . --no-deps --ignore-installed -vv"
  entry_points:
    - iucn_sim = iucn_sim.__main__:main

requirements:
  host:
    - pip
    - python >=3.6
    - r-base
  run:
    - python >=3.6
    - pandas
    - numpy
    - scipy
    - matplotlib-base
    - r-base
    - r-rredlist

test:
  imports:
    - iucn_sim
  commands:
    - iucn_sim -h

about:
  home: https://github.com/tobiashofmann88/iucn_extinction_simulator
  license: MIT
  license_file: LICENSE
  summary: 'Simulate future extinctions and extinction rates for a given set of species, based on IUCN threat assessments'<|MERGE_RESOLUTION|>--- conflicted
+++ resolved
@@ -1,9 +1,6 @@
 {% set name = "iucn_sim" %}
-<<<<<<< HEAD
 {% set version = "1.8" %}
-=======
-{% set version = "1.7" %}
->>>>>>> ec095672
+
 
 package:
   name: "{{ name|lower }}"
@@ -11,11 +8,7 @@
 
 source:
   url: https://github.com/tobiashofmann88/iucn_extinction_simulator/archive/{{ version }}.tar.gz
-<<<<<<< HEAD
   sha256: 17b9a14c43b95a11e25ad6ca54f3ad3b7734cc115ce8e320ef5d5d3786c6d1c2
-=======
-  sha256: bb3fcfa30eefa4f5a6582bc1506e97675f530e8814abcac5427ba82c624aeadd
->>>>>>> ec095672
 
 build:
   noarch: python
