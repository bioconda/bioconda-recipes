package:
  name: bcbio-nextgen
  version: '1.1.1a'

build:
<<<<<<< HEAD
  number: 2
=======
  number: 3
>>>>>>> 0091e350
  skip: true # [not py27]

source:
  #url: https://pypi.io/packages/source/b/bcbio-nextgen/bcbio-nextgen-1.1.0.tar.gz
  url: https://github.com/bcbio/bcbio-nextgen/archive/ee6d67c.tar.gz
  sha256: 00bdd5cc88eb6a74cd4673139227da5b945e333fc0b036f6c51eb3c947c32167

requirements:
  host:
    - python
    - setuptools
    - pip
  run:
    - python
    - argparse # [py26]
    - arrow
    - azure
    - beautifulsoup4
    - bioblend
    - biopython
    - boto
    - cython
    - cyvcf2
    - dnapi
    - fabric
    - fadapa
    - geneimpacts
    - gffutils
    - h5py
    - htslib
    - ipyparallel >=6.0.2
    - ipython-cluster-helper >=0.6.1
    - joblib
    - logbook
    - matplotlib
    - mock
    - msgpack-python
    - openssl
    - pandas
    - path.py
    - patsy
    - pip
    - py
    - pycrypto
    - pytest
    - pytest-cov >=2.5.1
    - pytest-mock
    - progressbar
    - psutil
    - python-dateutil >=2.5.0
    - pybedtools
    - pysam >=0.13.0
    - pyvcf
    - pyyaml
    - requests
    - scipy
    - seaborn
    - seqcluster
    - sqlalchemy
    - statsmodels
    - tabulate
    - toolz
    - tornado
    - yamllint

test:
  imports:
    - bcbio.distributed.multi
    - bcbio.pipeline.main
    - bcbio.provenance.do
    # causes failure on OSX
    # ImportError: dlopen(zmq/backend/cython/constants.so, 2): Library not loaded: @rpath/./libzmq.4.dylib
    #   Referenced from: /zmq/backend/cython/constants.so
    #     Reason: image not found
    - bcbio.distributed.ipython # [not osx]
  commands:
    # click requires a unicode locale
    - LANG=C.UTF-8 bcbio_nextgen.py -h
    - LANG=C.UTF-8 bcbio_setup_genome.py -h
    - LANG=C.UTF-8 bcbio_prepare_samples.py -h

about:
  home: https://github.com/chapmanb/bcbio-nextgen
  license: MIT
  summary: Validated, scalable, community developed variant calling, RNA-seq and small RNA analysis

extra:
  identifiers:
    - biotools:bcbio-nextgen
    - doi:10.1093/bioinformatics/btv061<|MERGE_RESOLUTION|>--- conflicted
+++ resolved
@@ -3,11 +3,7 @@
   version: '1.1.1a'
 
 build:
-<<<<<<< HEAD
-  number: 2
-=======
   number: 3
->>>>>>> 0091e350
   skip: true # [not py27]
 
 source:
