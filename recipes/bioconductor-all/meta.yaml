--- conflicted
+++ resolved
@@ -1,8 +1,4 @@
-<<<<<<< HEAD
-{% set version = "1.27.0" %}
-=======
 {% set version = "1.28.0" %}
->>>>>>> 2e17421a
 {% set name = "ALL" %}
 {% set bioc = "3.10" %}
 
@@ -14,11 +10,7 @@
     - 'https://bioconductor.org/packages/{{ bioc }}/data/experiment/src/contrib/{{ name }}_{{ version }}.tar.gz'
     - 'https://bioarchive.galaxyproject.org/{{ name }}_{{ version }}.tar.gz'
     - 'https://depot.galaxyproject.org/software/bioconductor-{{ name|lower }}/bioconductor-{{ name|lower }}_{{ version }}_src_{{ name|lower }}.tar.gz'
-<<<<<<< HEAD
-  md5: 8ca9e31214a629bd53d7e341fb2635d3
-=======
   md5: 4246f88af664b2d2d092bcdce6bc990b
->>>>>>> 2e17421a
 build:
   number: 0
   rpaths:
