{% set name = "influx_si" %}
{% set version = "5.1.0" %}

package:
  name: "{{ name|lower }}"
  version: "{{ version }}"

source:
  url: "https://pypi.io/packages/source/{{ name[0] }}/{{ name }}/{{ name }}-{{ version }}.tar.gz"
<<<<<<< HEAD
  sha256: "bd81eeed57f0d7c1594c96a3d4909367bc02a21a565811e38de7a114519ed1df"
=======
  sha256: "74e1090ad5e6779517256ca816a79868fe49bdb7f60ce2bf35c47200b009fab4"
>>>>>>> 68f36179

build:
  number: 1
  script: "{{ PYTHON }} -m pip install . --no-deps --ignore-installed -vv "
  noarch: python
  entry_points:
    - ff2ftbl = influx_si.cli:cli
    - ftbl2code = influx_si.cli:cli
    - ftbl2cumoAb = influx_si.cli:cli
    - ftbl2kvh = influx_si.cli:cli
    - ftbl2metxml = influx_si.cli:cli
    - ftbl2netan = influx_si.cli:cli
    - ftbl2optR = influx_si.cli:cli
    - ftbl2xgmml = influx_si.cli:cli
    - influx_s = influx_si.cli:cli
    - influx_i = influx_si.cli:cli
    - res2ftbl_meas = influx_si.cli:cli
    - txt2ftbl = influx_si.cli:cli

requirements:
  host:
    - pip
    - python >=3

  run:
    - python >=3
    - scipy
    - python-libsbml
    - r-base
    - r-rcpp >=1.0.0
    - r-rcpparmadillo
    - r-rmumps >=5.2.1_12
    - r-arrapply
    - r-limsolve
    - r-multbxxc
    - r-nnls
    - r-slam

test:
  imports:
    - influx_si

about:
  home: "https://metasys.insa-toulouse.fr/software/influx/"
  license: "GNU General Public v2 or later (GPLv2+)"
  license_family: "GPL2"
  license_file: '{{ environ["RECIPE_DIR"] }}/LICENSE'
  summary: "Metabolic flux and concentration estimation based on stable isotope labeling"
  doc_url: "https://metasys.insa-toulouse.fr/software/influx/doc/"
  dev_url: "https://github.com/sgsokol/influx/"
  description: |
    To install this package from bioconda run:
    `conda install -c conda-forge -c bioconda influx_si`

extra:
  recipe-maintainers:
    - sgsokol<|MERGE_RESOLUTION|>--- conflicted
+++ resolved
@@ -7,11 +7,7 @@
 
 source:
   url: "https://pypi.io/packages/source/{{ name[0] }}/{{ name }}/{{ name }}-{{ version }}.tar.gz"
-<<<<<<< HEAD
-  sha256: "bd81eeed57f0d7c1594c96a3d4909367bc02a21a565811e38de7a114519ed1df"
-=======
   sha256: "74e1090ad5e6779517256ca816a79868fe49bdb7f60ce2bf35c47200b009fab4"
->>>>>>> 68f36179
 
 build:
   number: 1
