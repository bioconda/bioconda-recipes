--- conflicted
+++ resolved
@@ -13,11 +13,7 @@
     - 'https://depot.galaxyproject.org/software/bioconductor-{{ name|lower }}/bioconductor-{{ name|lower }}_{{ version }}_src_all.tar.gz'
   md5: 87618d2e5ee94d7ab81d2e1c4d847120
 build:
-<<<<<<< HEAD
-  number: 1
-=======
   number: 2
->>>>>>> dd3c0422
   rpaths:
     - lib/R/lib/
     - lib/
