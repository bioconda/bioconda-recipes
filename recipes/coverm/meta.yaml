{% set version = "0.7.0" %}
{% set name = "coverm" %}
{% set sha256 = "539142529d2590166e98ed399db36913fbf8b256d8c74a1966acae849c18a828" %}

package:
  name: {{ name }}
  version: {{ version }}

build:
  number: 3
  skip: True  # [osx]
  run_exports:
    - {{ pin_subpackage('coverm', max_pin="x.x") }}
  noarch: generic

source:
  url: https://github.com/wwood/{{ name }}/archive/v{{ version }}.tar.gz
  sha256: {{ sha256 }}

requirements:
  build:
<<<<<<< HEAD
    - rust >=1.70.0
=======
    - {{ compiler('rust') }}
>>>>>>> 2b3a1cb8
    - {{ compiler('c') }}
    - {{ compiler('cxx') }}
    - clangdev  #  one of the rust submodules explicitly requires clang. As it's statically compiled that will hopefully work
    - pkg-config
    - make
    - cmake
  host:
    - zlib
<<<<<<< HEAD
    - gsl >=2.7,<2.8.0a0
    - openblas
  run:
    - zlib
    - gsl >=2.7,<2.8.0a0
=======
    - gsl <2.8
    - openblas
  run:
    - zlib
    - gsl <2.8
>>>>>>> 2b3a1cb8
    - starcode
    - openblas
    - bwa >=0.7.17
    - samtools >=1.9
<<<<<<< HEAD
    - minimap2 >=2.28
    - python-dashing
    - fastani >=1.31
=======
      #   - minimap2 >=2.24
    - python-dashing
    - fastani >=1.31
    - dashing2
>>>>>>> 2b3a1cb8
    - strobealign >=0.11.0

test:
  commands:
    - {{ name }} --version | grep '{{ version }}'

about:
  home: https://github.com/wwood/CoverM
  license: GPL3
  license_family: GPL3
  license_file: LICENCE.txt
  summary: CoverM
  description: CoverM aims to be a configurable, easy to use and fast DNA read coverage and relative abundance calculator focused on metagenomics application

extra:
  additional-platforms:
    - linux-aarch64
<|MERGE_RESOLUTION|>--- conflicted
+++ resolved
@@ -19,11 +19,7 @@
 
 requirements:
   build:
-<<<<<<< HEAD
     - rust >=1.70.0
-=======
-    - {{ compiler('rust') }}
->>>>>>> 2b3a1cb8
     - {{ compiler('c') }}
     - {{ compiler('cxx') }}
     - clangdev  #  one of the rust submodules explicitly requires clang. As it's statically compiled that will hopefully work
@@ -32,33 +28,18 @@
     - cmake
   host:
     - zlib
-<<<<<<< HEAD
     - gsl >=2.7,<2.8.0a0
     - openblas
   run:
     - zlib
     - gsl >=2.7,<2.8.0a0
-=======
-    - gsl <2.8
-    - openblas
-  run:
-    - zlib
-    - gsl <2.8
->>>>>>> 2b3a1cb8
     - starcode
     - openblas
     - bwa >=0.7.17
     - samtools >=1.9
-<<<<<<< HEAD
     - minimap2 >=2.28
     - python-dashing
     - fastani >=1.31
-=======
-      #   - minimap2 >=2.24
-    - python-dashing
-    - fastani >=1.31
-    - dashing2
->>>>>>> 2b3a1cb8
     - strobealign >=0.11.0
 
 test:
