{% set version = "0.7.0" %}
{% set name = "coverm" %}
{% set sha256 = "539142529d2590166e98ed399db36913fbf8b256d8c74a1966acae849c18a828" %}

package:
  name: {{ name }}
  version: {{ version }}

build:
<<<<<<< HEAD
  number: 3 
=======
  number: 3
>>>>>>> b113d93b
  skip: True  # [osx]
  run_exports:
    - {{ pin_subpackage('coverm', max_pin="x.x") }}
  noarch: generic

source:
  url: https://github.com/wwood/{{ name }}/archive/v{{ version }}.tar.gz
  sha256: {{ sha256 }}

requirements:
  build:
<<<<<<< HEAD
    - rust >=1.70.0
=======
    - {{ compiler('rust') }}
>>>>>>> b113d93b
    - {{ compiler('c') }}
    - {{ compiler('cxx') }}
    - clangdev  #  one of the rust submodules explicitly requires clang. As it's statically compiled that will hopefully work
    - pkg-config
    - make
    - cmake
  host:
    - zlib
<<<<<<< HEAD
    - gsl >=2.7,<2.8.0a0
    - openblas
  run:
    - zlib
    - gsl >=2.7,<2.8.0a0
=======
    - gsl <2.8
    - openblas
  run:
    - zlib
    - gsl <2.8
>>>>>>> b113d93b
    - starcode
    - openblas
    - bwa >=0.7.17
    - samtools >=1.9
      #   - minimap2 >=2.24
    - python-dashing
    - fastani >=1.31
<<<<<<< HEAD
    - dashing2 >=2.1.20
=======
    - dashing =2.1.20
>>>>>>> b113d93b
    - strobealign >=0.11.0

test:
  commands:
    - {{ name }} --version | grep '{{ version }}'

about:
  home: https://github.com/wwood/CoverM
  license: GPL3
  license_family: GPL3
  license_file: LICENCE.txt
  summary: CoverM
  description: CoverM aims to be a configurable, easy to use and fast DNA read coverage and relative abundance calculator focused on metagenomics application

extra:
  additional-platforms:
    - linux-aarch64
<|MERGE_RESOLUTION|>--- conflicted
+++ resolved
@@ -7,11 +7,7 @@
   version: {{ version }}
 
 build:
-<<<<<<< HEAD
-  number: 3 
-=======
   number: 3
->>>>>>> b113d93b
   skip: True  # [osx]
   run_exports:
     - {{ pin_subpackage('coverm', max_pin="x.x") }}
@@ -23,11 +19,7 @@
 
 requirements:
   build:
-<<<<<<< HEAD
-    - rust >=1.70.0
-=======
     - {{ compiler('rust') }}
->>>>>>> b113d93b
     - {{ compiler('c') }}
     - {{ compiler('cxx') }}
     - clangdev  #  one of the rust submodules explicitly requires clang. As it's statically compiled that will hopefully work
@@ -36,19 +28,11 @@
     - cmake
   host:
     - zlib
-<<<<<<< HEAD
-    - gsl >=2.7,<2.8.0a0
-    - openblas
-  run:
-    - zlib
-    - gsl >=2.7,<2.8.0a0
-=======
     - gsl <2.8
     - openblas
   run:
     - zlib
     - gsl <2.8
->>>>>>> b113d93b
     - starcode
     - openblas
     - bwa >=0.7.17
@@ -56,11 +40,7 @@
       #   - minimap2 >=2.24
     - python-dashing
     - fastani >=1.31
-<<<<<<< HEAD
-    - dashing2 >=2.1.20
-=======
     - dashing =2.1.20
->>>>>>> b113d93b
     - strobealign >=0.11.0
 
 test:
