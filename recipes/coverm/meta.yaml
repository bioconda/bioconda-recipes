--- conflicted
+++ resolved
@@ -7,11 +7,7 @@
   version: {{ version }}
 
 build:
-<<<<<<< HEAD
-  number: 4
-=======
   number: 5
->>>>>>> 5492ec64
   skip: True  # [osx]
 
 source:
