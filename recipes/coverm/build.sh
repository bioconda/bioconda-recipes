#!/bin/bash -e

<<<<<<< HEAD
cargo add rust-htslib@0.45

# Build statically linked binary with Rust
=======
if ! grep -r 'let canonical_ptr = canonical' /root/.cargo/registry/src/index.crates.io-1949cf8c6b5b557f/rust-htslib-0.44.1/src/bam/record.rs; then
    sed -i '2318i\            let canonical_ptr = canonical as *mut i8 as *mut u8;' /root/.cargo/registry/src/index.crates.io-1949cf8c6b5b557f/rust-htslib-0.44.1/src/bam/record.rs
    sed -i '2324s/.*/                canonical_ptr,/' /root/.cargo/registry/src/index.crates.io-1949cf8c6b5b557f/rust-htslib-0.44.1/src/bam/record.rs
fi
>>>>>>> 2b3a1cb8
C_INCLUDE_PATH=$PREFIX/include \
LIBRARY_PATH=$PREFIX/lib \

cargo build --release || true

catalogue=$BUILD_PREFIX/.cargo/registry/src/index.crates.io-1949cf8c6b5b557f/rust-htslib-0.44.1/src/bam/record.rs

if [ -f "$catalogue" ]; then
    if ! grep -r 'let canonical_ptr = canonical' $catalogue; then
        sed -i '2318i\            let canonical_ptr = canonical as *mut i8 as *mut u8;' $catalogue
        sed -i '2325s/.*/                canonical_ptr,/' $catalogue
    fi
fi
cargo build --release
cargo install --root $PREFIX
<|MERGE_RESOLUTION|>--- conflicted
+++ resolved
@@ -1,15 +1,8 @@
 #!/bin/bash -e
 
-<<<<<<< HEAD
 cargo add rust-htslib@0.45
 
 # Build statically linked binary with Rust
-=======
-if ! grep -r 'let canonical_ptr = canonical' /root/.cargo/registry/src/index.crates.io-1949cf8c6b5b557f/rust-htslib-0.44.1/src/bam/record.rs; then
-    sed -i '2318i\            let canonical_ptr = canonical as *mut i8 as *mut u8;' /root/.cargo/registry/src/index.crates.io-1949cf8c6b5b557f/rust-htslib-0.44.1/src/bam/record.rs
-    sed -i '2324s/.*/                canonical_ptr,/' /root/.cargo/registry/src/index.crates.io-1949cf8c6b5b557f/rust-htslib-0.44.1/src/bam/record.rs
-fi
->>>>>>> 2b3a1cb8
 C_INCLUDE_PATH=$PREFIX/include \
 LIBRARY_PATH=$PREFIX/lib \
 
