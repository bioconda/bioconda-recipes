--- conflicted
+++ resolved
@@ -11,11 +11,7 @@
 
 
 build:
-<<<<<<< HEAD
-  number: 3
-=======
-  number: 0
->>>>>>> 263049ca
+  number: 1
 
 requirements:
   build:
