about:
  home: https://github.com/gt1/bambamc
  summary: 'lightweight C implementation of name collating BAM file input and BAM file output'
  license: GPLv3

package:
  name: libbambamc
  version: 0.0.50

build:
  number: 2

requirements:
  build:
    - {{ compiler('c') }}
    - zlib
  run:
    - zlib

source:
  sha256: 06d2f17b9e4290ef76275f5011dab3b9967baa4d960c2c42f315c7c2f8a89d04
  url: https://github.com/gt1/bambamc/archive/0.0.50-release-20140430085950.tar.gz

test:
  # mulled doesn't support these
  #requires:
  #  - {{ compiler('c') }}
  #files:
  #  - test.c
  commands:
  #  - {{ compiler('c') }}
<<<<<<< HEAD
     - test -f $PREFIX/lib/libbambamc.so
=======
    - test -f $PREFIX/lib/libbambamc.so
>>>>>>> 3fa1538a
<|MERGE_RESOLUTION|>--- conflicted
+++ resolved
@@ -29,8 +29,4 @@
   #  - test.c
   commands:
   #  - {{ compiler('c') }}
-<<<<<<< HEAD
-     - test -f $PREFIX/lib/libbambamc.so
-=======
-    - test -f $PREFIX/lib/libbambamc.so
->>>>>>> 3fa1538a
+    - test -f $PREFIX/lib/libbambamc.so