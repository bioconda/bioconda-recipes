--- conflicted
+++ resolved
@@ -10,15 +10,9 @@
   sha256: ca2a20ee5b7b896de91cae2ec671785a1a2788d073bca4c0cf92cccb46060fbe
 
 requirements:
-<<<<<<< HEAD
-    build:
-        - {{ compiler('c') }}
-    run:
-=======
   build:
     - {{ compiler('c') }}
   run:
->>>>>>> 3fa1538a
 
 test:
   commands:
