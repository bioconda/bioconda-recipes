--- conflicted
+++ resolved
@@ -1,9 +1,5 @@
 {% set name = "ngsderive" %}
-<<<<<<< HEAD
-{% set version = "2.3.0" %}
-=======
 {% set version = "3.3.0" %}
->>>>>>> 6a5f71ad
 
 package:
   name: "{{ name|lower }}"
@@ -11,11 +7,7 @@
 
 source:
   url: "https://pypi.io/packages/source/{{ name[0] }}/{{ name }}/{{ name }}-{{ version }}.tar.gz"
-<<<<<<< HEAD
-  sha256: b0c2185b1468b8bfb8fb4e147588f69cc555c5920d45d517b105e35c50100770
-=======
   sha256: c68e01116df26a5824e0a1f8fcf8fd4e5f136eea795d50a00e4738787c8d22aa
->>>>>>> 6a5f71ad
 
 build:
   number: 0
