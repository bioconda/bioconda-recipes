--- conflicted
+++ resolved
@@ -10,13 +10,8 @@
   sha256: 1e55f7bed3dfe1ecf4b3955636bd6fc7b1c1bd7c5685c539c0e248abfc47bf97
 
 build:
-<<<<<<< HEAD
-  number: 1
-  script: "{{ PYTHON }} -m pip install . --ignore-installed --no-deps -vv"
-=======
   number: 0
   script: "{{ PYTHON }} -m pip install . --no-build-isolation --no-deps -vvv"
->>>>>>> 4ed6eac4
   noarch: python
   entry_points:
     - ngsderive = ngsderive.__main__:run
