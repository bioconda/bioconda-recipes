{% set OPENSLIDE_VERSION = "3.4.1" %}

package:
  name: openslide
  version: {{OPENSLIDE_VERSION}}

build:
  number: 4
  skip: True  # [py3k]

source:
  url: https://github.com/openslide/openslide/archive/v{{OPENSLIDE_VERSION}}.zip
  md5: fd69a74481a57d6dc188c7a276a09ee7

requirements:
<<<<<<< HEAD
    build:
      - autoconf
      - pkg-config
      - automake
      - perl
      - {{ compiler('c') }}
      - zlib
      - jpeg
      - libtiff >=4
      - openjpeg >=2.1
      - libpng
      - libxml2
      - sqlite >=3.6.2
      - cairo >=1.2
      - glib >=2.48.0
      - gdk-pixbuf
      - libtool
      - xorg-libxrender
      - xorg-libxext
      - xorg-libxau
      - xorg-libxdmcp

    run:
      - zlib
      - jpeg
      - libpng
      - libtiff >=4
      - openjpeg >=2.1
      - libxml2
      - sqlite >=3.6.2
      - cairo >=1.2
      - glib >=2.48.0
      - gdk-pixbuf
=======
  build:
    - autoconf
    - pkg-config
    - automake
    - perl
    - {{ compiler('c') }}
    - zlib
    - jpeg
    - libtiff >=4
    - openjpeg >=2.1
    - libpng
    - libxml2
    - sqlite >=3.6.2
    - cairo >=1.2
    - glib >=2.48.0
    - gdk-pixbuf
    - libtool
    - xorg-libxrender
    - xorg-libxext
    - xorg-libxau
    - xorg-libxdmcp

  run:
    - zlib
    - jpeg
    - libpng
    - libtiff >=4
    - openjpeg >=2.1
    - libxml2
    - sqlite >=3.6.2
    - cairo >=1.2
    - glib >=2.48.0
    - gdk-pixbuf
>>>>>>> 3fa1538a

test:
  commands:
    - test -f $PREFIX/lib/libopenslide.so # [linux]
    - test -f $PREFIX/lib/libopenslide.dylib # [osx]

about:
  home: http://openslide.org/
  license: GNU LGPL 2.1
  summary: OpenSlide is a C library that provides a simple interface to read whole-slide images (also known as virtual slides).<|MERGE_RESOLUTION|>--- conflicted
+++ resolved
@@ -13,41 +13,6 @@
   md5: fd69a74481a57d6dc188c7a276a09ee7
 
 requirements:
-<<<<<<< HEAD
-    build:
-      - autoconf
-      - pkg-config
-      - automake
-      - perl
-      - {{ compiler('c') }}
-      - zlib
-      - jpeg
-      - libtiff >=4
-      - openjpeg >=2.1
-      - libpng
-      - libxml2
-      - sqlite >=3.6.2
-      - cairo >=1.2
-      - glib >=2.48.0
-      - gdk-pixbuf
-      - libtool
-      - xorg-libxrender
-      - xorg-libxext
-      - xorg-libxau
-      - xorg-libxdmcp
-
-    run:
-      - zlib
-      - jpeg
-      - libpng
-      - libtiff >=4
-      - openjpeg >=2.1
-      - libxml2
-      - sqlite >=3.6.2
-      - cairo >=1.2
-      - glib >=2.48.0
-      - gdk-pixbuf
-=======
   build:
     - autoconf
     - pkg-config
@@ -81,7 +46,6 @@
     - cairo >=1.2
     - glib >=2.48.0
     - gdk-pixbuf
->>>>>>> 3fa1538a
 
 test:
   commands:
