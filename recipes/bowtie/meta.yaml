{% set name = "bowtie" %}
{% set version = "1.3.0" %}
{% set sha256 = "d7c2d982a67884909f284a0ff150b56b20127cd7a1ced461c3c4c03e6a6374c5" %}

package:
  name: {{ name|lower }}
  version: {{ version }}

source:
  url: https://github.com/BenLangmead/bowtie/archive/v{{ version }}.tar.gz
  sha256: {{ sha256 }}

build:
  skip: True  # [osx]
<<<<<<< HEAD
  number: 2
=======
  number: 0
>>>>>>> da7b059b

requirements:
  build:
    - {{ compiler('cxx') }}
  host:
    - python >=3
    - tbb
    - tbb-devel
  run:
    - python >=3
    - perl
    - tbb

test:
  commands:
    - bowtie --help
    - bowtie-align-l --help
    - bowtie-align-s --help
    - bowtie-build --help
    - bowtie-build-l --help
    - bowtie-build-s --help
    - bowtie-inspect --help
    - bowtie-inspect-l --help
    - bowtie-inspect-s --help

about:
  home: https://github.com/BenLangmead/bowtie
  license: Artistic-2.0-only
  summary: An ultrafast memory-efficient short read aligner

extra:
  identifiers:
    - biotools:bowtie
    - doi:10.1186/gb-2009-10-3-r25<|MERGE_RESOLUTION|>--- conflicted
+++ resolved
@@ -12,11 +12,7 @@
 
 build:
   skip: True  # [osx]
-<<<<<<< HEAD
-  number: 2
-=======
   number: 0
->>>>>>> da7b059b
 
 requirements:
   build:
