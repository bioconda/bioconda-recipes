--- conflicted
+++ resolved
@@ -21,21 +21,12 @@
   build:
 
   run:
-<<<<<<< HEAD
-      - python
-      - matplotlib
-      - pandas
-      - scipy
-      - numpy
-      - hclust2
-=======
     - python 2.7*
     - matplotlib
     - pandas
     - scipy
     - numpy
     - hclust2
->>>>>>> 3fa1538a
 
 test:
   commands:
