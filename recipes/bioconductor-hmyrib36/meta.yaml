--- conflicted
+++ resolved
@@ -1,8 +1,4 @@
-<<<<<<< HEAD
-{% set version = "1.21.0" %}
-=======
 {% set version = "1.22.0" %}
->>>>>>> 2e17421a
 {% set name = "hmyriB36" %}
 {% set bioc = "3.10" %}
 
@@ -14,11 +10,7 @@
     - 'https://bioconductor.org/packages/{{ bioc }}/data/experiment/src/contrib/{{ name }}_{{ version }}.tar.gz'
     - 'https://bioarchive.galaxyproject.org/{{ name }}_{{ version }}.tar.gz'
     - 'https://depot.galaxyproject.org/software/bioconductor-{{ name|lower }}/bioconductor-{{ name|lower }}_{{ version }}_src_all.tar.gz'
-<<<<<<< HEAD
-  md5: f866796cd9f614881f7a81061a8a77e9
-=======
   md5: 8c999aa9a2c743ffa23abafd841676ac
->>>>>>> 2e17421a
 build:
   number: 0
   rpaths:
