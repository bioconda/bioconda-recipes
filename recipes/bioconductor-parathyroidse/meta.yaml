<<<<<<< HEAD
{% set version = "1.23.0" %}
=======
{% set version = "1.24.0" %}
>>>>>>> 2e17421a
{% set name = "parathyroidSE" %}
{% set bioc = "3.10" %}

package:
  name: 'bioconductor-{{ name|lower }}'
  version: '{{ version }}'
source:
  url:
    - 'https://bioconductor.org/packages/{{ bioc }}/data/experiment/src/contrib/{{ name }}_{{ version }}.tar.gz'
    - 'https://bioarchive.galaxyproject.org/{{ name }}_{{ version }}.tar.gz'
    - 'https://depot.galaxyproject.org/software/bioconductor-{{ name|lower }}/bioconductor-{{ name|lower }}_{{ version }}_src_all.tar.gz'
<<<<<<< HEAD
  md5: bdb2f1d31ba5faa7368a1d6c2f4017f9
=======
  md5: f61b22332302211240322f14070766db
>>>>>>> 2e17421a
build:
  number: 0
  rpaths:
    - lib/R/lib/
    - lib/
  noarch: generic
# Suggests: Rsamtools, GenomicAlignments, GEOquery, SRAdb, GenomicFeatures, BiocStyle
requirements:
  host:
    - 'bioconductor-summarizedexperiment >=1.16.0,<1.17.0'
    - r-base
  run:
    - 'bioconductor-summarizedexperiment >=1.16.0,<1.17.0'
    - r-base
    - curl
test:
  commands:
    - '$R -e "library(''{{ name }}'')"'
about:
  home: 'https://bioconductor.org/packages/{{ bioc }}/data/experiment/html/{{ name }}.html'
  license: LGPL
  summary: 'RangedSummarizedExperiment for RNA-Seq of primary cultures of parathyroid tumors by Haglund et al., J Clin Endocrinol Metab 2012.'
  description: 'This package provides RangedSummarizedExperiment objects of read counts in genes and exonic parts for paired-end RNA-Seq data from experiments on primary cultures of parathyroid tumors.  The data were presented in the article "Evidence of a Functional Estrogen Receptor in Parathyroid Adenomas" by Haglund F, Ma R, Huss M, Sulaiman L, Lu M, Nilsson IL, Hoog A, Juhlin CC, Hartman J, Larsson C, J Clin Endocrinol Metab. jc.2012-2484, Epub 2012 Sep 28, PMID: 23024189.  The sequencing was performed on tumor cultures from 4 patients at 2 time points over 3 conditions (DPN, OHT and control).  One control sample was omitted by the paper authors due to low quality. The package vignette describes the creation of the object from raw sequencing data provided by NCBI Gene Expression Omnibus under accession number GSE37211.  The gene and exon features are the GRCh37 Ensembl annotations.'
  license_file: '{{ environ["PREFIX"] }}/lib/R/share/licenses/LGPL-3'
<|MERGE_RESOLUTION|>--- conflicted
+++ resolved
@@ -1,8 +1,4 @@
-<<<<<<< HEAD
-{% set version = "1.23.0" %}
-=======
 {% set version = "1.24.0" %}
->>>>>>> 2e17421a
 {% set name = "parathyroidSE" %}
 {% set bioc = "3.10" %}
 
@@ -14,11 +10,7 @@
     - 'https://bioconductor.org/packages/{{ bioc }}/data/experiment/src/contrib/{{ name }}_{{ version }}.tar.gz'
     - 'https://bioarchive.galaxyproject.org/{{ name }}_{{ version }}.tar.gz'
     - 'https://depot.galaxyproject.org/software/bioconductor-{{ name|lower }}/bioconductor-{{ name|lower }}_{{ version }}_src_all.tar.gz'
-<<<<<<< HEAD
-  md5: bdb2f1d31ba5faa7368a1d6c2f4017f9
-=======
   md5: f61b22332302211240322f14070766db
->>>>>>> 2e17421a
 build:
   number: 0
   rpaths:
