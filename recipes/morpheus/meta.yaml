--- conflicted
+++ resolved
@@ -1,26 +1,3 @@
-<<<<<<< HEAD
-{% set name = "morpheus" %}
-{% set version = "255" %}
-# Do not forget to update the version string in the searchgui.py file
-
-about:
-  home: https://github.com/cwenger/Morpheus/
-  license: MIT
-  summary: mass spectrometry–based proteomics database search algorithm
-
-package:
-  name: {{ name }}
-  version: {{ version }}
-
-build:
-  number: 1
-  skip: True  # [osx]
-  script: "cp * $PREFIX/bin && cd $PREFIX/bin && ln -s ./morpheus_mzml_mono_cl.exe ./morpheus"
-
-source:
-  url: https://github.com/cwenger/Morpheus/releases/download/r{{ version }}/Morpheus_mzML_Mono.tar.gz
-  md5: 918207ce1ecf20f6cdcd4aeb03b84e4b
-=======
 {% set version = "272" %}
 {% set sha256 = "fc5d63fd0dc840f5e3c9c0fcc74d6b7e819e8c7c03d9f920487da4b1cd05e604" %}
 
@@ -29,7 +6,6 @@
   version: '{{ version }}'
 
 source:
-  fn: Morpheus_mzML_Mono.tar.gz
   url: https://github.com/cwenger/Morpheus/releases/download/r{{ version }}/Morpheus_mzML_Mono.tar.gz
   sha256: '{{ sha256 }}'
 
@@ -37,7 +13,6 @@
   number: 0
   skip: true    # [osx]
   script: cp * $PREFIX/bin && cd $PREFIX/bin && ln -s ./morpheus_mzml_mono_cl.exe ./morpheus
->>>>>>> f599b93d
 
 requirements:
   build:
@@ -46,14 +21,10 @@
 
 test:
   commands:
-<<<<<<< HEAD
-    - mono `which morpheus` | grep 'mzML Mono command line'
-=======
     - mono `which morpheus` | grep 'mzML Mono command line'
 
 about:
   home: https://github.com/cwenger/Morpheus/
   license: MIT
   license_family: MIT
-  summary: mass spectrometry–based proteomics database search algorithm
->>>>>>> f599b93d
+  summary: mass spectrometry–based proteomics database search algorithm