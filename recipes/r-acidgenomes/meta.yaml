{% set version = "0.2.11" %}
{% set github = "https://github.com/acidgenomics/r-acidgenomes" %}

package:
  name: r-acidgenomes
  version: "{{ version }}"

source:
  url: "{{ github }}/archive/v{{ version }}.tar.gz"
<<<<<<< HEAD
  sha256: 1928e51853aa6345a9335c9bc8646ef2c958de9cf0b28de5c3dec28ed28e53f4
=======
  sha256: f78a1d714a11155939ff536237f8c809ed4d2e439a97369514ab60bd21ba52af
>>>>>>> a3160ede

build:
  number: 1
  noarch: generic

requirements:
  host:
    # Depends:
    - r-base >=4.0
    # Imports:
    - bioconductor-annotationdbi >=1.52
    - bioconductor-annotationhub >=2.22
    - bioconductor-ensembldb >=2.14
    - bioconductor-genomeinfodb >=1.26
    - r-acidbase >=0.3.13
    - r-acidcli >=0.1.0
    - r-acidgenerics >=0.5.17
    - r-acidplyr >=0.1.17
    - r-goalie >=0.5.1
    - r-httr >=1.4
    - r-pipette >=0.5.14
    - r-stringr >=1.4
    - r-syntactic >=0.4.4
    # Suggests:
    - bioconductor-biomart >=2.46
    - bioconductor-ensdb.hsapiens.v75 >=2.99
    - bioconductor-genomicfeatures >=1.42
  run:
    # Depends:
    - r-base >=4.0
    # Imports:
    - bioconductor-annotationdbi >=1.52
    - bioconductor-annotationhub >=2.22
    - bioconductor-ensembldb >=2.14
    - bioconductor-genomeinfodb >=1.26
    - r-acidbase >=0.3.13
    - r-acidcli >=0.1.0
    - r-acidgenerics >=0.5.17
    - r-acidplyr >=0.1.17
    - r-goalie >=0.5.1
    - r-httr >=1.4
    - r-pipette >=0.5.14
    - r-stringr >=1.4
    - r-syntactic >=0.4.4
    # Suggests:
    - bioconductor-biomart >=2.46
    - bioconductor-ensdb.hsapiens.v75 >=2.99
    - bioconductor-genomicfeatures >=1.42

test:
  commands:
    - $R -e "library('AcidGenomes')"

about:
  home: https://r.acidgenomics.com/packages/acidgenomes/
  dev_url: "{{ github }}"
  license: AGPL-3.0
  license_file: LICENSE
  license_family: GPL
  summary: Toolkit for downloading and processing genome annotations.

extra:
  recipe-maintainers:
    - acidgenomics
    - mjsteinbaugh<|MERGE_RESOLUTION|>--- conflicted
+++ resolved
@@ -7,14 +7,10 @@
 
 source:
   url: "{{ github }}/archive/v{{ version }}.tar.gz"
-<<<<<<< HEAD
-  sha256: 1928e51853aa6345a9335c9bc8646ef2c958de9cf0b28de5c3dec28ed28e53f4
-=======
   sha256: f78a1d714a11155939ff536237f8c809ed4d2e439a97369514ab60bd21ba52af
->>>>>>> a3160ede
 
 build:
-  number: 1
+  number: 2
   noarch: generic
 
 requirements:
