--- conflicted
+++ resolved
@@ -10,11 +10,7 @@
   sha256: c69cd608fcab47ef5360bc2dd5a87b09eae5aa0a38e1689a21ae97f03958f32d
 
 build:
-<<<<<<< HEAD
-  number: 2
-=======
   number: 0
->>>>>>> ca702d84
   noarch: generic
   run_exports:
     - {{ pin_subpackage('r-acidgenomes', max_pin="x.x") }}
