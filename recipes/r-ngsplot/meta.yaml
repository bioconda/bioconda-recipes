{% set version = "2.63" %}
package:
  name: r-ngsplot
  version: {{ version }}

source:
  url: https://github.com/shenlab-sinai/ngsplot/archive/{{ version }}.tar.gz
  md5: 811815e5f5ef7bdc1cb028ecd59fb2a7

build:
  skip: True  # [not py27]
<<<<<<< HEAD
  number: 4
=======
  number: 3
>>>>>>> 6925601e
  rpaths:
    - lib/R/lib/
    - lib/

requirements:

  run:
    - r-base
    - r-catools
    - r-domc
    - bioconductor-rsamtools
    - bioconductor-bsgenome
    - bioconductor-shortread
    - python<3.0a0

test:
  commands:
    - (ngsplotdb.py list 2>&1 | grep -qF "your ngs.plot database may be corrupted." || ngsplotdb.py list)

about:
  license: GPL-2.0
  summary: 'Quick mining and visualization of NGS data by integrating genomic databases'
  home: https://github.com/shenlab-sinai/ngsplot

extra:
  identifiers:
    - doi:10.1186/1471-2164-15-284<|MERGE_RESOLUTION|>--- conflicted
+++ resolved
@@ -9,11 +9,8 @@
 
 build:
   skip: True  # [not py27]
-<<<<<<< HEAD
   number: 4
-=======
   number: 3
->>>>>>> 6925601e
   rpaths:
     - lib/R/lib/
     - lib/
