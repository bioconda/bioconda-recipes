--- conflicted
+++ resolved
@@ -6,11 +6,7 @@
   version: {{ version }}
 
 build:
-<<<<<<< HEAD
-  number: 2
-=======
   number: 0
->>>>>>> 5492ec64
 
 source:
   url: https://github.com/refresh-bio/FAMSA/archive/v{{ version }}.tar.gz
