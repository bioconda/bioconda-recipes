<<<<<<< HEAD
{% set version = "1.25.0" %}
=======
{% set version = "1.26.0" %}
>>>>>>> 2e17421a
{% set name = "davidTiling" %}
{% set bioc = "3.10" %}

package:
  name: 'bioconductor-{{ name|lower }}'
  version: '{{ version }}'
source:
  url:
    - 'https://bioconductor.org/packages/{{ bioc }}/data/experiment/src/contrib/{{ name }}_{{ version }}.tar.gz'
    - 'https://bioarchive.galaxyproject.org/{{ name }}_{{ version }}.tar.gz'
    - 'https://depot.galaxyproject.org/software/bioconductor-{{ name|lower }}/bioconductor-{{ name|lower }}_{{ version }}_src_all.tar.gz'
<<<<<<< HEAD
  md5: 5da7a79071984113032fceacbf561ef1
=======
  md5: e03495b25dca6359e6c11497fb8d389a
>>>>>>> 2e17421a
build:
  number: 0
  rpaths:
    - lib/R/lib/
    - lib/
  noarch: generic
requirements:
  host:
    - 'bioconductor-biobase >=2.46.0,<2.47.0'
    - 'bioconductor-go.db >=3.10.0,<3.11.0'
    - 'bioconductor-tilingarray >=1.64.0,<1.65.0'
    - r-base
  run:
    - 'bioconductor-biobase >=2.46.0,<2.47.0'
    - 'bioconductor-go.db >=3.10.0,<3.11.0'
    - 'bioconductor-tilingarray >=1.64.0,<1.65.0'
    - r-base
    - curl
test:
  commands:
    - '$R -e "library(''{{ name }}'')"'
about:
  home: 'https://bioconductor.org/packages/{{ bioc }}/data/experiment/html/{{ name }}.html'
  license: LGPL
  summary: 'Data and analysis scripts for David, Huber et al. yeast tiling array paper'
  description: 'This package contains the data for the paper by L. David et al. in PNAS 2006 (PMID 16569694): 8 CEL files of Affymetrix genechips, an ExpressionSet object with the raw feature data, a probe annotation data structure for the chip and the yeast genome annotation (GFF file) that was used. In addition, some custom-written analysis functions are provided, as well as R scripts in the scripts directory.'
  license_file: '{{ environ["PREFIX"] }}/lib/R/share/licenses/LGPL-3'
<|MERGE_RESOLUTION|>--- conflicted
+++ resolved
@@ -1,8 +1,4 @@
-<<<<<<< HEAD
-{% set version = "1.25.0" %}
-=======
 {% set version = "1.26.0" %}
->>>>>>> 2e17421a
 {% set name = "davidTiling" %}
 {% set bioc = "3.10" %}
 
@@ -14,11 +10,7 @@
     - 'https://bioconductor.org/packages/{{ bioc }}/data/experiment/src/contrib/{{ name }}_{{ version }}.tar.gz'
     - 'https://bioarchive.galaxyproject.org/{{ name }}_{{ version }}.tar.gz'
     - 'https://depot.galaxyproject.org/software/bioconductor-{{ name|lower }}/bioconductor-{{ name|lower }}_{{ version }}_src_all.tar.gz'
-<<<<<<< HEAD
-  md5: 5da7a79071984113032fceacbf561ef1
-=======
   md5: e03495b25dca6359e6c11497fb8d389a
->>>>>>> 2e17421a
 build:
   number: 0
   rpaths:
