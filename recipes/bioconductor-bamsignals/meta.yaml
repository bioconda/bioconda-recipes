--- conflicted
+++ resolved
@@ -27,10 +27,6 @@
     - bioconductor-zlibbioc
     - r-base
     - 'r-rcpp >=0.10.6'
-<<<<<<< HEAD
-    - {{ compiler('c') }}
-=======
->>>>>>> 3fa1538a
   run:
     - bioconductor-biocgenerics
     - bioconductor-genomicranges
