#!/bin/bash

set -exo pipefail

<<<<<<< HEAD

=======
>>>>>>> 6dd10e07
outdir=${PREFIX}/share/${PKG_NAME}-${PKG_VERSION}-${PKG_BUILDNUM}
mkdir -p $outdir $PREFIX/bin
ls -l .

npm install --unsafe-perm
METEOR_ALLOW_SUPERUSER=1 METEOR_DISABLE_OPTIMISTIC_CACHING=1 npm run bundle
cp -R genenotebook_v${PKG_VERSION}/* $outdir

ln -s ${outdir}/genenotebook ${PREFIX}/bin/genenotebook
<|MERGE_RESOLUTION|>--- conflicted
+++ resolved
@@ -2,10 +2,6 @@
 
 set -exo pipefail
 
-<<<<<<< HEAD
-
-=======
->>>>>>> 6dd10e07
 outdir=${PREFIX}/share/${PKG_NAME}-${PKG_VERSION}-${PKG_BUILDNUM}
 mkdir -p $outdir $PREFIX/bin
 ls -l .
