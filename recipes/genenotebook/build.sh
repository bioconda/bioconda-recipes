#!/bin/bash

set -exo pipefail

<<<<<<< HEAD
=======
echo ${CXX}

>>>>>>> 2388e23a
outdir=${PREFIX}/share/${PKG_NAME}-${PKG_VERSION}-${PKG_BUILDNUM}
mkdir -p $outdir $PREFIX/bin

pwd
ls -l .
npm install --unsafe-perm
METEOR_ALLOW_SUPERUSER=1 METEOR_DISABLE_OPTIMISTIC_CACHING=1 npm run bundle
cp -R genenotebook_v${PKG_VERSION}/* $outdir
ln -s ${outdir}/genenotebook ${PREFIX}/bin/genenotebook
<|MERGE_RESOLUTION|>--- conflicted
+++ resolved
@@ -2,15 +2,8 @@
 
 set -exo pipefail
 
-<<<<<<< HEAD
-=======
-echo ${CXX}
-
->>>>>>> 2388e23a
 outdir=${PREFIX}/share/${PKG_NAME}-${PKG_VERSION}-${PKG_BUILDNUM}
 mkdir -p $outdir $PREFIX/bin
-
-pwd
 ls -l .
 npm install --unsafe-perm
 METEOR_ALLOW_SUPERUSER=1 METEOR_DISABLE_OPTIMISTIC_CACHING=1 npm run bundle
