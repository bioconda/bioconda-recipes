--- conflicted
+++ resolved
@@ -1,23 +1,13 @@
 {% set name = 'GeneNoteBook' %}
-<<<<<<< HEAD
 {% set version = '0.1.4' %}
 {% set sha256 = '556b01d6ff414a1f6b8433fecc294c6ad6c23ea9171c57bcaa98bc20831f6e74' %}
-=======
-{% set version = '0.1.3' %}
-{% set sha256 = '727256f8e3b680520815026c20aa056899ab2e00b34f204a362b033a6c584c27' %}
->>>>>>> e50569fc
-
 
 package:
   name: {{ name|lower }}
   version: {{ version }}
 
 source:
-<<<<<<< HEAD
   url: https://github.com/genenotebook/genenotebook/archive/v{{ version }}.tar.gz
-=======
-  url: https://github.com/genenotebook/genenotebook/releases/download/v{{ version }}/genenotebook_v{{ version }}.tar.gz
->>>>>>> e50569fc
   sha256: {{ sha256 }}
 
 requirements:
