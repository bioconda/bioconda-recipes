{% set user = "USDA-VS" %}
{% set name = "vsnp3" %}
<<<<<<< HEAD
{% set version = "3.23" %}
{% set sha256 = "2ec038783ca43a3014dac3756efd460abea26d8c2edca8a41a65915c036388d9" %}
=======
{% set version = "3.22" %}
{% set sha256 = "938064d2efa66f44377f8cbaa30f71f618b554a00cc796fb2aee0464b4855c92" %}
>>>>>>> 2e0fcc54

package:
  name: {{ name|lower }}
  version: {{ version }}

build:
  number: 0
  noarch: generic
  run_exports:
    - {{ pin_subpackage('vsnp3', max_pin="x") }}

source:
  url: https://github.com/{{ user }}/{{ name }}/archive/{{ version }}.tar.gz
  sha256: {{ sha256 }}

requirements:
  run:
    - python >=3.8,<3.10
    - bcftools
    - biopython >=1.79
    - bwa
    - minimap2 >=2.24
    - cairosvg >=2.5.2
    - dask >=2022.01.1
    - freebayes >=1.3.5
    - humanize >=3.14.0
    - numpy
    - openpyxl >=3.0.9
    - xlsxwriter >=3.0.2
    - pandas
    - parallel
    - pigz
    - regex >=2.5.110
    - samtools >=1.14
    - seqkit >=2.1.0
    - vcflib =1.0.1
    - vcftools =0.1.16
    - sourmash >=4.2.4
    - spades >=3.15.2
    - svgwrite >=1.4.1
    - py-cpuinfo
    - raxml >=8.2.12
    
test:
  commands:
    - vsnp3_step1.py -h

about:
  home: https://github.com/{{ user }}/{{ name }}
  license: GPL3
  license_file: LICENSE
  summary: Rapidly call, validate, and compare SNPs from FASTQ files in a timely manner utilizing large data sets.
  dev_url: https://github.com/USDA-VS/vsnp3<|MERGE_RESOLUTION|>--- conflicted
+++ resolved
@@ -1,12 +1,8 @@
 {% set user = "USDA-VS" %}
 {% set name = "vsnp3" %}
-<<<<<<< HEAD
 {% set version = "3.23" %}
 {% set sha256 = "2ec038783ca43a3014dac3756efd460abea26d8c2edca8a41a65915c036388d9" %}
-=======
-{% set version = "3.22" %}
-{% set sha256 = "938064d2efa66f44377f8cbaa30f71f618b554a00cc796fb2aee0464b4855c92" %}
->>>>>>> 2e0fcc54
+
 
 package:
   name: {{ name|lower }}
