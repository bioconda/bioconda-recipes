{% set user = "USDA-VS" %}
{% set name = "vsnp3" %}
<<<<<<< HEAD
{% set version = "3.16" %}
{% set sha256 = "dd6919ec2003f55a80c21a05afd127eb72107176c0af47c6f1257860bd61b949" %}
=======
{% set version = "3.15" %}
{% set sha256 = "6a53b4efbbc551ec393c603bedfeb9873dc556c7e93e0fdc7f57c02381f842ea" %}
>>>>>>> 97484359

package:
  name: {{ name|lower }}
  version: {{ version }}

build:
  number: 0
  noarch: generic
  run_exports:
    - {{ pin_subpackage('vsnp3', max_pin="x") }}

source:
  url: https://github.com/{{ user }}/{{ name }}/archive/{{ version }}.tar.gz
  sha256: {{ sha256 }}

requirements:
  run:
<<<<<<< HEAD
    - python >=3.8
=======
    - python >=3.8,<3.12
>>>>>>> 97484359
    - bcftools
    - biopython
    - bwa
<<<<<<< HEAD
    - minimap2
    - cairosvg
    - dask
    - freebayes
    - humanize
    - numpy
    - openpyxl
    - xlsxwriter
    - pandas
    - parallel
    - pigz
    - regex
    - samtools
    - seqkit
    - vcflib
    - vcftools
    - sourmash
    - spades
    - svgwrite
    - py-cpuinfo
    - raxml
=======
    - minimap2 >=2.24
    - cairosvg >=2.5.2
    - dask >=2022.01.1
    - freebayes >=1.3.5
    - humanize >=3.14.0
    - numpy
    - openpyxl >=3.0.9
    - xlsxwriter >=3.0.2
    - pandas
    - parallel
    - pigz
    - regex >=2.5.110
    - samtools >=1.14
    - seqkit >=2.1.0
    - vcflib =1.0.2
    - vcftools
    - sourmash >=4.2.4
    - spades >=3.15.2
    - svgwrite >=1.4.1
    - py-cpuinfo
    - raxml >=8.2.12
>>>>>>> 97484359
    
test:
  commands:
    - vsnp3_step1.py -h

about:
  home: https://github.com/{{ user }}/{{ name }}
  license: GPL3
  license_file: LICENSE
  summary: Rapidly call, validate, and compare SNPs from FASTQ files in a timely manner utilizing large data sets.
  dev_url: https://github.com/USDA-VS/vsnp3<|MERGE_RESOLUTION|>--- conflicted
+++ resolved
@@ -1,12 +1,7 @@
 {% set user = "USDA-VS" %}
 {% set name = "vsnp3" %}
-<<<<<<< HEAD
 {% set version = "3.16" %}
 {% set sha256 = "dd6919ec2003f55a80c21a05afd127eb72107176c0af47c6f1257860bd61b949" %}
-=======
-{% set version = "3.15" %}
-{% set sha256 = "6a53b4efbbc551ec393c603bedfeb9873dc556c7e93e0fdc7f57c02381f842ea" %}
->>>>>>> 97484359
 
 package:
   name: {{ name|lower }}
@@ -24,15 +19,10 @@
 
 requirements:
   run:
-<<<<<<< HEAD
     - python >=3.8
-=======
-    - python >=3.8,<3.12
->>>>>>> 97484359
     - bcftools
     - biopython
     - bwa
-<<<<<<< HEAD
     - minimap2
     - cairosvg
     - dask
@@ -54,29 +44,6 @@
     - svgwrite
     - py-cpuinfo
     - raxml
-=======
-    - minimap2 >=2.24
-    - cairosvg >=2.5.2
-    - dask >=2022.01.1
-    - freebayes >=1.3.5
-    - humanize >=3.14.0
-    - numpy
-    - openpyxl >=3.0.9
-    - xlsxwriter >=3.0.2
-    - pandas
-    - parallel
-    - pigz
-    - regex >=2.5.110
-    - samtools >=1.14
-    - seqkit >=2.1.0
-    - vcflib =1.0.2
-    - vcftools
-    - sourmash >=4.2.4
-    - spades >=3.15.2
-    - svgwrite >=1.4.1
-    - py-cpuinfo
-    - raxml >=8.2.12
->>>>>>> 97484359
     
 test:
   commands:
