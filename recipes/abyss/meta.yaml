--- conflicted
+++ resolved
@@ -6,15 +6,9 @@
   version: {{ version }}
 
 build:
-<<<<<<< HEAD
-  number: 2
-  run_exports:
-    - {{ pin_subpackage(name|lower, max_pin="x") }}
-=======
   number: 3
   run_exports:
-    - {{ pin_subpackage("abyss", max_pin="x") }}
->>>>>>> 6a8cd82f
+    - {{ pin_subpackage(name, max_pin="x") }}
 
 source:
   url: https://github.com/bcgsc/abyss/releases/download/{{ version }}/abyss-{{ version }}.tar.gz
