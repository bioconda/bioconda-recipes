--- conflicted
+++ resolved
@@ -10,30 +10,6 @@
   sha256: aa72e402e6cd7206ce34dd74a174fe135e7d5ab00e36164effec50279ad6ae52
 requirements:
   host:
-<<<<<<< HEAD
-      - r-base
-      - r-rcolorbrewer
-      - r-lattice
-      - r-latticeextra
-      - r-r.methodss3
-      - r-hexbin
-      - r-proto
-      - r-findpython
-      - r-getopt
-      - r-rjson
-      - r-argparse
-      - r-assertthat
-      - r-r6
-      - r-rcpp
-      - r-lazyeval
-      - r-tibble
-      - r-magrittr
-      - r-dbi
-      - r-bh
-      - r-dplyr
-      - r-mass
-      - r-cluster
-=======
     - r-base
     - r-rcolorbrewer
     - r-lattice
@@ -56,7 +32,6 @@
     - r-dplyr
     - r-mass
     - r-cluster
->>>>>>> 3fa1538a
 
   run:
     - r-base
