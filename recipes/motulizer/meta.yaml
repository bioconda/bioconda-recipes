--- conflicted
+++ resolved
@@ -11,11 +11,7 @@
 
 build:
   noarch: python
-<<<<<<< HEAD
-  number: 3
-=======
-  number: 1
->>>>>>> 5921d0ab
+  number: 2
   script: "{{ PYTHON }} -m pip install . -vv"
 
 requirements:
