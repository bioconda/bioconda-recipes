{% set version = "1.14.0" %}
{% set name = "MatrixGenerics" %}
{% set bioc = "3.18" %}

package:
  name: 'bioconductor-{{ name|lower }}'
  version: '{{ version }}'
source:
  url:
    - 'https://bioconductor.org/packages/{{ bioc }}/bioc/src/contrib/{{ name }}_{{ version }}.tar.gz'
    - 'https://bioconductor.org/packages/{{ bioc }}/bioc/src/contrib/Archive/{{ name }}/{{ name }}_{{ version }}.tar.gz'
    - 'https://bioarchive.galaxyproject.org/{{ name }}_{{ version }}.tar.gz'
    - 'https://depot.galaxyproject.org/software/bioconductor-{{ name|lower }}/bioconductor-{{ name|lower }}_{{ version }}_src_all.tar.gz'
  md5: 18c3a5cc993ca5c2ad48dde1813105e6
build:
<<<<<<< HEAD
  number: 1
=======
  number: 3
>>>>>>> dd3c0422
  rpaths:
    - lib/R/lib/
    - lib/
  run_exports: '{{ pin_subpackage("bioconductor-matrixgenerics", max_pin="x.x") }}'
  noarch: generic
# Suggests: Matrix, sparseMatrixStats, SparseArray, DelayedArray, DelayedMatrixStats, SummarizedExperiment, testthat (>= 2.1.0)
requirements:
  host:
    - r-base
    - 'r-matrixstats >=1.0.0'
  run:
    - r-base
    - 'r-matrixstats >=1.0.0'
test:
  commands:
    - '$R -e "library(''{{ name }}'')"'
about:
  home: 'https://bioconductor.org/packages/{{ bioc }}/bioc/html/{{ name }}.html'
  license: Artistic-2.0
  summary: 'S4 Generic Summary Statistic Functions that Operate on Matrix-Like Objects'
  description: 'S4 generic functions modeled after the ''matrixStats'' API for alternative matrix implementations. Packages with alternative matrix implementation can depend on this package and implement the generic functions that are defined here for a useful set of row and column summary statistics. Other package developers can import this package and handle a different matrix implementations without worrying about incompatibilities.'<|MERGE_RESOLUTION|>--- conflicted
+++ resolved
@@ -13,11 +13,7 @@
     - 'https://depot.galaxyproject.org/software/bioconductor-{{ name|lower }}/bioconductor-{{ name|lower }}_{{ version }}_src_all.tar.gz'
   md5: 18c3a5cc993ca5c2ad48dde1813105e6
 build:
-<<<<<<< HEAD
-  number: 1
-=======
   number: 3
->>>>>>> dd3c0422
   rpaths:
     - lib/R/lib/
     - lib/
