{% set name = "SCcaller" %}
{% set version = "1.2" %}

package:
  name: {{ name|lower }}
  version: {{ version }}

source:
  url: https://github.com/biosinodx/{{ name }}/archive/v{{ version }}.tar.gz
  md5: 757efa2a758004136d79faa65bdd4d71

build:
  number: 1
  skip: True # [not py27]

requirements:
<<<<<<< HEAD
    host:
        - python
        - numpy
    run:
        - python
        - numpy
        - samtools >=1.3
=======
  host:
    - python
    - numpy
  run:
    - python
    - numpy
    - samtools >=1.3
>>>>>>> 3fa1538a

test:
  commands:
    - sccaller --help

about:
  home: https://github.com/biosinodx/SCcaller
  license: GPL-3
  license_file: LICENSE.txt
  summary: 'Dong X et al. Accurate identification of single-nucleotide variants in whole-genome-amplified single cells. Nat Methods. 2017 May;14(5):491-493. doi: 10.1038/nmeth.4227'<|MERGE_RESOLUTION|>--- conflicted
+++ resolved
@@ -14,15 +14,6 @@
   skip: True # [not py27]
 
 requirements:
-<<<<<<< HEAD
-    host:
-        - python
-        - numpy
-    run:
-        - python
-        - numpy
-        - samtools >=1.3
-=======
   host:
     - python
     - numpy
@@ -30,7 +21,6 @@
     - python
     - numpy
     - samtools >=1.3
->>>>>>> 3fa1538a
 
 test:
   commands:
