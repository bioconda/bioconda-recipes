--- conflicted
+++ resolved
@@ -25,10 +25,6 @@
     - bioconductor-xcms
     - r-base
     - 'r-rcpp >=0.9.13'
-<<<<<<< HEAD
-    - {{ compiler('c') }}
-=======
->>>>>>> 3fa1538a
   run:
     - bioconductor-affy
     - 'bioconductor-biobase >=2.4.0'
