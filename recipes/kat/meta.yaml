about:
  home: https://github.com/TGAC/KAT
  license: GPL3
  license_file: COPYING
  summary: 'KAT is a suite of tools that analyse jellyfish hashes or sequence files (fasta or fastq) using kmer counts'

build:
  number: 2 
  skip: True # [osx]
  string: boost{{CONDA_BOOST}}_{{PKG_BUILDNUM}}

package:
  name: kat
  version: '2.3.1'

requirements:
  build:
      - gcc
      - libgcc
      - autoconf >=2.69
      - automake >=1.15
      - m4 >=1.4.17
      - libtool
      - gnuplot
      - jellyfish
      - perl
      - boost {{CONDA_BOOST}}*
  run:
      - autoconf >=2.69
      - automake >=1.15
      - m4 >=1.4.17
      - gnuplot
      - jellyfish
<<<<<<< HEAD
      - boost {{CONDA_BOOST}}*
=======
      - libgcc
>>>>>>> 3e850af2

source:
   fn: Release-2.3.1.tar.gz
   url: https://github.com/TGAC/KAT/archive/Release-2.3.1.tar.gz
   sha1: ddcfe13d29140c80950a53c7441a600e73a86630

test:
  commands:
    - kat --version<|MERGE_RESOLUTION|>--- conflicted
+++ resolved
@@ -31,11 +31,8 @@
       - m4 >=1.4.17
       - gnuplot
       - jellyfish
-<<<<<<< HEAD
       - boost {{CONDA_BOOST}}*
-=======
       - libgcc
->>>>>>> 3e850af2
 
 source:
    fn: Release-2.3.1.tar.gz
