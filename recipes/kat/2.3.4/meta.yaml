{% set name = "kat" %}
{% set version = "2.3.4" %}
{% set sha256 = "12e8b88beb736a2fe4d2fd8c67e1e5910463558522da4c5d8ae212894fad87d2" %}

package:
  name: {{ name }}
  version: {{ version }}

source:
  url: https://github.com/TGAC/KAT/archive/Release-{{version}}.tar.gz
  sha256: {{ sha256 }}

about:
  home: https://github.com/TGAC/KAT
  license: GPL3
  license_file: COPYING
  summary: 'KAT is a suite of tools that analyse jellyfish hashes or sequence files (fasta or fastq) using kmer counts'

build:
<<<<<<< HEAD
  number: 1
=======
  number: 2
>>>>>>> 3fa1538a
  skip: True # [osx or py2k]

requirements:
  build:
<<<<<<< HEAD
      - {{ compiler('c') }}
      - autoconf
      - automake
      - libtool
  host:
      - python
      - zlib
      - boost
      - gnuplot
      - jellyfish
      - perl
      - matplotlib
      - scipy
      - numpy
  run:
      - python
      - zlib
      - boost
      - gnuplot
      - jellyfish
      - matplotlib
      - scipy
      - numpy
=======
    - {{ compiler('c') }}
    - autoconf
    - automake
    - libtool
  host:
    - python
    - zlib
    - boost
    - gnuplot
    - jellyfish
    - perl
    - matplotlib
    - scipy
    - numpy
  run:
    - python
    - zlib
    - boost
    - gnuplot
    - jellyfish
    - matplotlib
    - scipy
    - numpy
>>>>>>> 3fa1538a

test:
  commands:
    - kat --version

extra:
  identifiers:
    - biotools:KAT<|MERGE_RESOLUTION|>--- conflicted
+++ resolved
@@ -17,40 +17,11 @@
   summary: 'KAT is a suite of tools that analyse jellyfish hashes or sequence files (fasta or fastq) using kmer counts'
 
 build:
-<<<<<<< HEAD
-  number: 1
-=======
   number: 2
->>>>>>> 3fa1538a
   skip: True # [osx or py2k]
 
 requirements:
   build:
-<<<<<<< HEAD
-      - {{ compiler('c') }}
-      - autoconf
-      - automake
-      - libtool
-  host:
-      - python
-      - zlib
-      - boost
-      - gnuplot
-      - jellyfish
-      - perl
-      - matplotlib
-      - scipy
-      - numpy
-  run:
-      - python
-      - zlib
-      - boost
-      - gnuplot
-      - jellyfish
-      - matplotlib
-      - scipy
-      - numpy
-=======
     - {{ compiler('c') }}
     - autoconf
     - automake
@@ -74,7 +45,6 @@
     - matplotlib
     - scipy
     - numpy
->>>>>>> 3fa1538a
 
 test:
   commands:
