{% set name = "jcvi" %}
{% set version = "1.0.9" %}

package:
  name: '{{ name|lower }}'
  version: '{{ version }}'

source:
  url: https://pypi.io/packages/source/{{ name[0] }}/{{ name }}/{{ name }}-{{ version }}.tar.gz
  sha256: b03f2385639b601f111c812872763fee6699aa8f2683431347520f5bf9155480

build:
<<<<<<< HEAD
  number: 1
  skip: True  # [py3k]
=======
  number: 0
>>>>>>> 1bc8b786
  script: {{ PYTHON }} -m pip install . --no-deps --ignore-installed -vv

requirements:
  build:
    - {{ compiler('c') }}
  host:
    - python
    - pip
    - numpy 
    - cython
  run:
    - python
    - biopython
    - boto3
    - coveralls
    - deap
    - ete3
    - gffutils
    - goatools
    - graphviz
    - jinja2
    - matplotlib-base
    - networkx
    - numpy
    - pypdf2
    - pytest
    - pytest-benchmark
    - pytest-cov
    - pyyaml
    - scipy
    - seaborn

test:
  imports:
    - jcvi
    - jcvi.algorithms
    - jcvi.annotation
    - jcvi.apps
    - jcvi.assembly
    - jcvi.compara
    - jcvi.formats
    - jcvi.graphics
    - jcvi.projects
    - jcvi.utils
    - jcvi.utils.data
    - jcvi.variation

about:
  home: http://github.com/tanghaibao/jcvi
  license: BSD-2-Clause
  license_family: BSD
  summary: Python utility libraries on genome assembly, annotation and comparative genomics
  description: "JCVI utility libraries"<|MERGE_RESOLUTION|>--- conflicted
+++ resolved
@@ -10,12 +10,7 @@
   sha256: b03f2385639b601f111c812872763fee6699aa8f2683431347520f5bf9155480
 
 build:
-<<<<<<< HEAD
-  number: 1
-  skip: True  # [py3k]
-=======
   number: 0
->>>>>>> 1bc8b786
   script: {{ PYTHON }} -m pip install . --no-deps --ignore-installed -vv
 
 requirements:
