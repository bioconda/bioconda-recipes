--- conflicted
+++ resolved
@@ -20,13 +20,9 @@
   build:
     - 'r-base >=2.3.0'
   run:
-<<<<<<< HEAD
     - 'r-base >=2.3.0'
-=======
-    - r-base
     - r-statmod
 
->>>>>>> a95d424f
 test:
   commands:
     - '$R -e "library(''{{ name }}'')"'
