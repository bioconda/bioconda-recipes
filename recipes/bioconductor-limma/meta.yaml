--- conflicted
+++ resolved
@@ -20,11 +20,7 @@
   build:
     - 'r-base >=2.3.0'
   run:
-<<<<<<< HEAD
     - 'r-base >=2.3.0'
-=======
-    - r-base
->>>>>>> 247fcf54
     - r-statmod
 
 test:
