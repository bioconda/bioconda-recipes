{% set name = "biobb_common" %}
{% set version = "4.1.0" %}

package:
  name: "{{ name|lower }}"
  version: "{{ version }}"

source:
  url: "https://pypi.io/packages/source/{{ name[0] }}/{{ name }}/{{ name }}-{{ version }}.tar.gz"
  sha256: 97637f359a3bb8ad79aca72b6c26f73fe2424845dc7f43005643971046e9d117

build:
  number: 0
  noarch: python
  script: "{{ PYTHON }} -m pip install . --no-deps --ignore-installed --no-cache-dir -vvv"
  run_exports:
<<<<<<< HEAD
    - {{ pin_subpackage(name, max_pin='x') }}
=======
    - python >=3.8.0
    - setuptools
    - pyyaml
    - requests
    - biopython

>>>>>>> 4e9b62c7

requirements:
  host:
    - python >=3.8.0
    - setuptools
    - pyyaml
    - requests
    - biopython
  run:
    - python >=3.8.0
    - pyyaml
    - requests
    - biopython

test:
  imports:
    - biobb_common
    - biobb_common.command_wrapper
    - biobb_common.configuration
    - biobb_common.tools
    - biobb_common.generic

about:
  home: https://github.com/bioexcel/biobb_common
  license: Apache Software License
  license_family: APACHE
  license_file: ''
  summary: Biobb_common is the base package required to use the biobb packages.
  description: "[![Documentation Status](https://readthedocs.org/projects/biobb-common/badge/?version=latest)](https://biobb-common.readthedocs.io/en/latest/?badge=latest)\n\
    \n# biobb_common\n\n### Introduction\nBiobb_common is the base package required to use the biobb\npackages.\nBiobb (BioExcel building blocks) packages are Python building blocks that\ncreate new layer\
    \ of compatibility and interoperability over popular\nbioinformatics tools.\nThe latest documentation of this package can be found in our readthedocs site:\n[latest API documentation](http://biobb_common.readthedocs.io/en/latest/).\n\
    \n\n### Copyright & Licensing\n### Copyright & Licensing\nThis software has been developed in the [MMB group](http://mmb.irbbarcelona.org) at the [BSC](http://www.bsc.es/) & [IRB](https://www.irbbarcelona.org/) for the [European BioExcel](http://bioexcel.eu/), funded by the European Commission (EU H2020 [823830](http://cordis.europa.eu/projects/823830), EU H2020 [675728](http://cordis.europa.eu/projects/675728)).\
    \n\n* (c) 2015-2023 [Barcelona Supercomputing Center](https://www.bsc.es/)\n* (c) 2015-2023 [Institute for Research in Biomedicine](https://www.irbbarcelona.org/)\n\
    Licensed under the\n\
    [Apache License 2.0](https://www.apache.org/licenses/LICENSE-2.0), see the file LICENSE for details.\n\
    \n\
    ![](https://bioexcel.eu/wp-content/uploads/2019/04/Bioexcell_logo_1080px_transp.png \"Bioexcel\")\n\n\n"
  doc_url: 'https://biobb-common.readthedocs.io/en/latest/'
  dev_url: 'https://github.com/bioexcel/biobb_common'

extra:
  recipe-maintainers: ''<|MERGE_RESOLUTION|>--- conflicted
+++ resolved
@@ -10,20 +10,11 @@
   sha256: 97637f359a3bb8ad79aca72b6c26f73fe2424845dc7f43005643971046e9d117
 
 build:
-  number: 0
+  number: 1
   noarch: python
   script: "{{ PYTHON }} -m pip install . --no-deps --ignore-installed --no-cache-dir -vvv"
   run_exports:
-<<<<<<< HEAD
     - {{ pin_subpackage(name, max_pin='x') }}
-=======
-    - python >=3.8.0
-    - setuptools
-    - pyyaml
-    - requests
-    - biopython
-
->>>>>>> 4e9b62c7
 
 requirements:
   host:
