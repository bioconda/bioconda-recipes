<<<<<<< HEAD
{% set version = "1.20.0" %}
=======
{% set version = "1.20.1" %}
>>>>>>> dd3c0422
{% set name = "OUTRIDER" %}
{% set bioc = "3.18" %}

package:
  name: 'bioconductor-{{ name|lower }}'
  version: '{{ version }}'
source:
  url:
    - 'https://github.com/gagneurlab/{{ name }}/archive/refs/tags/{{ version }}.tar.gz'
    - 'https://bioconductor.org/packages/{{ bioc }}/bioc/src/contrib/{{ name }}_{{ version }}.tar.gz'
    - 'https://bioconductor.org/packages/{{ bioc }}/bioc/src/contrib/Archive/{{ name }}/{{ name }}_{{ version }}.tar.gz'
    - 'https://bioarchive.galaxyproject.org/{{ name }}_{{ version }}.tar.gz'
    - 'https://depot.galaxyproject.org/software/bioconductor-{{ name|lower }}/bioconductor-{{ name|lower }}_{{ version }}_src_all.tar.gz'
<<<<<<< HEAD
  md5: 92609d3ce486cdf55004d26887a9494d
=======
  md5: 6406872685b1e9b329c55d07fc82237b
>>>>>>> dd3c0422
build:
  number: 0
  rpaths:
    - lib/R/lib/
    - lib/
  run_exports: '{{ pin_subpackage("bioconductor-outrider", max_pin="x.x") }}'
# Suggests: testthat, knitr, rmarkdown, BiocStyle, TxDb.Hsapiens.UCSC.hg19.knownGene, org.Hs.eg.db, RMariaDB, AnnotationDbi, beeswarm, covr
requirements:
  host:
    - 'bioconductor-biocgenerics >=0.48.0,<0.49.0'
    - 'bioconductor-biocparallel >=1.36.0,<1.37.0'
    - 'bioconductor-deseq2 >=1.42.0,<1.43.0'
    - 'bioconductor-genomicfeatures >=1.54.0,<1.55.0'
    - 'bioconductor-genomicranges >=1.54.0,<1.55.0'
    - 'bioconductor-iranges >=2.36.0,<2.37.0'
    - 'bioconductor-pcamethods >=1.94.0,<1.95.0'
    - 'bioconductor-s4vectors >=0.40.0,<0.41.0'
    - 'bioconductor-summarizedexperiment >=1.32.0,<1.33.0'
    - r-base
    - r-bbmisc
    - r-data.table
    - r-generics
    - r-ggplot2
    - r-ggrepel
    - r-heatmaply
    - r-matrixstats
    - r-pheatmap
    - r-plotly
    - r-plyr
    - r-prroc
    - r-rcolorbrewer
    - r-rcpp
    - r-rcpparmadillo
    - r-reshape2
    - r-scales
    - libblas
    - liblapack
  run:
    - 'bioconductor-biocgenerics >=0.48.0,<0.49.0'
    - 'bioconductor-biocparallel >=1.36.0,<1.37.0'
    - 'bioconductor-deseq2 >=1.42.0,<1.43.0'
    - 'bioconductor-genomicfeatures >=1.54.0,<1.55.0'
    - 'bioconductor-genomicranges >=1.54.0,<1.55.0'
    - 'bioconductor-iranges >=2.36.0,<2.37.0'
    - 'bioconductor-pcamethods >=1.94.0,<1.95.0'
    - 'bioconductor-s4vectors >=0.40.0,<0.41.0'
    - 'bioconductor-summarizedexperiment >=1.32.0,<1.33.0'
    - r-base
    - r-bbmisc
    - r-data.table
    - r-generics
    - r-ggplot2
    - r-ggrepel
    - r-heatmaply
    - r-matrixstats
    - r-pheatmap
    - r-plotly
    - r-plyr
    - r-prroc
    - r-rcolorbrewer
    - r-rcpp
    - r-rcpparmadillo
    - r-reshape2
    - r-scales
  build:
    - {{ compiler('c') }}
    - {{ compiler('cxx') }}
    - make
test:
  commands:
    - '$R -e "library(''{{ name }}'')"'
about:
  home: 'https://bioconductor.org/packages/{{ bioc }}/bioc/html/{{ name }}.html'
  license: 'MIT + file LICENSE'
  summary: 'OUTRIDER - OUTlier in RNA-Seq fInDER'
  description: 'Identification of aberrant gene expression in RNA-seq data. Read count expectations are modeled by an autoencoder to control for confounders in the data. Given these expectations, the RNA-seq read counts are assumed to follow a negative binomial distribution with a gene-specific dispersion. Outliers are then identified as read counts that significantly deviate from this distribution. Furthermore, OUTRIDER provides useful plotting functions to analyze and visualize the results.'
  license_file: LICENSE
extra:
  parent_recipe:
    name: bioconductor-outrider
    path: recipes/bioconductor-outrider
    version: 1.1.1
<|MERGE_RESOLUTION|>--- conflicted
+++ resolved
@@ -1,8 +1,4 @@
-<<<<<<< HEAD
-{% set version = "1.20.0" %}
-=======
 {% set version = "1.20.1" %}
->>>>>>> dd3c0422
 {% set name = "OUTRIDER" %}
 {% set bioc = "3.18" %}
 
@@ -16,11 +12,7 @@
     - 'https://bioconductor.org/packages/{{ bioc }}/bioc/src/contrib/Archive/{{ name }}/{{ name }}_{{ version }}.tar.gz'
     - 'https://bioarchive.galaxyproject.org/{{ name }}_{{ version }}.tar.gz'
     - 'https://depot.galaxyproject.org/software/bioconductor-{{ name|lower }}/bioconductor-{{ name|lower }}_{{ version }}_src_all.tar.gz'
-<<<<<<< HEAD
-  md5: 92609d3ce486cdf55004d26887a9494d
-=======
   md5: 6406872685b1e9b329c55d07fc82237b
->>>>>>> dd3c0422
 build:
   number: 0
   rpaths:
