--- conflicted
+++ resolved
@@ -9,11 +9,7 @@
   sha256: 6c616cee3e0b16871c3440b4e819e9e4c2a80184581c9a5b71898a9873dc9c41
 
 build:
-<<<<<<< HEAD
-  number: 1
-=======
   number: 5
->>>>>>> 9dc5d888
   run_exports:
     - {{ pin_subpackage("atlas", max_pin="x") }}
 
