--- conflicted
+++ resolved
@@ -14,11 +14,7 @@
     sha256: dcf2b7fa9ef9dd0c67102d94c28e8df3effbe1845e0ed1f31f4772ca5e857fc4
     
 build:
-<<<<<<< HEAD
-  number: 2
-=======
   number: 0
->>>>>>> 9dc5d888
   skip: True  # [py<36 or osx]
   run_exports:
     - {{ pin_subpackage(name, max_pin="x") }}
