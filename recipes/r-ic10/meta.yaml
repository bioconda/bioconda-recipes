{% set name = "r-ic10" %}
{% set version = '2.0.2' %}

package:
  name: {{ name }}
  version: {{ version|replace("-", "_") }}

source:
  url:
    - {{ cran_mirror }}/src/contrib/iC10_{{ version }}.tar.gz
    - {{ cran_mirror }}/src/contrib/Archive/iC10/iC10_{{ version }}.tar.gz
  sha256: 8c417097765b74576aad6a4dfa30917910dc06a05e858f6a6080574c109c1b32

build:
<<<<<<< HEAD
  number: 1
=======
  number: 2
>>>>>>> 9dc5d888
  noarch: generic
  script: ${R} CMD INSTALL --build . ${R_ARGS}
  rpaths:
    - lib/R/lib/
    - lib/
  run_exports:
    - {{ pin_subpackage('r-ic10', max_pin="x") }}

requirements:
  host:
    - r-base >=3.6.3
    - bioconductor-impute
    - r-ic10trainingdata
    - r-pamr
  run:
    - r-base >=3.6.3
    - bioconductor-impute
    - r-ic10trainingdata
    - r-pamr

test:
  commands:
    - $R -e "library('iC10')"

about:
  home: https://CRAN.R-project.org/package=iC10
  license: GPL-3.0-or-later
  license_file: '{{ environ["PREFIX"] }}/lib/R/share/licenses/GPL-3'
  summary: 'Genome-driven integrated classification of breast cancer validated in over 7,500 samples'
  license_family: GPL3<|MERGE_RESOLUTION|>--- conflicted
+++ resolved
@@ -12,11 +12,7 @@
   sha256: 8c417097765b74576aad6a4dfa30917910dc06a05e858f6a6080574c109c1b32
 
 build:
-<<<<<<< HEAD
-  number: 1
-=======
   number: 2
->>>>>>> 9dc5d888
   noarch: generic
   script: ${R} CMD INSTALL --build . ${R_ARGS}
   rpaths:
