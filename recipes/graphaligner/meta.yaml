{% set name = "GraphAligner" %}
{% set version = "1.0.16" %}

package:
  name: {{ name|lower }}
  version: {{ version }}

source:
  url: https://github.com/maickrau/{{ name }}/files/8453169/{{ name }}.tar.gz
  sha256: 989b5a007f29870bf3b075e47cf36ddefe54a44d82cc6d4ff020b5796af05d62
  patches:
    - version.patch
    - linux_link.patch # [linux]

build:
  number: 1
<<<<<<< HEAD
  skip: True # [osx]
=======
>>>>>>> 5492ec64

requirements:
  build:
    - make
    - {{ compiler('cxx') }}
  host:
    - jemalloc=5.2.0
    - zlib
    - boost=1.67.0
    - libboost=1.67.0
    - sparsehash
    - pkg-config
    - libdivsufsort
    - protobuf=3.14.0
    - libprotobuf-static=3.14.0
    - sdsl-lite
  run:
    - boost=1.67.0 # [osx]
    - protobuf=3.14.0 # [osx]
    - jemalloc=5.2.0 # [osx]
    - libdivsufsort # [osx]

test:
  commands:
    - (GraphAligner -h || true) | grep GraphAligner

about:
  home: https://github.com/maickrau/GraphAligner
  license: MIT
  license_file: LICENSE.md
  summary: Sequence to graph aligner for long reads
  identifier: https://doi.org/10.1101/323063<|MERGE_RESOLUTION|>--- conflicted
+++ resolved
@@ -14,10 +14,6 @@
 
 build:
   number: 1
-<<<<<<< HEAD
-  skip: True # [osx]
-=======
->>>>>>> 5492ec64
 
 requirements:
   build:
