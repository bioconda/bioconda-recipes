--- conflicted
+++ resolved
@@ -8,8 +8,7 @@
 source:
   #url: https://pypi.io/packages/source/{{ name[0] }}/{{ name }}/{{ name }}-{{ version }}.tar.gz
   #sha256: f68de3f90c2d744db1f282db82f9e4094626c1448a5dbf834ff853c760975bb5
-  git_url: https://github.com/phac-nml/sistr_cmd.git
-  git_rev: v1.1.2
+  url: https://github.com/phac-nml/{{ name }}/archive/refs/tags/v{{ version }}.tar.gz
   sha256: b01321d5f922bfd644bf993707f2d0ce78d35605c5bc11c34187686b09d6448b
   
 
@@ -25,11 +24,7 @@
 
 requirements:
   host:
-<<<<<<< HEAD
-    - python >=3.4,<3.9
-=======
     - python >=3.4,<3.8
->>>>>>> 2352722b
     - pip
   run:
     - python >=3.4,<3.9
@@ -37,11 +32,7 @@
     - pandas >=0.25.3,<=1.0.5
     - pytables >=3.3.0
     - pycurl
-<<<<<<< HEAD
     - scipy >=1.1.0,<2
-=======
-    - scipy >=1.12,<2
->>>>>>> 2352722b
     - blast
     - mafft
     - mash
@@ -64,4 +55,4 @@
   identifiers:
     - usegalaxy-eu:sistr_cmd
     - doi:10.1371/journal.pone.0147101
-    - biotools:SISTR+    - biotools:SISTR
