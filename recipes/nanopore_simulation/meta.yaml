{% set version = "0.3" %}

package:
  name: nanopore_simulation
  version: {{ version }}

source:
  url: https://github.com/crohrandt/nanopore_simulation/archive/a748cd1ddbaf2856b183ed873c40415ad069d943.tar.gz
  sha256: 4e42d56a9e3d5a1209eba264379831f064a9c705920963516859f8b68af81fce

build:
  number: 1
  skip: True  # [py27]

requirements:
<<<<<<< HEAD
    host:
        - python
        - setuptools
        - biopython
        - pandas
        - h5py
        - scipy
        - matplotlib
        - numpy
    run:
        - python
        - biopython
        - pandas
        - h5py
        - scipy
        - matplotlib
        - numpy
=======
  host:
    - python
    - setuptools
    - biopython
    - pandas
    - h5py
    - scipy
    - matplotlib
    - numpy
  run:
    - python
    - biopython
    - pandas
    - h5py
    - scipy
    - matplotlib
    - numpy
>>>>>>> 3fa1538a
test:
  commands:
    - simulatION --help

about:
  home: https://github.com/crohrandt/nanopore_simulation
  license: MPL-2.0
  summary: Nanopore SimulatION is a tool for simulating an Oxfornd Nanopore Technologies MinION device for bioinformatic development.<|MERGE_RESOLUTION|>--- conflicted
+++ resolved
@@ -13,25 +13,6 @@
   skip: True  # [py27]
 
 requirements:
-<<<<<<< HEAD
-    host:
-        - python
-        - setuptools
-        - biopython
-        - pandas
-        - h5py
-        - scipy
-        - matplotlib
-        - numpy
-    run:
-        - python
-        - biopython
-        - pandas
-        - h5py
-        - scipy
-        - matplotlib
-        - numpy
-=======
   host:
     - python
     - setuptools
@@ -49,7 +30,6 @@
     - scipy
     - matplotlib
     - numpy
->>>>>>> 3fa1538a
 test:
   commands:
     - simulatION --help
