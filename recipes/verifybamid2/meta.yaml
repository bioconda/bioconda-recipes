{% set name = "verifybamid2" %}
{% set version = "2.0.1" %}
{% set sha256 = "03c85fa8712324a14b67e59e2c8e42544951f869235b22253fea803b11ca22a4" %}

package:
  name: {{ name|lower }}
  version: {{ version }}

build:
<<<<<<< HEAD
  number: 3
  skip: true  # [osx]
=======
  number: 6
>>>>>>> 41a6cd1a

source:
  url: https://github.com/Griffan/VerifyBamID/archive/{{ version }}.tar.gz
  sha256: {{ sha256 }}

requirements:
  build:
    - make
    - {{ compiler('cxx') }}
    - {{ compiler('c') }}
    - cmake
    - autoconf
  host:
    - zlib
    - bzip2
    - htslib
    - xz
    - curl
    - openssl
  run:
    - zlib
    - bzip2
    - htslib
    - xz
    - curl
    - openssl

test:
  commands:
    - verifybamid2 2>&1 | grep VerifyBamID2
    - verifybamid2 -h 2>&1 | grep VerifyBamID2

about:
  home: https://github.com/Griffan/VerifyBamID
  license: MIT
  summary: A robust tool for DNA contamination estimation from sequence reads using ancestry-agnostic method.<|MERGE_RESOLUTION|>--- conflicted
+++ resolved
@@ -7,12 +7,7 @@
   version: {{ version }}
 
 build:
-<<<<<<< HEAD
-  number: 3
-  skip: true  # [osx]
-=======
   number: 6
->>>>>>> 41a6cd1a
 
 source:
   url: https://github.com/Griffan/VerifyBamID/archive/{{ version }}.tar.gz
