{% set name = "verifybamid2" %}
{% set version = "1.0.6" %}
{% set sha256 = "89fad013d8e47f27e6a33a2a977074f9aa9022650d79d0aa3d75694533e9c1d2" %}

package:
  name: {{ name|lower }}
  version: {{ version }}

build:
<<<<<<< HEAD
  number: 1
=======
  number: 2
>>>>>>> da7b059b
  skip: true  # [osx]

source:
  url: https://github.com/Griffan/VerifyBamID/archive/{{ version }}.tar.gz
  sha256: {{ sha256 }}

requirements:
  build:
    - {{ compiler('cxx') }}
    - {{ compiler('c') }}
    - cmake
    - autoconf
  host:
    - zlib
    - bzip2
    - htslib
    - xz
    - curl
    - openssl
  run:
    - zlib
    - bzip2
    - htslib
    - xz
    - curl
    - openssl

test:
  commands:
    - verifybamid2 2>&1 | grep VerifyBamID2
    - verifybamid2 -h 2>&1 | grep VerifyBamID2

about:
  home: https://github.com/Griffan/VerifyBamID
  license: MIT
  summary: A robust tool for DNA contamination estimation from sequence reads using ancestry-agnostic method.<|MERGE_RESOLUTION|>--- conflicted
+++ resolved
@@ -7,11 +7,7 @@
   version: {{ version }}
 
 build:
-<<<<<<< HEAD
-  number: 1
-=======
   number: 2
->>>>>>> da7b059b
   skip: true  # [osx]
 
 source:
