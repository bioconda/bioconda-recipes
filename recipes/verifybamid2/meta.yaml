--- conflicted
+++ resolved
@@ -7,12 +7,7 @@
   version: {{ version }}
 
 build:
-<<<<<<< HEAD
-  number: 4
-  skip: true  # [osx]
-=======
-  number: 5
->>>>>>> 5bc05eb8
+  number: 6
 
 source:
   url: https://github.com/Griffan/VerifyBamID/archive/{{ version }}.tar.gz
