--- conflicted
+++ resolved
@@ -1,8 +1,5 @@
 {% set version = "1.2" %}
-<<<<<<< HEAD
 {% set beta_suffix = "" %}
-=======
->>>>>>> 8df97d2a
 {% set sha256 = "0e60ad6a9f8f4c2a960fa049308514b3b905f340afec20325f74a48cb54327b5" %}
 
 package:
@@ -15,7 +12,7 @@
 
 build:
   noarch: generic
-  number: 0
+  number: 1
   run_exports:
     - {{ pin_subpackage("hmftools-neo", max_pin="x.x") }}
 
