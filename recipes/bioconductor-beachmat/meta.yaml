--- conflicted
+++ resolved
@@ -25,10 +25,6 @@
     - bioconductor-rhdf5lib
     - r-base
     - r-rcpp
-<<<<<<< HEAD
-    - {{ compiler('c') }}
-=======
->>>>>>> 3fa1538a
   run:
     - bioconductor-delayedarray
     - bioconductor-hdf5array
