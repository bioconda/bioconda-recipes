--- conflicted
+++ resolved
@@ -7,12 +7,8 @@
   md5: a2e2e68da8f35dc09ab820c450994eff
 
 build:
-<<<<<<< HEAD
-  number: 0
-=======
   noarch: python
   number: 1
->>>>>>> 3fa1538a
   script: python -m pip install --no-deps --ignore-installed .
 
 requirements:
