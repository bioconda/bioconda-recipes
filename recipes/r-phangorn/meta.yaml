--- conflicted
+++ resolved
@@ -17,11 +17,7 @@
     - lib/
 requirements:
   build:
-<<<<<<< HEAD
-    - {{ compiler('c') }}
-=======
     - {{ compiler('cxx') }}
->>>>>>> 3fa1538a
 
   host:
     - r-base
