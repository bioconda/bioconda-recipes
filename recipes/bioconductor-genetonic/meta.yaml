{% set version = "3.0.0" %}
{% set name = "GeneTonic" %}
{% set bioc = "3.20" %}

about:
  description: This package provides functionality to combine the existing pieces of the transcriptome data and results, making it easier to generate insightful observations and hypothesis. Its usage is made easy with a Shiny application, combining the benefits of interactivity and reproducibility e.g. by capturing the features and gene sets of interest highlighted during the live session, and creating an HTML report as an artifact where text, code, and output coexist. Using the GeneTonicList as a standardized container for all the required components, it is possible to simplify the generation of multiple visualizations and summaries.
  home: https://bioconductor.org/packages/{{ bioc }}/bioc/html/{{ name }}.html
  license: MIT + file LICENSE
  license_file: LICENSE
  summary: Enjoy Analyzing And Integrating The Results From Differential Expression Analysis And Functional Enrichment Analysis

build:
  noarch: generic
  number: 0
  rpaths:
    - lib/R/lib/
    - lib/
  run_exports: '{{ pin_subpackage("bioconductor-genetonic", max_pin="x.x") }}'

package:
  name: bioconductor-{{ name|lower }}
  version: '{{ version }}'

# Suggests: knitr, BiocStyle, htmltools, clusterProfiler, macrophage, org.Hs.eg.db, magrittr, testthat (>= 2.1.0)
requirements:

  host:
    - bioconductor-annotationdbi >=1.68.0,<1.69.0
    - bioconductor-complexheatmap >=2.22.0,<2.23.0
    - bioconductor-deseq2 >=1.46.0,<1.47.0
    - bioconductor-go.db >=3.20.0,<3.21.0
    - bioconductor-mosdef >=1.2.0,<1.3.0
    - bioconductor-s4vectors >=0.44.0,<0.45.0
    - bioconductor-summarizedexperiment >=1.36.0,<1.37.0
    - r-backbone
    - r-base
    - r-bs4dash >=2.0.0
    - r-circlize
    - r-colorspace
    - r-colourpicker
    - r-complexupset
    - r-dendextend
    - r-dplyr
    - r-dt
    - r-dynamictreecut
    - r-expm
    - r-ggforce
    - r-ggplot2 >=3.5.0
    - r-ggrepel
    - r-ggridges
    - r-igraph
    - r-matrixstats
    - r-plotly
    - r-rcolorbrewer
    - r-rintrojs
    - r-rlang
    - r-rmarkdown
    - r-scales
    - r-shiny
    - r-shinyace
    - r-shinycssloaders
    - r-shinywidgets
    - r-tidyr
    - r-tippy
    - r-viridis
    - r-visnetwork

  run:
    - bioconductor-annotationdbi >=1.68.0,<1.69.0
    - bioconductor-complexheatmap >=2.22.0,<2.23.0
    - bioconductor-deseq2 >=1.46.0,<1.47.0
    - bioconductor-go.db >=3.20.0,<3.21.0
    - bioconductor-mosdef >=1.2.0,<1.3.0
    - bioconductor-s4vectors >=0.44.0,<0.45.0
    - bioconductor-summarizedexperiment >=1.36.0,<1.37.0
    - r-backbone
    - r-base
    - r-bs4dash >=2.0.0
    - r-circlize
    - r-colorspace
    - r-colourpicker
    - r-complexupset
    - r-dendextend
    - r-dplyr
    - r-dt
    - r-dynamictreecut
    - r-expm
    - r-ggforce
    - r-ggplot2 >=3.5.0
    - r-ggrepel
    - r-ggridges
    - r-igraph
    - r-matrixstats
    - r-plotly
    - r-rcolorbrewer
    - r-rintrojs
    - r-rlang
    - r-rmarkdown
    - r-scales
    - r-shiny
    - r-shinyace
    - r-shinycssloaders
    - r-shinywidgets
    - r-tidyr
    - r-tippy
    - r-viridis
    - r-visnetwork

source:
  md5: df5cb9fd911fbad1896f64fa0b7c2089
  url:
    - https://bioconductor.org/packages/{{ bioc }}/bioc/src/contrib/{{ name }}_{{ version }}.tar.gz
    - https://bioconductor.org/packages/{{ bioc }}/bioc/src/contrib/Archive/{{ name }}/{{ name }}_{{ version }}.tar.gz
    - https://bioarchive.galaxyproject.org/{{ name }}_{{ version }}.tar.gz
    - https://depot.galaxyproject.org/software/bioconductor-{{ name|lower }}/bioconductor-{{ name|lower }}_{{ version }}_src_all.tar.gz

test:
  commands:
<<<<<<< HEAD
    - $R -e "library('{{ name }}')"
=======
    - $R -e "library('{{ name }}')"
>>>>>>> 9dc5d888
<|MERGE_RESOLUTION|>--- conflicted
+++ resolved
@@ -116,8 +116,4 @@
 
 test:
   commands:
-<<<<<<< HEAD
-    - $R -e "library('{{ name }}')"
-=======
-    - $R -e "library('{{ name }}')"
->>>>>>> 9dc5d888
+    - $R -e "library('{{ name }}')"