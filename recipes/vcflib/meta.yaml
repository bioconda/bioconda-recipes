{% set name = "vcflib" %}
{% set version = "1.0.14" %}
{% set sha256 = "27ba26a3c48ba3911e760de1c5633d46b57e1e8dce9ad41e8cb3de299d2d6053" %}

package:
  name: {{ name }}
  version: {{ version }}

source:
- url: https://github.com/vcflib/vcflib/releases/download/v{{ version }}/{{ name }}-{{ version }}-src.tar.gz
  sha256: {{ sha256 }}
  patches:
    - 0001-CMakeLists.patch
    - 0002-CMakeLists.macos.patch  # [osx]
    - 0003-tabix.patch
- url: https://ziglang.org/builds/zig-linux-x86_64-0.15.0-dev.565+8e72a2528.tar.xz  # [linux and x86_64]
  sha256: 593c2d76e54dadde7c7cd8e83e6885eb1eb2e494f7243582af09ae402ca17e0f  # [linux and x86_64]
  folder: zig-linux-x86_64-0.15.0-dev  # [linux and x86_64]
- url: https://ziglang.org/builds/zig-linux-aarch64-0.15.0-dev.565+8e72a2528.tar.xz  # [linux and aarch64]
  sha256: dc568d5acbd434f8d54a728d42a14681ae5c4df0709f79827b48cdb1af875449  # [linux and aarch64]
  folder: zig-linux-aarch64-0.15.0-dev  # [linux and aarch64]
- url: https://ziglang.org/builds/zig-macos-x86_64-0.15.0-dev.565+8e72a2528.tar.xz  # [osx and x86_64]
  sha256: bd7d5f97aa4b5f8b2598518212e637b4d13de32da009df4eba413c52cbfa9408  # [osx and x86_64]
  folder: zig-macos-x86_64-0.15.0-dev  # [osx and x86_64]
- url: https://ziglang.org/builds/zig-macos-aarch64-0.15.0-dev.565+8e72a2528.tar.xz  # [osx and arm64]
  sha256: 205ba7e35fea8ffe7627e0e7a17a7bb8997aec433e21ef8e8e5c1f760792d224  # [osx and arm64]
  folder: zig-macos-aarch64-0.15.0-dev  # [osx and arm64]

build:
<<<<<<< HEAD
  number: 2
=======
  number: 0
  # Undefined symbols for architecture x86_64: "___ulock_wait2", referenced from: _Thread.Futex.DarwinImpl.wait in libzig.a(libzig.a.o)
  skip: True  # [osx and x86_64]
>>>>>>> 9dc5d888
  run_exports:
    - {{ pin_subpackage('vcflib', max_pin="x") }}

requirements:
  build:
    - {{ compiler('cxx') }}
    - make
    - cmake
    # python really only used as a build tool; no ${PREFIX}/bin/python needed.
    - python >=3
    - pkg-config
    - autoconf
    - automake
    - libtool
    - pybind11
  host:
    - libgomp  # [linux]
    - llvm-openmp  # [osx]
    - htslib
    - tabixpp
    - wfa2-lib  # [osx]
    - pandoc
    - zlib
    - bzip2
    - xz
    - libcurl
    - libdeflate
    - fastahack
  run:
    - python >=3
    - perl
    - libgomp  # [linux]
    - llvm-openmp  # [osx]
    - htslib
    - tabixpp
    - wfa2-lib  # [osx]
    - wget
    - fastahack

test:
  requires:
    - wget
  commands:
    - "vcfwave -h"
    - "vcffirstheader < /dev/null"
    - "vcfsort < /dev/null"
    - "vcfstreamsort --help"
    - "wget -O test.vcf https://raw.githubusercontent.com/vcflib/vcflib/a610b7444daab0c9e974d9a001550bf8dd644770/test/data/regression/vcffilter_2.vcf"
    - "vcfuniq test.vcf"

about:
  home: "https://github.com/vcflib/vcflib"
  license: MIT
  license_family: MIT
  license_file: LICENSE
  summary: "Command-line tools for manipulating VCF files."
  dev_url: "https://github.com/vcflib/vcflib"
  doc_url: "https://github.com/vcflib/vcflib/blob/v{{ version }}/README.md"

extra:
  additional-platforms:
    - linux-aarch64
    - osx-arm64
  recipe-maintainers:
    - jpuritz
    - mencian
  identifiers:
    - biotools:vcflib
    - doi:10.1371/journal.pcbi.1009123
    - usegalaxy-eu:vcfsort
    - usegalaxy-eu:vcfallelicprimitives
    - usegalaxy-eu:vcfbreakcreatemulti
    - usegalaxy-eu:vcffilter2
    - usegalaxy-eu:vcfcheck
    - usegalaxy-eu:vcfcombine
    - usegalaxy-eu:vcfaddinfo
    - usegalaxy-eu:vcf2tsv
    - usegalaxy-eu:vcfleftalign
    - usegalaxy-eu:vcfhethom
    - usegalaxy-eu:vcfrandomsample
    - usegalaxy-eu:vcfbedintersect
    - usegalaxy-eu:vcfgenotypes
    - usegalaxy-eu:vcffixup
    - usegalaxy-eu:vcfgeno2haplo
    - usegalaxy-eu:vcfvcfintersect
    - usegalaxy-eu:vcfanno
    - usegalaxy-eu:vcfannotate
    - usegalaxy-eu:vcfcommonsamples
    - usegalaxy-eu:vcfflatten2
    - usegalaxy-eu:vcfdistance
    - usegalaxy-eu:vcfannotategenotypes
    - usegalaxy-eu:vcfselectsamples<|MERGE_RESOLUTION|>--- conflicted
+++ resolved
@@ -27,13 +27,9 @@
   folder: zig-macos-aarch64-0.15.0-dev  # [osx and arm64]
 
 build:
-<<<<<<< HEAD
-  number: 2
-=======
   number: 0
   # Undefined symbols for architecture x86_64: "___ulock_wait2", referenced from: _Thread.Futex.DarwinImpl.wait in libzig.a(libzig.a.o)
   skip: True  # [osx and x86_64]
->>>>>>> 9dc5d888
   run_exports:
     - {{ pin_subpackage('vcflib', max_pin="x") }}
 
