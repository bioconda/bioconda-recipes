--- conflicted
+++ resolved
@@ -14,11 +14,7 @@
     - tabix.patch
 
 build:
-<<<<<<< HEAD
-  number: 0
-=======
   number: 2
->>>>>>> 3b33e6ed
   run_exports:
     - {{ pin_subpackage('vcflib', max_pin="x") }}
 
