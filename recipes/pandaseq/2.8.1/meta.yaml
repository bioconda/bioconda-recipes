--- conflicted
+++ resolved
@@ -11,21 +11,6 @@
   sha256: 9f90fc178de605d0eb931d2493872e0f61a0e5d97b73c539f8152b331996327e
 
 requirements:
-<<<<<<< HEAD
-    build:
-        - {{ compiler('c') }}
-        - autoconf 2.69 pl5.*
-        - automake 1.15 pl5.*
-        - zlib
-        - pkg-config
-        - libtool
-        - bzip2
-
-    run:
-        - libtool [linux]
-        - zlib
-        - bzip2
-=======
   build:
     - {{ compiler('c') }}
     - autoconf 2.69 pl5.*
@@ -39,7 +24,6 @@
     - libtool [linux]
     - zlib
     - bzip2
->>>>>>> 3fa1538a
 
 test:
   commands:
