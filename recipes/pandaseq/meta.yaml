--- conflicted
+++ resolved
@@ -4,14 +4,10 @@
   version: "2.11"
 
 build:
-<<<<<<< HEAD
-  number: 9
-=======
   number: 10
   run_exports:
     - {{ pin_subpackage(name, max_pin = "x") }}
 
->>>>>>> 9dc5d888
   skip: False
 
 source:
