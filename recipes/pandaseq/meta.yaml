--- conflicted
+++ resolved
@@ -11,21 +11,6 @@
   md5: a8ae0e938bac592fc07dfa668147d80b
 
 requirements:
-<<<<<<< HEAD
-    build:
-        - {{ compiler('c') }}
-        - autoconf 2.69 pl5.*
-        - automake 1.15 pl5.*
-        - zlib
-        - pkg-config
-        - libtool
-        - bzip2
-
-    run:
-        - libtool [linux]
-        - zlib
-        - bzip2
-=======
   build:
     - {{ compiler('c') }}
     - autoconf 2.69 pl5.*
@@ -39,7 +24,6 @@
     - libtool [linux]
     - zlib
     - bzip2
->>>>>>> 3fa1538a
 
 test:
   commands:
