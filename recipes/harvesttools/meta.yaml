<<<<<<< HEAD
{% set version = "1.2" %}
=======
{% set version = "1.3" %}
{% set base = "https://github.com/marbl/harvest-tools/releases/download" %}
{% set sha256linux = "1bc347967cd43e93121039f28f8938e624e42b16f2629af963a593f0f4e78a6a" %}
{% set sha256osx = "e69fa113b8a5146f8dd3044cbfbcaf6a79c496e2121e052d1f1941be80060d0e" %}

>>>>>>> 657ae300
package:
  name: harvesttools
  version: {{ version }}

source:
<<<<<<< HEAD
    - url: https://github.com/marbl/harvest-tools/archive/refs/tags/v{{ version }}.tar.gz # [linux]
      sha256: 6f9a7ab056d52fad78bdb7a93832ff8b509b77566c22481a2d81089736e10af4 # [linux]
    - url: 'https://github.com/marbl/harvest-tools/releases/download/v{{version}}/harvesttools-OSX64-v{{version}}.zip'     # [osx]
      sha256: eff4cdd6971357434a64c05d6d25a1d8932508311f5bd9bbb1f759c6b53a47f2 # [osx]


build:
  number: 3
  run_exports:
    - {{ pin_subpackage('harvesttools',max_pin="x") }}
=======
  - url: '{{ base }}/v{{ version }}/harvesttools-Linux64-v{{ version }}.tar.gz'   # [linux]
    sha256: '{{ sha256linux }}'                                         # [linux]
  - url: '{{ base }}/v{{ version }}/harvesttools-OSX64-v{{ version }}.tar.gz'     # [osx]
    sha256: '{{ sha256osx }}'                                           # [osx]

build:
  number: 0
  run_exports:
    - {{ pin_subpackage('harvesttools', max_pin="x") }}
>>>>>>> 657ae300

requirements:
  host:
    - zlib
    - protobuf
    - capnproto
  build:
    - {{  compiler('c')  }} # [linux]
    - {{  compiler('cxx')  }} # [linux]
    - make
    - cmake
    - automake
    - autoconf
    - protobuf
    - libprotobuf <=4.25.3
    - libprotobuf-static
    - zlib
    - autoconf
    - capnproto
    - pkg-config
    - abseil-cpp
  run:
    - libgcc-ng # [linux]
    - libstdcxx-ng # [linux]

test:
  commands:
    - harvesttools -h >/dev/null

about:
<<<<<<< HEAD
  home: https://github.com/marbl/harvest-tools
  license: "custom; see https://raw.githubusercontent.com/marbl/harvest-tools/master/LICENSE.txt"
  summary: File conversion tool for Gingr files and text formats.
  description: |
    HarvestTools is part of the Harvest software suite. It provides conversion
    between Gingr files and various standard text formats. Gingr is a graphical
    viewer for phylogenetic trees and metadata.
=======
  home: "https://github.com/marbl/harvest-tools"
  license: "Custom; see https://raw.githubusercontent.com/marbl/harvest-tools/master/LICENSE.txt"
  summary: "HarvestTools is a part of the Harvest software suite and provides file conversion between Gingr files and various standard text formats."
  dev_url: "https://github.com/marbl/harvest-tools"
>>>>>>> 657ae300

extra:
  skip-lints:
    - should_be_noarch_generic
    - should_not_be_noarch_source
  additional-platforms:
    - linux-aarch64<|MERGE_RESOLUTION|>--- conflicted
+++ resolved
@@ -1,39 +1,22 @@
-<<<<<<< HEAD
-{% set version = "1.2" %}
-=======
 {% set version = "1.3" %}
 {% set base = "https://github.com/marbl/harvest-tools/releases/download" %}
-{% set sha256linux = "1bc347967cd43e93121039f28f8938e624e42b16f2629af963a593f0f4e78a6a" %}
+{% set sha256linux = "ffbcf0a115c74507695fd6cee4a9d5ba27a700db36b32d226521ef8dd3309264" %}
 {% set sha256osx = "e69fa113b8a5146f8dd3044cbfbcaf6a79c496e2121e052d1f1941be80060d0e" %}
 
->>>>>>> 657ae300
 package:
   name: harvesttools
   version: {{ version }}
 
 source:
-<<<<<<< HEAD
-    - url: https://github.com/marbl/harvest-tools/archive/refs/tags/v{{ version }}.tar.gz # [linux]
-      sha256: 6f9a7ab056d52fad78bdb7a93832ff8b509b77566c22481a2d81089736e10af4 # [linux]
-    - url: 'https://github.com/marbl/harvest-tools/releases/download/v{{version}}/harvesttools-OSX64-v{{version}}.zip'     # [osx]
-      sha256: eff4cdd6971357434a64c05d6d25a1d8932508311f5bd9bbb1f759c6b53a47f2 # [osx]
-
-
-build:
-  number: 3
-  run_exports:
-    - {{ pin_subpackage('harvesttools',max_pin="x") }}
-=======
-  - url: '{{ base }}/v{{ version }}/harvesttools-Linux64-v{{ version }}.tar.gz'   # [linux]
+  - url: 'https://github.com/marbl/harvest-tools/archive/refs/tags/v{{ version }}.tar.gz'   # [linux]
     sha256: '{{ sha256linux }}'                                         # [linux]
   - url: '{{ base }}/v{{ version }}/harvesttools-OSX64-v{{ version }}.tar.gz'     # [osx]
     sha256: '{{ sha256osx }}'                                           # [osx]
 
 build:
-  number: 0
+  number: 1
   run_exports:
     - {{ pin_subpackage('harvesttools', max_pin="x") }}
->>>>>>> 657ae300
 
 requirements:
   host:
@@ -64,20 +47,14 @@
     - harvesttools -h >/dev/null
 
 about:
-<<<<<<< HEAD
-  home: https://github.com/marbl/harvest-tools
-  license: "custom; see https://raw.githubusercontent.com/marbl/harvest-tools/master/LICENSE.txt"
-  summary: File conversion tool for Gingr files and text formats.
+  home: "https://github.com/marbl/harvest-tools"
+  license: "Custom; see https://raw.githubusercontent.com/marbl/harvest-tools/master/LICENSE.txt"
+  summary: "HarvestTools is a part of the Harvest software suite and provides file conversion between Gingr files and various standard text formats."
+  dev_url: "https://github.com/marbl/harvest-tools"
   description: |
     HarvestTools is part of the Harvest software suite. It provides conversion
     between Gingr files and various standard text formats. Gingr is a graphical
     viewer for phylogenetic trees and metadata.
-=======
-  home: "https://github.com/marbl/harvest-tools"
-  license: "Custom; see https://raw.githubusercontent.com/marbl/harvest-tools/master/LICENSE.txt"
-  summary: "HarvestTools is a part of the Harvest software suite and provides file conversion between Gingr files and various standard text formats."
-  dev_url: "https://github.com/marbl/harvest-tools"
->>>>>>> 657ae300
 
 extra:
   skip-lints:
