{% set name = "parasail-python" %}
{% set version = "1.3.4" %}
{% set sha256 = "d6a7035dfae3ef5aafdd7e6915711214c22b572ea059fa69d9d7ecbfb9b61b0f" %}

package:
  name: {{ name }}
  version: {{ version }}

source:
  url: https://pypi.io/packages/source/{{ name[0] }}/parasail/parasail-{{ version }}.tar.gz
  sha256: {{ sha256 }}
  patches:
    - 0001-setup.py.patch
    - darwin-libtool-name.patch

build:
<<<<<<< HEAD
  number: 3
=======
  number: 4
>>>>>>> 9dc5d888
  skip: True  # [py < 37]
  script:
    - export LC_ALL="en_US.UTF-8"
    - export M4="${BUILD_PREFIX}/bin/m4"
    - export LDFLAGS="${LDFLAGS} -L${PREFIX}/lib"
    - export CFLAGS="${CFLAGS} -O3 -I${PREFIX}/include"
    - sed -i.bak '1 s|^.*$|#!/usr/bin/env perl|g' $PREFIX/bin/aclocal  # [osx and arm64]
    - sed -i.bak '1 s|^.*$|#!/usr/bin/env perl|g' $PREFIX/bin/automake  # [osx and arm64]
    - sed -i.bak '1 s|^.*$|#!/usr/bin/env perl|g' $PREFIX/bin/autom4te  # [osx and arm64]
    - sed -i.bak '1 s|^.*$|#!/usr/bin/env perl|g' $PREFIX/bin/autoheader  # [osx and arm64]
    - sed -i.bak '1 s|^.*$|#!/usr/bin/env perl|g' $PREFIX/bin/autoreconf  # [osx and arm64]
    - sed -i.bak '1 s|^.*$|#!/usr/bin/env perl|g' $PREFIX/bin/ifnames  # [osx and arm64]
    - sed -i.bak '1 s|^.*$|#!/usr/bin/env perl|g' $PREFIX/bin/autoscan  # [osx and arm64]
    - sed -i.bak '1 s|^.*$|#!/usr/bin/env perl|g' $PREFIX/bin/autoupdate  # [osx and arm64]
    - {{ PYTHON }} -m pip install . --no-deps --no-build-isolation --no-cache-dir --use-pep517 -vvv
  run_exports:
    - {{ pin_subpackage('parasail-python', max_pin="x") }}

requirements:
  build:
    - {{ compiler('c') }}
    - {{ compiler('cxx') }}
    - make
    - autoconf
    - automake
    - libtool
    - pkg-config
    - gnuconfig
  host:
    - python
    - pip
    - zlib
  run:
    - python
    - numpy

test:
  imports:
    - parasail

about:
  home: "https://github.com/jeffdaily/parasail-python"
  summary: "Python bindings for the parasail C library containing implementations of pairwise sequence alignment algorithms."
  license: "BSD-3-Clause"
  license_family: BSD
  license_file: COPYING
  dev_url: "https://github.com/jeffdaily/parasail-python"
  doc_url: "https://github.com/jeffdaily/parasail-python/blob/v{{ version }}c1/README.rst"

extra:
  identifiers:
    - doi:10.1186/s12859-016-0930-z
  additional-platforms:
    - linux-aarch64
    - osx-arm64<|MERGE_RESOLUTION|>--- conflicted
+++ resolved
@@ -14,11 +14,7 @@
     - darwin-libtool-name.patch
 
 build:
-<<<<<<< HEAD
-  number: 3
-=======
   number: 4
->>>>>>> 9dc5d888
   skip: True  # [py < 37]
   script:
     - export LC_ALL="en_US.UTF-8"
