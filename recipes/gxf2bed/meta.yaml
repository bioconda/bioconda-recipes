--- conflicted
+++ resolved
@@ -10,11 +10,7 @@
   sha256: da9539cd52070b76b88c26476b0fdb1eea8c1e9bae5950191fe260ce5df6d877
 
 build:
-<<<<<<< HEAD
-  number: 2
-=======
   number: 0
->>>>>>> 68539b43
   run_exports:
     - {{ pin_subpackage('gxf2bed', max_pin="x.x") }}
 
