<<<<<<< HEAD
{% set version = "1.11.13" %}
=======
{% set version = "1.11.20" %}
>>>>>>> 8dfe5324
{% set name = "PureCN" %}
{% set bioc = "3.7" %}

package:
  name: 'bioconductor-{{ name|lower }}'
  version: '{{ version }}'
source:
<<<<<<< HEAD
  url: https://github.com/lima1/PureCN/archive/3f5ad5e.tar.gz
  #url: https://depot.galaxyproject.org/software/bioconductor-purecn/bioconductor-purecn_{{ version }}_src_all.tar.gz
  sha256: b84b4c7a98afe66bdde2987505dbae4a7b4ca9c0c21171879b319104545283b4
=======
  url: https://github.com/lima1/PureCN/archive/cdd2df3.tar.gz
  #url: https://depot.galaxyproject.org/software/bioconductor-purecn/bioconductor-purecn_{{ version }}_src_all.tar.gz
  sha256: 711861830f36d74f3db8d43aad7dd6e9c3aaaceaec28677cf29ad72643730863
>>>>>>> 8dfe5324
build:
  number: 1
  rpaths:
    - lib/R/lib/
    - lib/
requirements:
  host:
<<<<<<< HEAD
    - 'bioconductor-biocgenerics >=0.26.0,<0.28.0'
    - 'bioconductor-biostrings >=2.48.0,<2.50.0'
    - 'bioconductor-dnacopy >=1.54.0,<1.56.0'
    - 'bioconductor-genomeinfodb >=1.16.0,<1.18.0'
    - 'bioconductor-genomicfeatures >=1.32.2,<1.34.0'
    - 'bioconductor-genomicranges >=1.32.7,<1.34.0'
    - 'bioconductor-iranges >=2.14.12,<2.16.0'
    - 'bioconductor-rhdf5 >=2.24.0,<2.26.0'
    - 'bioconductor-rsamtools >=1.32.3,<1.34.0'
    - 'bioconductor-rtracklayer >=1.40.6,<1.42.0'
    - 'bioconductor-s4vectors >=0.18.3,<0.20.0'
    - 'bioconductor-summarizedexperiment >=1.10.1,<1.12.0'
    - 'bioconductor-variantannotation >=1.26.1,<1.28.0'
    - 'bioconductor-edger >=3.22.0,<3.24.0'
    - 'bioconductor-limma >=3.36.0,<3.38.0'
    - r-base
=======
    - bioconductor-biocgenerics
    - bioconductor-biostrings
    - bioconductor-dnacopy
    - bioconductor-edger
    - bioconductor-genomeinfodb
    - bioconductor-genomicfeatures
    - 'bioconductor-genomicranges >=1.20.3'
    - 'bioconductor-iranges >=2.2.1'
    - bioconductor-limma
    - bioconductor-rhdf5
    - bioconductor-rsamtools
    - bioconductor-rtracklayer
    - bioconductor-s4vectors
    - bioconductor-summarizedexperiment
    - 'bioconductor-variantannotation >=1.14.1'
    - r-base 3.4.*
>>>>>>> 8dfe5324
    - r-data.table
    - r-deconstructsigs
    - r-futile.logger
    - r-gridextra
    - r-ggplot2
    - r-optparse
    - r-rcolorbrewer
    - r-vgam
  run:
<<<<<<< HEAD
    - 'bioconductor-biocgenerics >=0.26.0,<0.28.0'
    - 'bioconductor-biostrings >=2.48.0,<2.50.0'
    - 'bioconductor-dnacopy >=1.54.0,<1.56.0'
    - 'bioconductor-genomeinfodb >=1.16.0,<1.18.0'
    - 'bioconductor-genomicfeatures >=1.32.2,<1.34.0'
    - 'bioconductor-genomicranges >=1.32.7,<1.34.0'
    - 'bioconductor-iranges >=2.14.12,<2.16.0'
    - 'bioconductor-rhdf5 >=2.24.0,<2.26.0'
    - 'bioconductor-rsamtools >=1.32.3,<1.34.0'
    - 'bioconductor-rtracklayer >=1.40.6,<1.42.0'
    - 'bioconductor-s4vectors >=0.18.3,<0.20.0'
    - 'bioconductor-summarizedexperiment >=1.10.1,<1.12.0'
    - 'bioconductor-variantannotation >=1.26.1,<1.28.0'
    - 'bioconductor-edger >=3.22.0,<3.24.0'
    - 'bioconductor-limma >=3.36.0,<3.38.0'
    - r-base
=======
    - bioconductor-biocgenerics
    - bioconductor-biostrings
    - bioconductor-dnacopy
    - bioconductor-edger
    - bioconductor-genomeinfodb
    - bioconductor-genomicfeatures
    - 'bioconductor-genomicranges >=1.20.3'
    - 'bioconductor-iranges >=2.2.1'
    - bioconductor-limma
    - bioconductor-rhdf5
    - bioconductor-rsamtools
    - bioconductor-rtracklayer
    - bioconductor-s4vectors
    - bioconductor-summarizedexperiment
    - 'bioconductor-variantannotation >=1.14.1'
    - r-base 3.4.*
>>>>>>> 8dfe5324
    - r-data.table
    - r-deconstructsigs
    - r-futile.logger
    - r-gridextra
    - r-ggplot2
    - r-optparse
    - r-rcolorbrewer
    - r-vgam
test:
  commands:
    - '$R -e "library(''{{ name }}'')"'
    - PureCN.R -h
about:
  home: 'http://bioconductor.org/packages/{{ bioc }}/bioc/html/{{ name }}.html'
  license: Artistic-2.0
  summary: 'This package estimates tumor purity, copy number, and loss of heterozygosity (LOH), and classifies single nucleotide variants (SNVs) by somatic status and clonality. PureCN is designed for targeted short read sequencing data, integrates well with standard somatic variant detection and copy number pipelines, and has support for tumor samples without matching normal samples.'
extra:
  identifiers:
    - biotools:purecn<|MERGE_RESOLUTION|>--- conflicted
+++ resolved
@@ -1,8 +1,4 @@
-<<<<<<< HEAD
-{% set version = "1.11.13" %}
-=======
 {% set version = "1.11.20" %}
->>>>>>> 8dfe5324
 {% set name = "PureCN" %}
 {% set bioc = "3.7" %}
 
@@ -10,23 +6,16 @@
   name: 'bioconductor-{{ name|lower }}'
   version: '{{ version }}'
 source:
-<<<<<<< HEAD
-  url: https://github.com/lima1/PureCN/archive/3f5ad5e.tar.gz
-  #url: https://depot.galaxyproject.org/software/bioconductor-purecn/bioconductor-purecn_{{ version }}_src_all.tar.gz
-  sha256: b84b4c7a98afe66bdde2987505dbae4a7b4ca9c0c21171879b319104545283b4
-=======
   url: https://github.com/lima1/PureCN/archive/cdd2df3.tar.gz
   #url: https://depot.galaxyproject.org/software/bioconductor-purecn/bioconductor-purecn_{{ version }}_src_all.tar.gz
   sha256: 711861830f36d74f3db8d43aad7dd6e9c3aaaceaec28677cf29ad72643730863
->>>>>>> 8dfe5324
 build:
-  number: 1
+  number: 2
   rpaths:
     - lib/R/lib/
     - lib/
 requirements:
   host:
-<<<<<<< HEAD
     - 'bioconductor-biocgenerics >=0.26.0,<0.28.0'
     - 'bioconductor-biostrings >=2.48.0,<2.50.0'
     - 'bioconductor-dnacopy >=1.54.0,<1.56.0'
@@ -43,24 +32,6 @@
     - 'bioconductor-edger >=3.22.0,<3.24.0'
     - 'bioconductor-limma >=3.36.0,<3.38.0'
     - r-base
-=======
-    - bioconductor-biocgenerics
-    - bioconductor-biostrings
-    - bioconductor-dnacopy
-    - bioconductor-edger
-    - bioconductor-genomeinfodb
-    - bioconductor-genomicfeatures
-    - 'bioconductor-genomicranges >=1.20.3'
-    - 'bioconductor-iranges >=2.2.1'
-    - bioconductor-limma
-    - bioconductor-rhdf5
-    - bioconductor-rsamtools
-    - bioconductor-rtracklayer
-    - bioconductor-s4vectors
-    - bioconductor-summarizedexperiment
-    - 'bioconductor-variantannotation >=1.14.1'
-    - r-base 3.4.*
->>>>>>> 8dfe5324
     - r-data.table
     - r-deconstructsigs
     - r-futile.logger
@@ -70,7 +41,6 @@
     - r-rcolorbrewer
     - r-vgam
   run:
-<<<<<<< HEAD
     - 'bioconductor-biocgenerics >=0.26.0,<0.28.0'
     - 'bioconductor-biostrings >=2.48.0,<2.50.0'
     - 'bioconductor-dnacopy >=1.54.0,<1.56.0'
@@ -87,24 +57,6 @@
     - 'bioconductor-edger >=3.22.0,<3.24.0'
     - 'bioconductor-limma >=3.36.0,<3.38.0'
     - r-base
-=======
-    - bioconductor-biocgenerics
-    - bioconductor-biostrings
-    - bioconductor-dnacopy
-    - bioconductor-edger
-    - bioconductor-genomeinfodb
-    - bioconductor-genomicfeatures
-    - 'bioconductor-genomicranges >=1.20.3'
-    - 'bioconductor-iranges >=2.2.1'
-    - bioconductor-limma
-    - bioconductor-rhdf5
-    - bioconductor-rsamtools
-    - bioconductor-rtracklayer
-    - bioconductor-s4vectors
-    - bioconductor-summarizedexperiment
-    - 'bioconductor-variantannotation >=1.14.1'
-    - r-base 3.4.*
->>>>>>> 8dfe5324
     - r-data.table
     - r-deconstructsigs
     - r-futile.logger
