--- conflicted
+++ resolved
@@ -27,11 +27,7 @@
     - cmake
     - htslib
     - wget
-<<<<<<< HEAD
-    # - boost 
-=======
     # - boost
->>>>>>> 3fa1538a
     - icu 58.*
     - bzip2
     - xz
@@ -39,11 +35,7 @@
   run:
     - libstdcxx-ng >=7.2 # [linux]
     - htslib
-<<<<<<< HEAD
-    # - boost 
-=======
     # - boost
->>>>>>> 3fa1538a
     - icu 58.*
     - bzip2
     - xz
