--- conflicted
+++ resolved
@@ -7,11 +7,7 @@
   version: {{ version }}
 
 build:
-<<<<<<< HEAD
   number: 0
-=======
-  number: 3
->>>>>>> 75d44b7e
 
 source:
   url: https://github.com/luntergroup/{{ name }}/archive/v{{ version }}.tar.gz
