{% set version = "1.18.0" %}
{% set name = "qckitfastq" %}
{% set bioc = "3.18" %}

package:
  name: 'bioconductor-{{ name|lower }}'
  version: '{{ version }}'
source:
  url:
    - 'https://bioconductor.org/packages/{{ bioc }}/bioc/src/contrib/{{ name }}_{{ version }}.tar.gz'
    - 'https://bioconductor.org/packages/{{ bioc }}/bioc/src/contrib/Archive/{{ name }}/{{ name }}_{{ version }}.tar.gz'
    - 'https://bioarchive.galaxyproject.org/{{ name }}_{{ version }}.tar.gz'
    - 'https://depot.galaxyproject.org/software/bioconductor-{{ name }}/bioconductor-{{ name }}_{{ version }}_src_all.tar.gz'
  md5: 60955b37d9eb0868da1c5ecd262334e8
<<<<<<< HEAD
=======
  patches:
    - shared_timed_mutex.patch
>>>>>>> dd3c0422
build:
  number: 0
  rpaths:
    - lib/R/lib/
    - lib/
  run_exports: '{{ pin_subpackage("bioconductor-qckitfastq", max_pin="x.x") }}'
# Suggests: knitr, rmarkdown, kableExtra, testthat
# SystemRequirements: GNU make
requirements:
  host:
    - 'bioconductor-rseqan >=1.22.0,<1.23.0'
    - 'bioconductor-seqtools >=1.36.0,<1.37.0'
    - 'bioconductor-zlibbioc >=1.48.0,<1.49.0'
    - r-base
    - r-data.table
    - r-dplyr
    - r-ggplot2
    - r-magrittr
    - r-rcpp
    - r-reshape2
    - r-rlang
    - libblas
    - liblapack
  run:
    - 'bioconductor-rseqan >=1.22.0,<1.23.0'
    - 'bioconductor-seqtools >=1.36.0,<1.37.0'
    - 'bioconductor-zlibbioc >=1.48.0,<1.49.0'
    - r-base
    - r-data.table
    - r-dplyr
    - r-ggplot2
    - r-magrittr
    - r-rcpp
    - r-reshape2
    - r-rlang
  build:
    - {{ compiler('c') }}
    - {{ compiler('cxx') }}
    - make
test:
  commands:
    - '$R -e "library(''{{ name }}'')"'
about:
  home: 'https://bioconductor.org/packages/{{ bioc }}/bioc/html/{{ name }}.html'
  license: Artistic-2.0
  summary: 'FASTQ Quality Control'
  description: 'Assessment of FASTQ file format with multiple metrics including quality score, sequence content, overrepresented sequence and Kmers.'
<|MERGE_RESOLUTION|>--- conflicted
+++ resolved
@@ -12,11 +12,8 @@
     - 'https://bioarchive.galaxyproject.org/{{ name }}_{{ version }}.tar.gz'
     - 'https://depot.galaxyproject.org/software/bioconductor-{{ name }}/bioconductor-{{ name }}_{{ version }}_src_all.tar.gz'
   md5: 60955b37d9eb0868da1c5ecd262334e8
-<<<<<<< HEAD
-=======
   patches:
     - shared_timed_mutex.patch
->>>>>>> dd3c0422
 build:
   number: 0
   rpaths:
