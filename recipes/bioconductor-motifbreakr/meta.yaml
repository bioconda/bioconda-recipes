--- conflicted
+++ resolved
@@ -14,11 +14,6 @@
   sha256: 1b6f0f40e31d7c8946debf01eb09555f8eb1db8aaf75ec286d586fb7b29c24e0
 build:
   number: 0
-<<<<<<< HEAD
-  # Skipped because dependency bioconductor-motiv is skipped for osx
-  skip: True # [osx]
-=======
->>>>>>> 92de0591
   rpaths:
     - lib/R/lib/
     - lib/
