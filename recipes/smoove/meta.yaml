{% set version = "0.1.9" %}
{% set sha256 = "87648344c966e198b828e0b350383982bacbff27932673ad7c342e6d73115ca6" %}

package:
  name: smoove
  version: '{{ version }}'

source:
<<<<<<< HEAD
=======
  fn: smoove-v{{ version }}
>>>>>>> f599b93d
  url: https://github.com/brentp/smoove/releases/download/v{{ version }}/smoove
  sha256: '{{ sha256 }}'

build:
  number: 1
  binary_relocation: false
  skip: true # [not linux]

requirements:
  run:
    - lumpy-sv
    - svtyper
    - svtools
    - samtools
    - gsort
    - mosdepth
    - bcftools
    - htslib

test:
  commands:
    - smoove -h 2>&1 | grep smoove\ version
    - smoove call -h

about:
  home: https://github.com/brentp/smoove
  license: Apache-2.0
  license_family: Apache
  summary: structural variant calling and genotyping with existing tools, but, smoothly<|MERGE_RESOLUTION|>--- conflicted
+++ resolved
@@ -6,10 +6,6 @@
   version: '{{ version }}'
 
 source:
-<<<<<<< HEAD
-=======
-  fn: smoove-v{{ version }}
->>>>>>> f599b93d
   url: https://github.com/brentp/smoove/releases/download/v{{ version }}/smoove
   sha256: '{{ sha256 }}'
 
