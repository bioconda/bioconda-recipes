package:
  name: kaiju
  version: "1.4.4"

source:
  fn: v1.4.4.tar.gz
  url: https://github.com/bioinformatics-centre/kaiju/archive/v1.4.4.tar.gz
  md5: dfead4e9e0477fb619f9174e74c384ad

build:
<<<<<<< HEAD
  number: 3
  no_link:
    - bin/makeDB.sh
=======
  number: 2
>>>>>>> e0e0fc3b

requirements:
  build:
    - gcc
  run:
    - libgcc
    - perl-threaded
    - gnu-wget >=1.16

test:
  commands:
    - kaiju 2>&1 | head -n 1 | grep -q '^Error:'; echo $?

#Tool always outputs error code one so created a workaround

about:
  home: http://kaiju.binf.ku.dk/
  license: GNU GPL v3
  summary: 'Fast and sensitive taxonomic classification for metagenomics'
  license_file: LICENSE<|MERGE_RESOLUTION|>--- conflicted
+++ resolved
@@ -8,13 +8,7 @@
   md5: dfead4e9e0477fb619f9174e74c384ad
 
 build:
-<<<<<<< HEAD
-  number: 3
-  no_link:
-    - bin/makeDB.sh
-=======
   number: 2
->>>>>>> e0e0fc3b
 
 requirements:
   build:
