# copied from https://anaconda.org/IOOS/cyordereddict

package:
  name: cyordereddict
  version: "0.2.2"

source:
  url: https://pypi.python.org/packages/source/c/cyordereddict/cyordereddict-0.2.2.tar.gz
  md5: 6279eb0bf9819f0293ad5315b2d484d0

build:
  number: 1
  skip: False

requirements:
<<<<<<< HEAD
    host:
        - python
        - cython
    run:
        - python
=======
  host:
    - python
    - cython
  run:
    - python
>>>>>>> 3fa1538a

test:
  imports:
    - cyordereddict
    - cyordereddict.benchmark

about:
  home: https://github.com/shoyer/cyordereddict
  license: BSD License
  summary: "Cython implementation of Python's collections.OrderedDict"<|MERGE_RESOLUTION|>--- conflicted
+++ resolved
@@ -13,19 +13,11 @@
   skip: False
 
 requirements:
-<<<<<<< HEAD
-    host:
-        - python
-        - cython
-    run:
-        - python
-=======
   host:
     - python
     - cython
   run:
     - python
->>>>>>> 3fa1538a
 
 test:
   imports:
