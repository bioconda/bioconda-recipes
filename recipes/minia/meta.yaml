{% set name = "minia" %}
{% set version = "3.2.6" %}
{% set sha256 = "e078854c92d6683d984c8010023e8e0ae2c83fd01d75350d29874b0fa00cef0f" %}

package:
  name: {{name}}
  version: {{ version }} 

build:
<<<<<<< HEAD
  number: 4
=======
  number: 5
  run_exports:
    - {{ pin_subpackage(name, max_pin = "x") }}
>>>>>>> 9dc5d888
  skip: True  # [osx]

source:
  url: https://github.com/GATB/minia/releases/download/v{{version}}/minia-v{{version}}-Source.tar.gz
  sha256: {{ sha256 }}

requirements:
  build:
    - make
    - {{ compiler('cxx') }}
    - cmake
  host:
    - zlib
  run:
    - zlib

test:
  commands:
    - minia -help

about:
  home: https://github.com/GATB/minia
  license: file
  license_file: LICENSE
  summary: Minia is a short-read assembler based on a de Bruijn graph, capable of assembling a human genome on a desktop computer in a day.

extra:
  additional-platforms:
    - linux-aarch64

  identifiers:
    - biotools:minia<|MERGE_RESOLUTION|>--- conflicted
+++ resolved
@@ -7,13 +7,9 @@
   version: {{ version }} 
 
 build:
-<<<<<<< HEAD
-  number: 4
-=======
   number: 5
   run_exports:
     - {{ pin_subpackage(name, max_pin = "x") }}
->>>>>>> 9dc5d888
   skip: True  # [osx]
 
 source:
