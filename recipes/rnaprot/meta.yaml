{% set name = "RNAProt" %}
{% set version = "0.3" %}
{% set sha256 = "18ffa9d569c63e3fc5d7a31427c7569d6021c67587a6838aea4ff3af7f0780e5" %}

package:
  name: {{ name|lower }}
  version: {{ version }}

source:
  url: https://github.com/BackofenLab/{{ name }}/archive/v{{ version }}.tar.gz
  sha256: "{{ sha256 }}"

build:
  number: 0
  noarch: python
  script: $PYTHON -m pip install . --ignore-installed --no-deps -vv

requirements:
  host:
    - python >=3.8
    - pip
  run:
    - python >=3.8
<<<<<<< HEAD
    - pytorch-gpu 1.8  # [cuda_compiler_version not in (undefined, 'None')]
    - pytorch-cpu 1.8  # [cuda_compiler_version in (undefined, 'None')]
=======
    - pytorch 1.8
>>>>>>> 665fa296
    - seaborn
    - viennarna
    - bedtools
    - logomaker
    - hpbandster
    - markdown 3.2.2
    - plotly
    - scikit-learn
    - ushuffle
    - ucsc-twobittofa
    - ucsc-twobitinfo
    - ucsc-bigwigaverageoverbed

test:
  commands:
    - rnaprot -h

about:
  home: https://github.com/BackofenLab/RNAProt
  license: MIT
  license_file: LICENSE
  summary: Modelling RBP binding preferences to predict RPB binding sites<|MERGE_RESOLUTION|>--- conflicted
+++ resolved
@@ -21,12 +21,7 @@
     - pip
   run:
     - python >=3.8
-<<<<<<< HEAD
-    - pytorch-gpu 1.8  # [cuda_compiler_version not in (undefined, 'None')]
-    - pytorch-cpu 1.8  # [cuda_compiler_version in (undefined, 'None')]
-=======
     - pytorch 1.8
->>>>>>> 665fa296
     - seaborn
     - viennarna
     - bedtools
