<<<<<<< HEAD
{% set version="1.0.1" %}
{% set revision="bd5816d7c0406805fc14a0de56b54df15f4114d8" %}
=======
{% set name="socru" %}
{% set version="2.1.6" %}
{% set sha256="8f8f138ff980794b071093ce3ffcc73a43a191fb5556d757902395ba0db19d7b" %}

build:
  noarch: generic
  number: 0
  script: python -m pip install --no-deps --ignore-installed .
>>>>>>> db8f5707

package:
  name: {{ name }}
  version: {{ version }}

source:
  url: https://github.com/quadram-institute-bioscience/{{ name }}/archive/v{{ version }}.tar.gz
  sha256: {{ sha256 }}


build:
  number: 0
  skip: True # [py27]
  script: python -m pip install --no-deps --ignore-installed .

requirements:
  host:
    - python >=3
    - pip
    - biopython >=1.68
    - PyYAML
    - numpy
    - matplotlib
    - barrnap
    - blast
    
  run:
    - python >=3
    - biopython >=1.68
    - PyYAML
    - numpy
    - matplotlib
    - barrnap
    - blast
test:
  commands:
    - socru --version

about:
  home: https://github.com/quadram-institute-bioscience/socru
  license: 'GPLv3'
<<<<<<< HEAD
=======
  license_file: LICENSE
>>>>>>> db8f5707
  summary: 'Order and orientation of complete bacterial genomes'

extra:
  recipe-maintainers:
    - thanhleviet
  doi:
    - 10.1101/543702<|MERGE_RESOLUTION|>--- conflicted
+++ resolved
@@ -1,7 +1,3 @@
-<<<<<<< HEAD
-{% set version="1.0.1" %}
-{% set revision="bd5816d7c0406805fc14a0de56b54df15f4114d8" %}
-=======
 {% set name="socru" %}
 {% set version="2.1.6" %}
 {% set sha256="8f8f138ff980794b071093ce3ffcc73a43a191fb5556d757902395ba0db19d7b" %}
@@ -10,7 +6,6 @@
   noarch: generic
   number: 0
   script: python -m pip install --no-deps --ignore-installed .
->>>>>>> db8f5707
 
 package:
   name: {{ name }}
@@ -52,10 +47,7 @@
 about:
   home: https://github.com/quadram-institute-bioscience/socru
   license: 'GPLv3'
-<<<<<<< HEAD
-=======
   license_file: LICENSE
->>>>>>> db8f5707
   summary: 'Order and orientation of complete bacterial genomes'
 
 extra:
