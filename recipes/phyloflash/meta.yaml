--- conflicted
+++ resolved
@@ -1,11 +1,6 @@
 {% set name = "phyloFlash" %}
-<<<<<<< HEAD
-{% set version = "3.3b1" %}
-{% set sha256 = "30c17c9d9b5c9f501a492311d0c6721519e59700fefce28905680c99ac929849" %}
-=======
 {% set version = "3.3b3" %}
 {% set sha256 = "db7f69165a7564c520c5aaaaecbd9f4c52491ecca8cbb2c1b6b24cb76c63be0e" %}
->>>>>>> 01513dc7
 
 package:
   name: {{ name|lower}}
@@ -16,10 +11,7 @@
   sha256: {{ sha256 }}
 
 build:
-<<<<<<< HEAD
-=======
   noarch: generic
->>>>>>> 01513dc7
   number: 0
 
 requirements:
