--- conflicted
+++ resolved
@@ -1,5 +1,5 @@
 {% set name = "hits" %}
-{% set version = "0.3.2" %}
+{% set version = "0.3.3" %}
 
 package:
   name: "{{ name|lower }}"
@@ -7,15 +7,11 @@
 
 source:
   url: "https://pypi.io/packages/source/{{ name[0] }}/{{ name }}/{{ name }}-{{ version }}.tar.gz"
-  sha256: "737afd4366cd8a1ef0498fd1d15b1e8be8e21bf1227f986f620be712b3f65f66"
+  sha256: "c20f4dd629337bff6cf8d231768b980f6ecda2590602a4d309be3685bf9973e6"
 
 build:
   number: 0
-<<<<<<< HEAD
-  skip: True  # [py27]
-=======
   skip: True  # [py != 37]
->>>>>>> 41a6cd1a
   script: "{{ PYTHON }} -m pip install . --no-deps --ignore-installed -vv"
 
 requirements:
@@ -26,21 +22,6 @@
     - pip
     - python
   run:
-<<<<<<< HEAD
-    - biopython >=1.72
-    - bokeh >=1.0.4
-    - ipython >=7.8.0
-    - ipywidgets >=7.4.2
-    - matplotlib-base >=3.0.2
-    - numpy >=1.15.4
-    - pandas >=0.23.4
-    - pillow >=5.3.0
-    - pysam >=0.15.1
-    - python
-    - pyyaml >=3.13
-    - scipy >=1.2.1
-    - seaborn
-=======
     - biopython ==1.78
     - bokeh ==2.4.2
     - ipython ==7.30.1
@@ -54,7 +35,6 @@
     - pyyaml ==5.3
     - scipy ==1.5.2
     - seaborn ==0.11.0
->>>>>>> 41a6cd1a
 
 test:
   imports:
