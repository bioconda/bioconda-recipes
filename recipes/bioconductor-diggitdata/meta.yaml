<<<<<<< HEAD
{% set version = "1.17.2" %}
=======
{% set version = "1.18.0" %}
>>>>>>> 2e17421a
{% set name = "diggitdata" %}
{% set bioc = "3.10" %}

package:
  name: 'bioconductor-{{ name|lower }}'
  version: '{{ version }}'
source:
  url:
    - 'https://bioconductor.org/packages/{{ bioc }}/data/experiment/src/contrib/{{ name }}_{{ version }}.tar.gz'
    - 'https://bioarchive.galaxyproject.org/{{ name }}_{{ version }}.tar.gz'
    - 'https://depot.galaxyproject.org/software/bioconductor-{{ name }}/bioconductor-{{ name }}_{{ version }}_src_all.tar.gz'
<<<<<<< HEAD
  md5: 7b610ac0145b5fc16a9ba80711df8d35
=======
  md5: 6ce5fdad73f1c88f92f1479fb3f80f87
>>>>>>> 2e17421a
build:
  number: 0
  rpaths:
    - lib/R/lib/
    - lib/
  noarch: generic
requirements:
  host:
    - 'bioconductor-biobase >=2.46.0,<2.47.0'
    - 'bioconductor-viper >=1.20.0,<1.21.0'
    - r-base
  run:
    - 'bioconductor-biobase >=2.46.0,<2.47.0'
    - 'bioconductor-viper >=1.20.0,<1.21.0'
    - r-base
    - curl
test:
  commands:
    - '$R -e "library(''{{ name }}'')"'
about:
  home: 'https://bioconductor.org/packages/{{ bioc }}/data/experiment/html/{{ name }}.html'
  license: 'GPL (>=2)'
  summary: 'Example data for the diggit package'
  description: 'This package provides expression profile and CNV data for glioblastoma from TCGA, and transcriptional and post-translational regulatory networks assembled with the ARACNe and MINDy algorithms, respectively.'
  license_file: '{{ environ["PREFIX"] }}/lib/R/share/licenses/GPL-3'
<|MERGE_RESOLUTION|>--- conflicted
+++ resolved
@@ -1,8 +1,4 @@
-<<<<<<< HEAD
-{% set version = "1.17.2" %}
-=======
 {% set version = "1.18.0" %}
->>>>>>> 2e17421a
 {% set name = "diggitdata" %}
 {% set bioc = "3.10" %}
 
@@ -14,11 +10,7 @@
     - 'https://bioconductor.org/packages/{{ bioc }}/data/experiment/src/contrib/{{ name }}_{{ version }}.tar.gz'
     - 'https://bioarchive.galaxyproject.org/{{ name }}_{{ version }}.tar.gz'
     - 'https://depot.galaxyproject.org/software/bioconductor-{{ name }}/bioconductor-{{ name }}_{{ version }}_src_all.tar.gz'
-<<<<<<< HEAD
-  md5: 7b610ac0145b5fc16a9ba80711df8d35
-=======
   md5: 6ce5fdad73f1c88f92f1479fb3f80f87
->>>>>>> 2e17421a
 build:
   number: 0
   rpaths:
