--- conflicted
+++ resolved
@@ -5,13 +5,9 @@
   version: {{ version }}
 
 build:
-<<<<<<< HEAD
-  number: 3
-=======
   number: 0
   run_exports:
     - {{ pin_subpackage('stare-abc', max_pin="x") }}
->>>>>>> 9dc5d888
 
 source:
   url: https://github.com/SchulzLab/STARE/archive/refs/tags/v{{ version }}.tar.gz
