{% set version = "1.12.0" %}
{% set name = "GenomicTuples" %}
{% set bioc = "3.6" %}

package:
  name: 'bioconductor-{{ name|lower }}'
  version: '{{ version }}'
source:
  url:
    - 'http://bioconductor.org/packages/{{ bioc }}/bioc/src/contrib/{{ name }}_{{ version }}.tar.gz'
    - 'https://depot.galaxyproject.org/software/{{ name }}/{{ name }}_{{ version }}_src_all.tar.gz'
  sha256: 3e604fbaa5e940fc841191e0f5c9e59f3548d7a39b7eccf6e9a56e0244a2c224
build:
  number: 1
  rpaths:
    - lib/R/lib/
    - lib/
requirements:
  build:
    - {{ compiler('cxx') }}
  host:
    - 'bioconductor-biocgenerics >=0.17.0'
    - 'bioconductor-genomeinfodb >=1.7.2'
    - 'bioconductor-genomicranges >=1.23.15'
    - 'bioconductor-iranges >=2.5.26'
    - 'bioconductor-s4vectors >=0.9.38'
    - r-base
    - r-data.table
    - 'r-rcpp >=0.11.2'
<<<<<<< HEAD
    - {{ compiler('c') }}
=======
>>>>>>> 3fa1538a
  run:
    - 'bioconductor-biocgenerics >=0.17.0'
    - 'bioconductor-genomeinfodb >=1.7.2'
    - 'bioconductor-genomicranges >=1.23.15'
    - 'bioconductor-iranges >=2.5.26'
    - 'bioconductor-s4vectors >=0.9.38'
    - r-base
    - r-data.table
    - 'r-rcpp >=0.11.2'
test:
  commands:
    - '$R -e "library(''{{ name }}'')"'
about:
  home: 'http://bioconductor.org/packages/{{ bioc }}/bioc/html/{{ name }}.html'
  license: Artistic-2.0
  summary: 'GenomicTuples defines general purpose containers for storing genomic tuples. It aims to provide functionality for tuples of genomic co-ordinates that are analogous to those available for genomic ranges in the GenomicRanges Bioconductor package.'

extra:
  identifiers:
    - biotools:genomictuples
    - doi:10.21105/joss.00020<|MERGE_RESOLUTION|>--- conflicted
+++ resolved
@@ -27,10 +27,6 @@
     - r-base
     - r-data.table
     - 'r-rcpp >=0.11.2'
-<<<<<<< HEAD
-    - {{ compiler('c') }}
-=======
->>>>>>> 3fa1538a
   run:
     - 'bioconductor-biocgenerics >=0.17.0'
     - 'bioconductor-genomeinfodb >=1.7.2'
