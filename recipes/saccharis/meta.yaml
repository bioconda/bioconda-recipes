--- conflicted
+++ resolved
@@ -1,13 +1,7 @@
 {% set name = "SACCHARIS" %}
-<<<<<<< HEAD
-  {% set version = "2.0.0.dev19" %}
-  {% set build_no = 7 %} # actually build 7, but previous dev19 builds were not uploaded to bioconda
-  {% set hash = "1055846A2123B34699B6E93AFCBCCD7B04633DC385DA60E784504D67FDCAA01C" %}
-=======
 {% set version = "2.0.1.dev21" %}
 {% set hash = "327FCE45E7B50BF0C52064DA883CC4A21BCE183EBACF4C4A827FE2C5BE934CB3" %}
 
->>>>>>> 6a9fb9cc
 
 package:
   name: "{{ name|lower }}"
@@ -33,14 +27,9 @@
     - saccharis.show_family_categories = saccharis.utils.FamilyCategories:cli_show_categories
     - saccharis-gui = saccharis.gui.PipelineGUI:main
     - saccharis.config = saccharis.utils.AdvancedConfig:cli_config
-<<<<<<< HEAD
-  run_exports:
-    - { { pin_subpackage({{ name }}, max_pin="x.x") } }
-=======
     - saccharis.update_db = saccharis.utils.DatabaseDownload:cli_update_hmms
   run_exports:
     - {{ pin_subpackage("saccharis", max_pin="x.x") }}
->>>>>>> 6a9fb9cc
 
 requirements:
   build:
@@ -53,13 +42,8 @@
   run:
     - beautifulsoup4 >=4.11.1
     - biopython >=1.79
-<<<<<<< HEAD
-    - blast >= 2.*
-    - dbcan >=3.0.6, < 4
-=======
     - blast >=2.*
     - dbcan <4
->>>>>>> 6a9fb9cc
     - diamond >=2.0.15 # [not win]
     - fasttree >=2.1.11 # [not win]
     - hmmer >=3.3 # [not win]
