{% set name = "SACCHARIS" %}
{% set version = "2.0.1.dev21" %}
<<<<<<< HEAD
{% set hash = "90806FDA7473C4687165277FB7765F201B2E3CE5254B43A0FBC8FBCD8C9B8849" %}
=======
{% set hash = "B83DC6502A3AB136D1E5F43E4E66CD41A7B884C99B190B781691C56A6D71998F" %}

>>>>>>> a99ab47f

package:
  name: "{{ name|lower }}"
  version: "{{ version }}"

source:
  #  url: https://github.com/saccharis/SACCHARIS_2/releases/download/v{{ version }}/saccharis-{{ version }}.tar.gz
<<<<<<< HEAD
  url: https://github.com/saccharis/SACCHARIS_2/releases/download/v2.0.1.dev21/saccharis-2.0.1.dev21_4.tar.gz
=======
  url: https://github.com/saccharis/SACCHARIS_2/releases/download/v2.0.1.dev21/saccharis-2.0.1.dev21_3.tar.gz
>>>>>>> a99ab47f
  sha256: {{ hash|lower }}

build:
  noarch: python
<<<<<<< HEAD
  number: 4
=======
  number: 3
>>>>>>> a99ab47f
  script: {{ PYTHON }} setup.py install --single-version-externally-managed --record=record.txt
  preserve_egg_dir: True  # added because the entry points below seem to be causing a build error
  entry_points:
    - saccharis = saccharis.CLI:cli_main
    - saccharis.make_family_files = saccharis.utils.FamilyCategories:cli_main
    - saccharis.add_family_category = saccharis.utils.FamilyCategories:cli_append_user_family
    - saccharis.rename_user_file = saccharis.utils.UserFastaRename:cli_main
    - saccharis.prune_seqs = saccharis.ExtractAndPruneCAZymes:cli_prune_seqs
    - saccharis.screen_cazome = saccharis.ScreenUserFile:cli_cazome
    - saccharis.show_family_categories = saccharis.utils.FamilyCategories:cli_show_categories
    - saccharis-gui = saccharis.gui.PipelineGUI:main
    - saccharis.config = saccharis.utils.AdvancedConfig:cli_config
    - saccharis.update_db = saccharis.utils.DatabaseDownload:cli_update_hmms
  run_exports:
    - {{ pin_subpackage("saccharis", max_pin="x.x") }}

requirements:
  build:
    - python
    - setuptools
  host:
    - python >=3.6
    - setuptools
    - pip
  run:
    - beautifulsoup4 >=4.11.1
    - biopython >=1.79
    - blast >=2.*
    - dbcan <4
    - diamond >=2.0.15 # [not win]
    - fasttree >=2.1.11 # [not win]
    - hmmer >=3.3 # [not win]
    - lxml >=4.9.0
    - ncbi-datasets-pylib >=14.*
    - modeltest-ng >=0.1.7  # [not win]
    - muscle >=3.8  # [not win]
    - psutil
    - python >=3.8
    - python-dotenv >=0.20.0
    - raxml >=8.2.12 # [not win]
    - raxml-ng >=1.2 # [not win]
    - requests >=2.28.0
    - pyqt >=5,<6
    - pyqt5-sip >=12.11
#    sort out pyqt5 install issues, sometimes pip seemed to install it with fewer errors?
#    - pip:
#        - lxml >=4.9.0
#        - pyqt >=5,<6
#        - pyqt5-sip >=12.11

app:
  entry: saccharis-gui
  icon: icon.png
  summary: "SACCHARIS Bioinformatics Pipeline"

test:
  commands:
    # pipe test output to null for these tests, per https://bioconda.github.io/contributor/guidelines.html#tests
    - saccharis -v > /dev/null
    - saccharis.show_family_categories --help > /dev/null
    - saccharis.make_family_files --help > /dev/null
    - saccharis.add_family_category --help > /dev/null
    - saccharis.rename_user_file --help > /dev/null
    - saccharis.prune_seqs --help > /dev/null
    - saccharis.screen_cazome --help > /dev/null
    - saccharis.config --help > /dev/null
    - saccharis.update_db --help > /dev/null

about:
  home: https://github.com/saccharis/SACCHARIS_2
  dev_url: https://github.com/saccharis/SACCHARIS_2
  description: Bioinformatics pipeline to automate phylogenetic analysis of CAZyme families in FASTA sequences via
    creation of phylogenetic trees.
  license: GPL-3.0-or-later
  license_family: GPL3
  license_file: LICENSE
  summary: A CAZyme discovery tool. Easily create phylogenetic trees from FASTA files and CAZyme families.<|MERGE_RESOLUTION|>--- conflicted
+++ resolved
@@ -1,11 +1,7 @@
 {% set name = "SACCHARIS" %}
 {% set version = "2.0.1.dev21" %}
-<<<<<<< HEAD
 {% set hash = "90806FDA7473C4687165277FB7765F201B2E3CE5254B43A0FBC8FBCD8C9B8849" %}
-=======
-{% set hash = "B83DC6502A3AB136D1E5F43E4E66CD41A7B884C99B190B781691C56A6D71998F" %}
 
->>>>>>> a99ab47f
 
 package:
   name: "{{ name|lower }}"
@@ -13,20 +9,13 @@
 
 source:
   #  url: https://github.com/saccharis/SACCHARIS_2/releases/download/v{{ version }}/saccharis-{{ version }}.tar.gz
-<<<<<<< HEAD
   url: https://github.com/saccharis/SACCHARIS_2/releases/download/v2.0.1.dev21/saccharis-2.0.1.dev21_4.tar.gz
-=======
-  url: https://github.com/saccharis/SACCHARIS_2/releases/download/v2.0.1.dev21/saccharis-2.0.1.dev21_3.tar.gz
->>>>>>> a99ab47f
+
   sha256: {{ hash|lower }}
 
 build:
   noarch: python
-<<<<<<< HEAD
   number: 4
-=======
-  number: 3
->>>>>>> a99ab47f
   script: {{ PYTHON }} setup.py install --single-version-externally-managed --record=record.txt
   preserve_egg_dir: True  # added because the entry points below seem to be causing a build error
   entry_points:
