--- conflicted
+++ resolved
@@ -26,10 +26,6 @@
     - r-mass
     - r-matrix
     - r-xml
-<<<<<<< HEAD
-    - {{ compiler('c') }}
-=======
->>>>>>> 3fa1538a
   run:
     - r-base
     - r-bitops
