--- conflicted
+++ resolved
@@ -18,11 +18,7 @@
     - gsl
     - libsequence 1.8.4
     - openblas
-<<<<<<< HEAD
-  run: 
-=======
   run:
->>>>>>> 3fa1538a
     - gsl
     - openblas
     - libsequence 1.8.4
