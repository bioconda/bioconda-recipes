{% set name = "bracken" %}
{% set version = "1.0.0" %}
{% set md5 = "bd91805655269c5f3becb8f8028bab6d" %}

package:
  name: {{ name|lower }}
  version: {{ version }}

source:
  url: https://github.com/jenniferlu717/Bracken/archive/{{ version }}.tar.gz
  md5: {{ md5 }}

build:
  noarch: python
  number: 1

requirements:
<<<<<<< HEAD
    host:
    run:
        - perl
        - perl-list-moreutils
        - perl-parallel-forkmanager
        - python
        - kraken
=======
  host:
  run:
    - perl
    - perl-list-moreutils
    - perl-parallel-forkmanager
    - python
    - kraken
>>>>>>> 3fa1538a

test:
  commands:
    - count-kmer-abundances.pl --help
    - est_abundance.py -h
    - generate_kmer_distribution.py -h

about:
  home: https://github.com/jenniferlu717/Bracken
  license: GPL-3.0
  license_file: LICENSE
  summary: 'Bracken (Bayesian Reestimation of Abundance with KrakEN) is a highly accurate statistical method that computes the abundance of species in DNA sequences from a metagenomics sample.'

extra:
  identifiers:
    - biotools:Bracken
    - doi:10.7717/peerj-cs.104<|MERGE_RESOLUTION|>--- conflicted
+++ resolved
@@ -15,15 +15,6 @@
   number: 1
 
 requirements:
-<<<<<<< HEAD
-    host:
-    run:
-        - perl
-        - perl-list-moreutils
-        - perl-parallel-forkmanager
-        - python
-        - kraken
-=======
   host:
   run:
     - perl
@@ -31,7 +22,6 @@
     - perl-parallel-forkmanager
     - python
     - kraken
->>>>>>> 3fa1538a
 
 test:
   commands:
