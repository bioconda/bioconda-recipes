{% set name = "bracken" %}
{% set version = "3.0" %}
{% set sha256 = "1d437fd8df1a8c5c03d908a7026a41cd486f5ce771e288be7aadd93542da7e44" %}

package:
  name: {{ name }}
  version: {{ version }}

source:
  url: https://github.com/jenniferlu717/Bracken/archive/v{{ version }}.tar.gz
  sha256: {{ sha256 }}
  patches:
    #- osx.patch  # [osx]
    - py3.patch

build:
<<<<<<< HEAD
  skip: True  # [osx]
  number: 1
=======
  number: 0
  skip: True  # [osx]
>>>>>>> 90bc105b
  run_exports:
    - {{ pin_subpackage('bracken', max_pin="x") }}

requirements:
  build:
    - {{ compiler('cxx') }}
    - make
  host:
    - llvm-openmp  # [osx]
    - libgomp      # [linux]
  run:
    - python
    - kraken2

test:
  commands:
    - bracken -h
    - bracken-build -h
    - est_abundance.py -h
    - generate_kmer_distribution.py -h
    - kmer2read_distr --help
    - combine_bracken_outputs.py -h

about:
  home: https://github.com/jenniferlu717/Bracken
  license: GPL-3.0-or-later
  license_family: GPL3
  license_file: LICENSE
  summary: 'Bracken (Bayesian Reestimation of Abundance with KrakEN) is a highly accurate statistical method that computes the abundance of species in DNA sequences from a metagenomics sample.'
  dev_url: https://github.com/jenniferlu717/Bracken
  doc_url: https://github.com/jenniferlu717/Bracken/blob/v{{ version }}/README.md

extra:
  identifiers:
    - biotools:Bracken
    - usegalaxy-eu:est_abundance
    - doi:10.7717/peerj-cs.104<|MERGE_RESOLUTION|>--- conflicted
+++ resolved
@@ -14,13 +14,8 @@
     - py3.patch
 
 build:
-<<<<<<< HEAD
-  skip: True  # [osx]
-  number: 1
-=======
   number: 0
   skip: True  # [osx]
->>>>>>> 90bc105b
   run_exports:
     - {{ pin_subpackage('bracken', max_pin="x") }}
 
