{% set name = "pyrle" %}
{% set version = "0.0.42" %}

package:
  name: '{{ name|lower }}'
  version: '{{ version }}'

source:
  url: https://pypi.io/packages/source/{{ name[0] }}/{{ name }}/{{ name }}-{{ version }}.tar.gz
  sha256: f0b1bb593947db965e229db6da3f2c29d0a52b535c2cca43f7cf6aed75f6f829

build:
<<<<<<< HEAD
  number: 2
=======
  number: 0
>>>>>>> 9dc5d888
  skip: True  # [py2k]
  script: python setup.py install --single-version-externally-managed --record=record.txt
  run_exports:
    - {{ pin_subpackage('pyrle', max_pin="x.x") }}

requirements:
  build:
    - {{ compiler('c') }}
  host:
    - python
    - setuptools
    - cython
  run:
    - python
    - pandas
    - tabulate
    - numpy
    - natsort
    - setuptools

test:
  imports:
    - pyrle

about:
  home: https://github.com/endrebak/pyrle
  license: MIT
  license_family: MIT
  license_file: LICENSE
  summary: Genomic Rle-objects for Python

extra:
  additional-platforms:
    - linux-aarch64
  skip-lints:
    - uses_setuptools<|MERGE_RESOLUTION|>--- conflicted
+++ resolved
@@ -10,11 +10,7 @@
   sha256: f0b1bb593947db965e229db6da3f2c29d0a52b535c2cca43f7cf6aed75f6f829
 
 build:
-<<<<<<< HEAD
-  number: 2
-=======
   number: 0
->>>>>>> 9dc5d888
   skip: True  # [py2k]
   script: python setup.py install --single-version-externally-managed --record=record.txt
   run_exports:
