--- conflicted
+++ resolved
@@ -1,9 +1,5 @@
 {% set name = "pyrle" %}
-<<<<<<< HEAD
-{% set version = "0.0.26" %}
-=======
 {% set version = "0.0.27" %}
->>>>>>> 88cea137
 
 package:
   name: '{{ name|lower }}'
@@ -11,11 +7,7 @@
 
 source:
   url: https://pypi.io/packages/source/{{ name[0] }}/{{ name }}/{{ name }}-{{ version }}.tar.gz
-<<<<<<< HEAD
-  sha256: aa81f49d889959ea21bca06b3b17ce1d7584498ff4cbf92b7b0c537fc8cde442
-=======
   sha256: 1fe8d64d9a0ed7f38e328b22e8d0d06a1cb58ae6bf943ff74175d494191e84ee
->>>>>>> 88cea137
 
 build:
   number: 0
