--- conflicted
+++ resolved
@@ -16,11 +16,7 @@
 
 requirements:
   build:
-<<<<<<< HEAD
-      - {{ compiler('c') }}
-=======
     - {{ compiler('c') }}
->>>>>>> 3fa1538a
   run:
 
 test:
