package:
  name: bioconductor-diffbind
  version: 2.2.12
source:
  url:
    - http://bioconductor.org/packages/3.4/bioc/src/contrib/DiffBind_2.2.12.tar.gz
    - https://depot.galaxyproject.org/software/DiffBind/DiffBind_2.2.12_src_all.tar.gz
  sha256: 9ee1454c851559ac713b5ef83e22f577c801aae76f843ada3a4c033725e46d70
build:
  number: 1
  # depends systemPipeR which in turn depends on r-batchjobs, which is currently not built for osx
  skip: True  # [osx]
  rpaths:
    - lib/R/lib/
    - lib/
requirements:
  build:
    - {{ compiler('cxx') }}
  host:
    - bioconductor-biocparallel
    - bioconductor-deseq2
    - bioconductor-edger
    - bioconductor-genomicalignments
    - bioconductor-genomicranges
    - bioconductor-iranges
    - bioconductor-limma
    - bioconductor-rsamtools
    - bioconductor-s4vectors
    - bioconductor-summarizedexperiment
    - bioconductor-systempiper
    - bioconductor-zlibbioc
    - r-amap
    - r-base
    - r-dplyr
    - r-gplots
    - r-lattice
    - r-locfit
    - r-rcolorbrewer
    - r-rcpp
<<<<<<< HEAD
    - {{ compiler('c') }}
=======
>>>>>>> 3fa1538a
  run:
    - bioconductor-biocparallel
    - bioconductor-deseq2
    - bioconductor-edger
    - bioconductor-genomicalignments
    - bioconductor-genomicranges
    - bioconductor-iranges
    - bioconductor-limma
    - bioconductor-rsamtools
    - bioconductor-s4vectors
    - bioconductor-summarizedexperiment
    - bioconductor-systempiper
    - bioconductor-zlibbioc
    - r-amap
    - r-base
    - r-dplyr
    - r-gplots
    - r-lattice
    - r-locfit
    - r-rcolorbrewer
    - r-rcpp
test:
  commands:
    - '$R -e "library(''DiffBind'')"'
about:
  home: http://bioconductor.org/packages/3.4/bioc/html/DiffBind.html
  license: Artistic-2.0
  summary: 'Compute differentially bound sites from multiple ChIP-seq experiments
    using affinity (quantitative) data. Also enables occupancy (overlap) analysis
    and plotting functions.'

extra:
  identifiers:
    - biotools:diffbind<|MERGE_RESOLUTION|>--- conflicted
+++ resolved
@@ -37,10 +37,6 @@
     - r-locfit
     - r-rcolorbrewer
     - r-rcpp
-<<<<<<< HEAD
-    - {{ compiler('c') }}
-=======
->>>>>>> 3fa1538a
   run:
     - bioconductor-biocparallel
     - bioconductor-deseq2
