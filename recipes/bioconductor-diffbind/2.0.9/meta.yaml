{% set name = 'DiffBind' %}
{% set version = '2.0.9' %}

package:
  name: bioconductor-{{ name|lower }}
  version: {{ version|replace("-", "_") }}

source:
  url: http://bioconductor.statistik.tu-dortmund.de/packages/3.3/bioc/src/contrib/DiffBind_2.0.9.tar.gz
  md5: 9d00cf8d809f138ce2a3b1e5620bbf51
build:
  # bioconductor-systempiper is set to skip in OSX, so this package cannot be built for OSX
  skip: True # [osx]
  number: 3
  rpaths:
    - lib/R/lib/
    - lib/
requirements:
  build:
    - {{ compiler('cxx') }}
  host:
    - bioconductor-biocparallel
    - bioconductor-deseq2
    - bioconductor-edger
    - bioconductor-genomicalignments
    - bioconductor-genomicranges
    - bioconductor-iranges
    - bioconductor-limma
    - bioconductor-rsamtools
    - bioconductor-s4vectors
    - bioconductor-summarizedexperiment
    - bioconductor-systempiper
    - bioconductor-zlibbioc
    - r-base
    - r-amap
    - r-dplyr
    - r-gplots
    - r-locfit
    - r-rcolorbrewer
    - r-rcpp
<<<<<<< HEAD
    - {{ compiler('c') }}
=======
>>>>>>> 3fa1538a
  run:
    - bioconductor-biocparallel
    - bioconductor-deseq2
    - bioconductor-edger
    - bioconductor-genomicalignments
    - bioconductor-genomicranges
    - bioconductor-iranges
    - bioconductor-limma
    - bioconductor-rsamtools
    - bioconductor-s4vectors
    - bioconductor-summarizedexperiment
    - bioconductor-systempiper
    - bioconductor-zlibbioc
    - r-base
    - r-amap
    - r-dplyr
    - r-gplots
    - r-locfit
    - r-optparse
    - r-rcolorbrewer
    - r-getopt
    - r-rcpp
test:
  commands:
    - '$R -e "library(''{{ name }}'')"'
about:
  home: http://bioconductor.org/packages/release/bioc/html/DiffBind.html
  license: Artistic-2.0
  summary: 'Compute differentially bound sites from multiple ChIP-seq experiments
    using affinity (quantitative) data. Also enables occupancy (overlap) analysis
    and plotting functions.'

extra:
  identifiers:
    - biotools:diffbind<|MERGE_RESOLUTION|>--- conflicted
+++ resolved
@@ -38,10 +38,6 @@
     - r-locfit
     - r-rcolorbrewer
     - r-rcpp
-<<<<<<< HEAD
-    - {{ compiler('c') }}
-=======
->>>>>>> 3fa1538a
   run:
     - bioconductor-biocparallel
     - bioconductor-deseq2
