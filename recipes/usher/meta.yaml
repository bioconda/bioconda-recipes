{% set version="0.5.6" %}

package:
  name: usher
  version: {{ version }}

source:
  - url: https://github.com/yatisht/usher/archive/v{{ version  }}.tar.gz
    sha256: c832c984f540a9a401220db7b03029ad175149fc95cc8de2b79af1837b3950d5

build:
<<<<<<< HEAD
  number: 2
=======
  number: 0
>>>>>>> 5492ec64

requirements:
  build:
    - make
    - autoconf
    - cmake
    - {{ compiler('cxx') }}
    - {{ compiler('c') }}
    - wget
  host:
    - boost-cpp
    - libprotobuf
    - openmpi=4.1.2
    - openssh
    - isa-l
  run:
    - mafft
    - boost-cpp
    - ucsc-fatovcf
    - openmpi=4.1.2
    - openssh
    - isa-l

test:
  commands:
    - usher --help
    - matOptimize --help
    - matUtils --help

about:
  home: https://github.com/yatisht/usher
  license: MIT
  license_family: MIT
  license_file: LICENSE
  summary: Ultrafast Sample Placement on Existing Trees (UShER)<|MERGE_RESOLUTION|>--- conflicted
+++ resolved
@@ -9,11 +9,7 @@
     sha256: c832c984f540a9a401220db7b03029ad175149fc95cc8de2b79af1837b3950d5
 
 build:
-<<<<<<< HEAD
-  number: 2
-=======
   number: 0
->>>>>>> 5492ec64
 
 requirements:
   build:
