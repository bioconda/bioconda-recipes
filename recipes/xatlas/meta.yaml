{% set version = "0.3" %}
{% set name = "xatlas" %}

package:
  name: {{ name }}
  version: {{ version }}

build:
<<<<<<< HEAD
  number: 5
=======
  number: 0
>>>>>>> 5492ec64
  skip: True  # [osx]

source:
  url: https://github.com/jfarek/{{ name }}/archive/v{{ version }}.tar.gz
  sha256: e63e8b5f8f22ba5583aca9f38e54347ab6c296db8e8d8034cfa9686821371cd5

requirements:
  build:
    - make
    - cmake
    - {{ compiler('cxx') }}
  host:
    - htslib
    - pthread-stubs
  run:
    - htslib
    - pthread-stubs

test:
  commands:
  - xatlas -h

about:
  home: https://github.com/jfarek/xatlas
  license: BSD-3-Clause
  summary: xAtlas is a fast and retrainable small variant caller that has been developed at the Baylor College of Medicine Human Genome Sequencing Center.

extra:
  identifiers:
    - doi:10.1101/295071<|MERGE_RESOLUTION|>--- conflicted
+++ resolved
@@ -6,11 +6,7 @@
   version: {{ version }}
 
 build:
-<<<<<<< HEAD
-  number: 5
-=======
   number: 0
->>>>>>> 5492ec64
   skip: True  # [osx]
 
 source:
