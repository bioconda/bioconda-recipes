package:
  name: concoct
  version: "1.0.0"

source:
  url: https://github.com/BinPro/CONCOCT/archive/1.0.0.tar.gz
  sha256: 4428a1d7bce5c7546106bea0a0ff6c2168e3680f6422adce5ef523bce46dc180

build:
  preserve_egg_dir: True
<<<<<<< HEAD
  number: 0
=======
  number: 1
>>>>>>> 5e1c40b9
  skip: True  # [osx]

requirements:
  build:
    - {{ compiler('c') }}

  host:
    - python
    - setuptools
    - cython >=0.19.1
    - numpy >=1.7.1
    - scipy >=0.12.0
    - pandas >=0.11.0
    - biopython >=1.62b
    - scikit-learn >=0.13.1
    - nose >=1.3.0
    - sphinx_rtd_theme >=0.1.6
    - sphinx >=1.2.2
    - gsl
    - openblas
    - openmp
<<<<<<< HEAD
=======
    - samtools
>>>>>>> 5e1c40b9

  run:
    - python
    - setuptools
    - cython >=0.19.1
    - numpy >=1.7.1
    - scipy >=0.12.0
    - pandas >=0.11.0
    - biopython >=1.62b
    - scikit-learn >=0.13.1
    - nose >=1.3.0
    - sphinx_rtd_theme >=0.1.6
    - sphinx >=1.2.2
    - gsl
    - openblas
    - openmp
<<<<<<< HEAD
=======
    - samtools
>>>>>>> 5e1c40b9

test:
  commands:
    - concoct -h
  imports:
    - concoct

about:
  home: https://github.com/BinPro/CONCOCT
  license: FreeBSD
  summary: 'Clustering cONtigs with COverage and ComposiTion'
  license_family: BSD

extra:
  skip-lints:
    - uses_setuptools  # concoct uses pkg_resources
  identifiers:
    - doi:10.1038/nmeth.3103<|MERGE_RESOLUTION|>--- conflicted
+++ resolved
@@ -8,11 +8,7 @@
 
 build:
   preserve_egg_dir: True
-<<<<<<< HEAD
-  number: 0
-=======
   number: 1
->>>>>>> 5e1c40b9
   skip: True  # [osx]
 
 requirements:
@@ -34,10 +30,7 @@
     - gsl
     - openblas
     - openmp
-<<<<<<< HEAD
-=======
     - samtools
->>>>>>> 5e1c40b9
 
   run:
     - python
@@ -54,10 +47,7 @@
     - gsl
     - openblas
     - openmp
-<<<<<<< HEAD
-=======
     - samtools
->>>>>>> 5e1c40b9
 
 test:
   commands:
