{% set name = "interproscan" %}
# Remember to update db versions in interproscan.properties for each new release
# Look at ./core/jms-implementation/support-mini-x86-32/interproscan.properties in the archive
{% set version_minor = "88.0" %}
{% set version_major = "5.55" %}
{% set md5 = "a47ea8136ab76f84d7fb3318d9aa6600" %}

package:
  name: "{{ name|lower }}"
  version: "{{ version_major }}_{{ version_minor }}"

source:
  url: https://github.com/ebi-pf-team/interproscan/archive/{{ version_major }}-{{ version_minor }}.tar.gz
  md5: {{ md5 }}

build:
<<<<<<< HEAD
  number: 4
=======
  number: 1
>>>>>>> 5492ec64
  skip: True  # [osx]

requirements:
  build:
    - make
    - {{ compiler('c') }}
    - openjdk >=11
    - maven >=3
  run:
    - python >=3
    - perl >=5.08
    - openjdk >=11
    - cath-tools # for cath-resolve-hits used by CATH-Gene3D
    - pftools # for Pfscan/Pfsearch used by ProSite Profiles, ProSite Patterns and HAMAP
    - hmmer2 # used by SMART
    - hmmer >=3 # used by CATH-Gene3D, HAMAP, PANTHER, Pfam, PIRSF, SFLD, SUPERFAMILY and TIGRFAMs
    - emboss #  for getorf for nucleic acid sequence search
#    - coils # for ncoils used by Coils <= Must used the one shipped with INTERPROSCAN because slighlty modified
    - blast >=2.12 # for rpsblast/rpsbproc used by CDD
    - sfld # for sfld_preprocess/sfld_postprocess used by SFLD
#    - fingerprintscan # used by PRINTS <= use the one shipped with INTERPROSCAN because this one is problematic/crash

test:
  files:
    - test_proteins.fasta
    - test_nt_seqs.fasta
    - test_all_appl.fasta
  commands:
    - perl -version
    - python3 --version
    - java -version
    - interproscan.sh | grep XX
    - interproscan.sh | grep Xmx
    - interproscan.sh --version
#    - interproscan.sh -i test_proteins.fasta -cpu 1 -f tsv -dp -appl sfld, hamap,prints,smart,pfam,pirsf,tigrfam,prositeprofiles,prositepatterns,gene3d,superfamily
#    - interproscan.sh -i test_proteins.fasta -cpu 1 -f tsv -appl sfld, hamap,prints,smart,pfam,pirsf,tigrfam,prositeprofiles,prositepatterns,gene3d,superfamily
#    - interproscan.sh -i test_nt_seqs.fasta -cpu 1 -t n -f tsv -dp -appl sfld, hamap,prints,smart,pfam,pirsf,tigrfam,prositeprofiles,prositepatterns,gene3d,superfamily
#    - interproscan.sh -i test_nt_seqs.fasta -cpu 1 -t n -f tsv -appl sfld, hamap,prints,smart,pfam,pirsf,tigrfam,prositeprofiles,prositepatterns,gene3d,superfamily
#    - interproscan.sh -i test_nt_seqs.fasta -cpu 1 -t n -f tsv,json,xml -appl pfam, pirsf
#    - interproscan.sh -i test_all_appl.fasta -cpu 1 -f tsv -dp -exclappl cdd
#    - interproscan.sh -i test_all_appl.fasta -cpu 1 -f tsv -dp -appl cdd

about:
  home: https://github.com/ebi-pf-team/interproscan
  license: GPLv3
  license_family: Apache
  license_file: LICENSE
  summary: InterPro integrates together predictive information about proteins function from a number of partner resources
  dev_url: https://github.com/ebi-pf-team/interproscan<|MERGE_RESOLUTION|>--- conflicted
+++ resolved
@@ -14,11 +14,7 @@
   md5: {{ md5 }}
 
 build:
-<<<<<<< HEAD
-  number: 4
-=======
   number: 1
->>>>>>> 5492ec64
   skip: True  # [osx]
 
 requirements:
