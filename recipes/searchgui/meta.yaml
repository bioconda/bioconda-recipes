--- conflicted
+++ resolved
@@ -7,12 +7,7 @@
   version: {{ version }}
 
 build:
-<<<<<<< HEAD
   number: 0
-=======
-  number: 1
-  #noarch: generic
->>>>>>> 897b673b
 
 source:
   url: http://genesis.ugent.be/maven2/eu/isas/searchgui/{{ name }}/{{ version }}/{{ name }}-{{ version }}-mac_and_linux.tar.gz
