--- conflicted
+++ resolved
@@ -1,10 +1,6 @@
 # Do not forget to update the version string in the searchgui.py file
 {% set name = "SearchGUI" %}
-<<<<<<< HEAD
-{% set version = "4.0.4" %}
-=======
 {% set version = "4.0.7" %}
->>>>>>> ad25f821
 
 package:
   name: searchgui
@@ -12,18 +8,12 @@
 
 build:
   number: 0
-  #noarch: generic
 
 source:
   url: http://genesis.ugent.be/maven2/eu/isas/searchgui/{{ name }}/{{ version }}/{{ name }}-{{ version }}-mac_and_linux.tar.gz
-<<<<<<< HEAD
-  sha256: 167f87946f0a0b33c0018edfea95f861cbec46aed42cc89eff9634f715531f85
-=======
   sha256: 39a37c23a39ad1ab4dd1868dac7421d6ac5e612c012517cc0b7a5a3192ff79bc
->>>>>>> ad25f821
 
 requirements:
-
   build:
     - {{ compiler('c') }}
   host:
