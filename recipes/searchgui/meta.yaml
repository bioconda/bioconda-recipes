{% set name = "SearchGUI" %}
<<<<<<< HEAD
{% set version = "3.3.10" %}
=======
{% set version = "3.3.9" %}
>>>>>>> 29d04ef7
# Do not forget to update the version string in the searchgui.py file

about:
  home: https://github.com/compomics/searchgui
  license: Apache License, Version 2.0
  summary: |
    SearchGUI is a user-friendly open-source graphical user interface for configuring and running proteomics identification search engines, currently supporting X!Tandem, MS-GF+, MS Amanda, MyriMatch, Comet, Tide, Andromeda and OMSSA.
package:
  name: searchgui
  version: {{ version }}

build:
  number: 0

source:
  url: http://genesis.ugent.be/maven2/eu/isas/searchgui/{{ name }}/{{ version }}/{{ name }}-{{ version }}-mac_and_linux.tar.gz
<<<<<<< HEAD
  sha256: da610fa266a2d30cb3ebfd5794e87d0fe7e2105afcd5d88c6a6576ead6e7073a
=======
  sha256: 86295699c475abff84fd0c3b80627ca468578e581e8f85d2b8cca633593de53e
>>>>>>> 29d04ef7

requirements:
  host:
  build:
    - {{ compiler('c') }}
  run:
    - openjdk >=6
    - mono >=4.0.0
    - python

test:
  commands:
    - searchgui eu.isas.searchgui.cmd.FastaCLI
    - searchgui eu.isas.searchgui.cmd.FastaCLI -Xms512m -Xmx1g

extra:
  notes: |
    SearchGUI is Java program that comes with a custom wrapper shell script.
    This shell wrapper is called "opsin" and is on $PATH by default. By default
    "-Xms512m -Xmx1g" is set in the wrapper. If you want to overwrite it you can
    specify these values directly after your binaries. If you have _JAVA_OPTIONS
    set globally this will take precedence.
    For example run it with "searchgui -Xms512m -Xmx1g"
  identifiers:
    - biotools:searchgui
    - doi:10.1002/pmic.201000595<|MERGE_RESOLUTION|>--- conflicted
+++ resolved
@@ -1,9 +1,5 @@
 {% set name = "SearchGUI" %}
-<<<<<<< HEAD
 {% set version = "3.3.10" %}
-=======
-{% set version = "3.3.9" %}
->>>>>>> 29d04ef7
 # Do not forget to update the version string in the searchgui.py file
 
 about:
@@ -20,11 +16,7 @@
 
 source:
   url: http://genesis.ugent.be/maven2/eu/isas/searchgui/{{ name }}/{{ version }}/{{ name }}-{{ version }}-mac_and_linux.tar.gz
-<<<<<<< HEAD
   sha256: da610fa266a2d30cb3ebfd5794e87d0fe7e2105afcd5d88c6a6576ead6e7073a
-=======
-  sha256: 86295699c475abff84fd0c3b80627ca468578e581e8f85d2b8cca633593de53e
->>>>>>> 29d04ef7
 
 requirements:
   host:
