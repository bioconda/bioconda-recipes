--- conflicted
+++ resolved
@@ -14,11 +14,7 @@
 from os import getenv
 from os import X_OK
 
-<<<<<<< HEAD
-jar_file = 'SearchGUI-4.0.4.jar' 
-=======
 jar_file = 'SearchGUI-4.0.7.jar'
->>>>>>> ad25f821
 
 default_jvm_mem_opts = ['-Xms512m', '-Xmx1g']
 
