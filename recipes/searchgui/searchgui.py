#!/usr/bin/env python
#
# Wrapper script for Java Conda packages that ensures that the java runtime
# is invoked with the right options. Adapted from the bash script (http://stackoverflow.com/questions/59895/can-a-bash-script-tell-what-directory-its-stored-in/246128#246128).

#
# Program Parameters
#
import os
import subprocess
import sys
import shutil
from os import access
from os import getenv
from os import X_OK
<<<<<<< HEAD
jar_file = 'SearchGUI-3.3.10.jar'
=======
jar_file = 'SearchGUI-3.3.9.jar'
>>>>>>> 29d04ef7

default_jvm_mem_opts = ['-Xms512m', '-Xmx1g']

# !!! End of parameter section. No user-serviceable code below this line !!!


def real_dirname(path):
    """Return the symlink-resolved, canonicalized directory-portion of path."""
    return os.path.dirname(os.path.realpath(path))


def java_executable():
    """Return the executable name of the Java interpreter."""
    java_home = getenv('JAVA_HOME')
    java_bin = os.path.join('bin', 'java')

    if java_home and access(os.path.join(java_home, java_bin), X_OK):
        return os.path.join(java_home, java_bin)
    else:
        return 'java'


def jvm_opts(argv):
    """Construct list of Java arguments based on our argument list.

    The argument list passed in argv must not include the script name.
    The return value is a 3-tuple lists of strings of the form:
      (memory_options, prop_options, passthrough_options)
    """
    mem_opts = []
    prop_opts = []
    pass_args = []
    exec_dir = None

    for arg in argv:
        if arg.startswith('-D'):
            prop_opts.append(arg)
        elif arg.startswith('-XX'):
            prop_opts.append(arg)
        elif arg.startswith('-Xm'):
            mem_opts.append(arg)
        elif arg.startswith('--exec_dir='):
            exec_dir = arg.split('=')[1].strip('"').strip("'")
            if not os.path.exists(exec_dir):
                shutil.copytree(real_dirname(sys.argv[0]), exec_dir, symlinks=False, ignore=None)
        else:
            pass_args.append(arg)

    # In the original shell script the test coded below read:
    #   if [ "$jvm_mem_opts" == "" ] && [ -z ${_JAVA_OPTIONS+x} ]
    # To reproduce the behaviour of the above shell code fragment
    # it is important to explictly check for equality with None
    # in the second condition, so a null envar value counts as True!

    if mem_opts == [] and getenv('_JAVA_OPTIONS') is None:
        mem_opts = default_jvm_mem_opts

    return (mem_opts, prop_opts, pass_args, exec_dir)


def main():
    java = java_executable()
    """
    SearchGui updates files relative to the path of the jar file.
    In a multiuser setting, the option --exec_dir="exec_dir"
    can be used as the location for the peptide-shaker distribution.
    If the exec_dir dies not exist,
    we copy the jar file, lib, and resources to the exec_dir directory.
    """
    (mem_opts, prop_opts, pass_args, exec_dir) = jvm_opts(sys.argv[1:])
    jar_dir = exec_dir if exec_dir else real_dirname(sys.argv[0])

    if pass_args != [] and (pass_args[0].startswith('eu') or pass_args[0].startswith('com')):
        jar_arg = '-cp'
    else:
        jar_arg = '-jar'

    jar_path = os.path.join(jar_dir, jar_file)

    java_args = [java] + mem_opts + prop_opts + [jar_arg] + [jar_path] + pass_args

    sys.exit(subprocess.call(java_args))


if __name__ == '__main__':
    main()<|MERGE_RESOLUTION|>--- conflicted
+++ resolved
@@ -13,11 +13,8 @@
 from os import access
 from os import getenv
 from os import X_OK
-<<<<<<< HEAD
+
 jar_file = 'SearchGUI-3.3.10.jar'
-=======
-jar_file = 'SearchGUI-3.3.9.jar'
->>>>>>> 29d04ef7
 
 default_jvm_mem_opts = ['-Xms512m', '-Xmx1g']
 
