--- conflicted
+++ resolved
@@ -11,11 +11,7 @@
 requirements:
   build:
     - {{ compiler('c') }}
-<<<<<<< HEAD
-    - perl-threaded
-=======
     - perl
->>>>>>> 3fa1538a
     - perl-app-cpanminus
     - perl-module-build
     - perl-dbi
