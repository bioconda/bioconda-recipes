--- conflicted
+++ resolved
@@ -1,8 +1,4 @@
-<<<<<<< HEAD
 {% set version = "2025_05" %}
-=======
-{% set version = "2025_03" %}
->>>>>>> 7622532d
 
 package:
   name: ngs-bits
@@ -16,11 +12,7 @@
 
 source:
   url: https://github.com/imgag/ngs-bits/releases/download/{{ version }}/ngs-bits-{{ version }}.tgz
-<<<<<<< HEAD
   sha256: 94398110eb6424cd45b61b2bdff93902697e7930654620ec5305603b7b7a6ac1
-=======
-  sha256: 3832a5fd4285424a1b2016d3bab4f1b6c408ae785723a0445c40c7905dd42c0c
->>>>>>> 7622532d
 
 # Note: pinning of sysroot_linux-64 =2.17 enforces cos7 and is currently needed to prevent an memcpy@GLIBC2.14 error
 requirements:
