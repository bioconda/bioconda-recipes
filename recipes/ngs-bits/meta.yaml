<<<<<<< HEAD
{% set version = "2019_03" %}
=======
{% set version = "2019_04" %}
>>>>>>> 46d1fdb0

package:
  name: ngs-bits
  version: {{ version }}

build:
  number: 0

source:
  url: https://github.com/imgag/ngs-bits/releases/download/{{ version }}/ngs-bits-{{ version }}.tgz
<<<<<<< HEAD
  sha256: f1269661c6bc58da03e4304c9b9bd5bc1072d6af7bb6df719f556109c467dfe0
=======
  sha256: 9bcfd96ec3fbb9fb4dbbe32c9086f9a3c793a44d37be0888f51616458ee0d3cb
>>>>>>> 46d1fdb0

requirements:
  build:
    - {{ compiler('c') }}
  host:
    - bzip2
    - xz
    - zlib
    - qt >=5.9.0
    - htslib
  run:
    - bzip2
    - xz
    - zlib
    - python
    - matplotlib
    - qt >=5.9.0
    - htslib

about:
  home: https://github.com/imgag/ngs-bits
  license: MIT license
  license_file: LICENSE
  summary: Short-read sequencing tools<|MERGE_RESOLUTION|>--- conflicted
+++ resolved
@@ -1,8 +1,4 @@
-<<<<<<< HEAD
-{% set version = "2019_03" %}
-=======
 {% set version = "2019_04" %}
->>>>>>> 46d1fdb0
 
 package:
   name: ngs-bits
@@ -13,11 +9,7 @@
 
 source:
   url: https://github.com/imgag/ngs-bits/releases/download/{{ version }}/ngs-bits-{{ version }}.tgz
-<<<<<<< HEAD
-  sha256: f1269661c6bc58da03e4304c9b9bd5bc1072d6af7bb6df719f556109c467dfe0
-=======
   sha256: 9bcfd96ec3fbb9fb4dbbe32c9086f9a3c793a44d37be0888f51616458ee0d3cb
->>>>>>> 46d1fdb0
 
 requirements:
   build:
