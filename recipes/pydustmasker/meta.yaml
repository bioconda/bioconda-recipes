{% set name = "pydustmasker" %}
{% set version = "1.0.2" %}

package:
  name: "{{ name|lower }}"
  version: "{{ version }}"

source:
  url: https://pypi.io/packages/source/{{ name[0] }}/{{ name }}/{{ name }}-{{ version }}.tar.gz
  sha256: 22f36da02c4058a48c940616fdbc5f5525fc9d84debe856a306574efea70f5bf

build:
<<<<<<< HEAD
  number: 2
=======
  number: 0
>>>>>>> 9dc5d888
  run_exports:
    - {{ pin_subpackage(name, max_pin="x.x") }}
  script:
    - {{ PYTHON }} -m pip install . --no-deps --no-build-isolation --disable-pip-version-check
    - cargo-bundle-licenses --format yaml --output THIRDPARTY.yml

requirements:
  build:
    - python                              # [build_platform != target_platform]
    - cross-python_{{ target_platform }}  # [build_platform != target_platform]
    - crossenv                            # [build_platform != target_platform]
    - maturin >=1.5,<2                    # [build_platform != target_platform]
    - {{ compiler("c") }}
    - {{ compiler("rust") }}
    - {{ stdlib("c") }}
    - cargo-bundle-licenses
  host:
    - python
    - pip
    - maturin >=1.5,<2
  run:
    - python

test:
  imports:
    - pydustmasker

about:
  home: https://github.com/apcamargo/pydustmasker
  license: MIT
  license_family: MIT
  license_file: LICENSE
  summary: >
    Python library for identification and masking of low-complexity regions in
    nucleotide sequences.

extra:
  additional-platforms:
    - linux-aarch64
    - osx-arm64
  skip-lints:
    - version_constraints_missing_whitespace  # see https://github.com/bioconda/bioconda-recipes/issues/51185<|MERGE_RESOLUTION|>--- conflicted
+++ resolved
@@ -10,11 +10,7 @@
   sha256: 22f36da02c4058a48c940616fdbc5f5525fc9d84debe856a306574efea70f5bf
 
 build:
-<<<<<<< HEAD
-  number: 2
-=======
   number: 0
->>>>>>> 9dc5d888
   run_exports:
     - {{ pin_subpackage(name, max_pin="x.x") }}
   script:
