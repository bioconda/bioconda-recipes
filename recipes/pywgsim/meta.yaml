--- conflicted
+++ resolved
@@ -9,11 +9,7 @@
   entry_points:
     - pywgsim=pywgsim.main:run
   script: {{ PYTHON }} -m pip install . -vv
-<<<<<<< HEAD
-  number: 3
-=======
   number: 0
->>>>>>> 9dc5d888
   run_exports:
     - {{ pin_subpackage('pywgsim', max_pin="x.x") }}
 
