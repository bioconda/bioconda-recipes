--- conflicted
+++ resolved
@@ -1,8 +1,4 @@
-<<<<<<< HEAD
-{% set version = "0.25.2" %}
-=======
 {% set version = "0.26.0" %}
->>>>>>> 2e17421a
 {% set name = "msdata" %}
 {% set bioc = "3.10" %}
 
@@ -14,11 +10,7 @@
     - 'https://bioconductor.org/packages/{{ bioc }}/data/experiment/src/contrib/{{ name }}_{{ version }}.tar.gz'
     - 'https://bioarchive.galaxyproject.org/{{ name }}_{{ version }}.tar.gz'
     - 'https://depot.galaxyproject.org/software/bioconductor-{{ name }}/bioconductor-{{ name }}_{{ version }}_src_all.tar.gz'
-<<<<<<< HEAD
-  md5: bac2c78895baa7525e7cb3d6be752142
-=======
   md5: 102c18af93e9e8b0f1b5f7d735726e69
->>>>>>> 2e17421a
 build:
   number: 0
   rpaths:
