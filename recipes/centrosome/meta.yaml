--- conflicted
+++ resolved
@@ -11,10 +11,6 @@
 
 build:
   number: 1
-<<<<<<< HEAD
-  skip: True  # [py<30]
-=======
->>>>>>> 90bc105b
   script: CFLAGS="$CFLAGS -Wno-error=int-conversion" python -m pip install --no-deps --ignore-installed . -vv
   run_exports:
     - {{ pin_subpackage(name, max_pin='x.x') }}
