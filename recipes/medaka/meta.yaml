--- conflicted
+++ resolved
@@ -1,9 +1,5 @@
 {% set name = "medaka" %}
-<<<<<<< HEAD
 {% set version = "0.6.2" %}
-=======
-{% set version = "0.6.0" %}
->>>>>>> 99e3c367
 
 package:
   name: "{{ name|lower }}"
@@ -11,11 +7,7 @@
 
 source:
   url: https://pypi.io/packages/source/{{ name[0] }}/{{ name }}/{{ name }}-{{ version }}.tar.gz
-<<<<<<< HEAD
   sha256: a8c92e1925c2075b7423851f8a11730c85cedf85d4a43944776ce819358478a3
-=======
-  sha256: 45bc0299c284721925f6d77de406758b208b22a8fb04382ce294682b46a8d3ae
->>>>>>> 99e3c367
 
 build:
   # keras is 2.7 or 3.6 only. We need py3: 3.6 is the only possibility
