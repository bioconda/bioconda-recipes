--- conflicted
+++ resolved
@@ -9,20 +9,6 @@
   sha256: 35a81201a56f4557697e6fe693dc6b701bbbd0a7b2b6e1c6c845ef816d67ca29
 
 build:
-<<<<<<< HEAD
-    number: 1
-
-requirements:
-    build:
-        - hdf5
-        - cmake
-        - zlib
-        - {{ compiler('c') }}
-        - autoconf
-        - automake
-    run:
-        - hdf5
-=======
   number: 2
 
 requirements:
@@ -35,7 +21,6 @@
     - automake
   run:
     - hdf5
->>>>>>> 3fa1538a
 test:
   files:
     - t.fa
