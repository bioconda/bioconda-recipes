--- conflicted
+++ resolved
@@ -9,11 +9,7 @@
   sha256: efeb0191c1a6a0d6de69111fb66f4bda51ff31fb40c513280f072bd44556f80d
 
 build:
-<<<<<<< HEAD
-  number: 2
-=======
   number: 0
->>>>>>> 90bc105b
   run_exports:
     - {{ pin_subpackage('kallisto', max_pin="x.x") }}
 
