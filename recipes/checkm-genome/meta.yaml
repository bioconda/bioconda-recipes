--- conflicted
+++ resolved
@@ -19,17 +19,6 @@
     - python >=3.6
     - pip
   run:
-<<<<<<< HEAD
-    - python 2.7
-    - numpy >=1.13.1
-    - scipy >=0.19.1
-    - matplotlib >=2.1.0
-    - pysam >=checkm-genome
-    - dendropy >=4.4.0
-    - hmmer >=3.1b1
-    - prodigal >=2.6.1
-    - pplacer >=1.1.alpha19
-=======
     - python >=3.6
     - numpy >=1.13.1
     - scipy >=0.19.1
@@ -39,7 +28,6 @@
     - hmmer >=3.1b1
     - prodigal >=2.6.1
     - pplacer ==1.1.alpha19
->>>>>>> c49e5262
 
 test:
   imports:
