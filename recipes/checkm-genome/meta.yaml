--- conflicted
+++ resolved
@@ -29,17 +29,10 @@
     # older pysam versions have wrong openssl pinning
     - pysam >=0.19.0
     - dendropy >=4.5.2
-<<<<<<< HEAD
-    - hmmer >=3.1b1
-    - prodigal >=2.6.1
-    - pplacer ==1.1.alpha20
-    - wget
-=======
     - hmmer
     - prodigal
     - pplacer ==1.1.alpha20  # [not (osx and x86_64)]
     - pplacer >=1.1.alpha19  # [osx and x86_64]
->>>>>>> d5c71391
 
 test:
   requires:
