--- conflicted
+++ resolved
@@ -1,8 +1,4 @@
 {% set version = "0.4.0" %}
-<<<<<<< HEAD
-{% set sha256 = "6ff802cadfe5769f05f6ff57e75b2385d62c416c6ddf845691685ec7a42f6b2c" %}
-=======
->>>>>>> a9bddd0a
 
 package:
   name: slamdunk
@@ -18,31 +14,15 @@
     - slamdunk=slamdunk.slamdunk:run
     - alleyoop=slamdunk.alleyoop:run
     - splash=slamdunk.splash:run
-<<<<<<< HEAD
   script: {{ PYTHON }} -m pip install . --ignore-installed --no-deps -vv
   number: 1
 
 requirements:
-  build:
-    - {{ compiler('c') }}
   host:
-    - python # [py3k]
-    - setuptools
-    - nextgenmap=0.5.5
-    - samtools=1.10
-    - varscan=2.4.4
-    - r-tidyverse=1.3.0
-    - r-matrixstats=0.55.0
-    - r-gridextra=2.3
-    - r-getopt=1.20.3
-    - joblib=0.14.0
-    - pandas=0.25.3
-    - cython=0.29.14
-    - biopython=1.74
-    - pybedtools=0.8.0
-    - intervaltree=3.0.2
+    - python >=3
+    - pip
   run:
-    - python # [py3k]
+    - python >=3
     - nextgenmap=0.5.5
     - samtools=1.10
     - varscan=2.4.4
@@ -55,25 +35,6 @@
     - biopython=1.74
     - pybedtools=0.8.0
     - intervaltree=3.0.2
-=======
-  number: 0
-  script: {{ PYTHON }} -m pip install . --ignore-installed --no-deps -vv
-
-requirements:
-  host:
-    - python
-    - pip
-  run:
-    - python
-    - biopython >=1.63
-    - intervaltree >=2.1.0
-    - joblib >=0.9.4
-    - pandas >=0.13.1
-    - pybedtools >=0.6.4
-    - pysam >=0.8.3
-    - r-base
-    - r-tidyverse
->>>>>>> a9bddd0a
 
 test:
   imports:
