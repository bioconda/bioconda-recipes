<<<<<<< HEAD
{% set version = "0.4.3" %}
=======
{% set version = "0.4.5" %}
>>>>>>> ab3006f2

package:
  name: coidb
  version: {{ version }}

source:
  url: https://github.com/johnne/coidb/archive/v{{ version }}.tar.gz
<<<<<<< HEAD
  sha256: 6e82f5b0e9f9964a30e0eb2b9f72587718ea025f86df55c732aec2917f6b2b0b
=======
  sha256: 61f5e8f1edd02e73b4d31c18433829b2ea304b0b558ccbebf784313c9e0e4d08
>>>>>>> ab3006f2

build:
  number: 0
  noarch: python
  script: "{{ PYTHON }} -m pip install . --no-deps -vv"

requirements:
  host:
    - python >=3.8
    - pip
  run:
    - python >=3.8
    - biopython
    - vsearch
    - tqdm
    - pandas
    - snakemake
    - seqkit
    - importlib_resources

test:
  imports:
    - coidb
  commands:
    - coidb -h
    - coidb download -n
    - coidb extract -n
    - coidb filter -n
    - coidb cluster -n
    - coidb clean -n
    - coidb format -n
    - rm -rf .snakemake

about:
  home: https://github.com/johnne/coidb
  license: MIT
  summary: 'A tool to obtain and maintain a database of COI metabarcode references'
<|MERGE_RESOLUTION|>--- conflicted
+++ resolved
@@ -1,8 +1,4 @@
-<<<<<<< HEAD
-{% set version = "0.4.3" %}
-=======
 {% set version = "0.4.5" %}
->>>>>>> ab3006f2
 
 package:
   name: coidb
@@ -10,11 +6,7 @@
 
 source:
   url: https://github.com/johnne/coidb/archive/v{{ version }}.tar.gz
-<<<<<<< HEAD
-  sha256: 6e82f5b0e9f9964a30e0eb2b9f72587718ea025f86df55c732aec2917f6b2b0b
-=======
   sha256: 61f5e8f1edd02e73b4d31c18433829b2ea304b0b558ccbebf784313c9e0e4d08
->>>>>>> ab3006f2
 
 build:
   number: 0
@@ -32,7 +24,6 @@
     - tqdm
     - pandas
     - snakemake
-    - seqkit
     - importlib_resources
 
 test:
@@ -51,4 +42,4 @@
 about:
   home: https://github.com/johnne/coidb
   license: MIT
-  summary: 'A tool to obtain and maintain a database of COI metabarcode references'
+  summary: 'A tool to obtain and maintain a database of COI metabarcode references'