--- conflicted
+++ resolved
@@ -36,10 +36,6 @@
     - r-rjson
     - r-rmtstat
     - r-rook
-<<<<<<< HEAD
-    - {{ compiler('c') }}
-=======
->>>>>>> 3fa1538a
     - xorg-libxrender 0.9.*
     - xorg-libsm 1.2.*
     - xorg-libxext 1.3.*
