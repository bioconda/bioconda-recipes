package:
  name: real
  version: 1.0

build:
  number: 1

source:
  url: https://github.com/solonas13/REAL/archive/master.tar.gz
  sha256: c3fd8d43eb7374249396e035ab8ddd578a0209277779317ce7d80fabbb39204b

requirements:
<<<<<<< HEAD
    build:
        - {{ compiler('c') }}
    run:
=======
  build:
    - {{ compiler('c') }}
  run:
>>>>>>> 3fa1538a

test:
  commands:
    - real -h

about:
  home: https://nms.kcl.ac.uk/informatics/projects/real/?id=man
  license: file
  license_file: COPYING
  summary: REad ALigner for Next-Generation sequencing reads.
extra:
  identifiers:
    - biotools:real
    - doi:10.1145/1854776.1854801<|MERGE_RESOLUTION|>--- conflicted
+++ resolved
@@ -10,15 +10,9 @@
   sha256: c3fd8d43eb7374249396e035ab8ddd578a0209277779317ce7d80fabbb39204b
 
 requirements:
-<<<<<<< HEAD
-    build:
-        - {{ compiler('c') }}
-    run:
-=======
   build:
     - {{ compiler('c') }}
   run:
->>>>>>> 3fa1538a
 
 test:
   commands:
