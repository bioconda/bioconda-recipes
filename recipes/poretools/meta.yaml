package:
    name: poretools
    version: "0.6.0"
source:
    fn: poretools_v0.6.0.tar.gz
    url: https://github.com/arq5x/poretools/archive/v0.6.0.tar.gz
    md5: 7fe9dd17b6fdefb976039c00b95ac18a
#    git_url: https://github.com/arq5x/poretools

requirements:
    build:
        - python
        - h5py >=2.2.0
        - setuptools
        - hdf5 >=1.8.7
        - matplotlib
        - seaborn
        - pandas

    run:
        - python
        - hdf5 >=1.8.7
<<<<<<< HEAD
        - h5py >=2.2.0
        - matplotlib
        - seaborn
        - pandas
=======
        - r
        - rpy2 >=2.4.2
        - h5py >=2.0
        - watchdog >=0.8.3
        - qcli >=0.1.1
>>>>>>> e00f4905

build:
    skip: True # [not py27 or osx]

test:
    commands:
        - poretools -v

about:
    home: http://poretools.readthedocs.org/en/latest/
    summary: "poretools: a toolkit for working with nanopore sequencing data from Oxford Nanopore"
    license: GPL
<|MERGE_RESOLUTION|>--- conflicted
+++ resolved
@@ -20,21 +20,13 @@
     run:
         - python
         - hdf5 >=1.8.7
-<<<<<<< HEAD
         - h5py >=2.2.0
         - matplotlib
         - seaborn
         - pandas
-=======
-        - r
-        - rpy2 >=2.4.2
-        - h5py >=2.0
-        - watchdog >=0.8.3
-        - qcli >=0.1.1
->>>>>>> e00f4905
 
 build:
-    skip: True # [not py27 or osx]
+    skip: True # [not py27]
 
 test:
     commands:
