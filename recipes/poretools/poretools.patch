--- conflicted
+++ resolved
@@ -92,12 +92,6 @@
 diff -Naur poretools-0.6.1a1.orig/poretools/times.py poretools-0.6.1a1/poretools/times.py
 --- poretools-0.6.1a1.orig/poretools/times.py	2017-05-31 14:36:46.000000000 -0400
 +++ poretools-0.6.1a1/poretools/times.py	2017-12-08 10:33:43.635313503 -0500
-<<<<<<< HEAD
-@@ -28,7 +28,11 @@
- 			else:
- 				read_length = 0
- 
-=======
 @@ -1,5 +1,5 @@
  import Fast5File
 -from time import strftime, localtime
@@ -109,17 +103,28 @@
  			else:
  				read_length = 0
  
->>>>>>> 92b56942
 -			lt = localtime(start_time)
+-			print "\t".join([fast5.get_channel_number(),
 +			if args.utc:
 +				lt = gmtime(start_time)
 +			else:
 +				lt = localtime(start_time)
 +
- 			print "\t".join([fast5.get_channel_number(),
++			print "\t".join(str(column) for column in [fast5.get_channel_number(),
  				fast5.filename, 
- 				str(read_length),
-diff -Naur poretools-0.6.1a1.orig/poretools/yield_plot.py poretools-0.6.1a1/poretools/yield_plot.py
+-				str(read_length),
+-				str(fast5.get_exp_start_time()),
+-				str(start_time), \
+-				str(fast5.get_duration()),
+-				str(fast5.get_end_time()),
++				read_length,
++				fast5.get_exp_start_time(),
++				start_time, \
++				fast5.get_duration(),
++				fast5.get_end_time(),
+ 				strftime('%Y-%m-%dT%H:%M:%S%z', lt),
+ 				strftime('%d', lt),
+ 				strftime('%H', lt),
 --- poretools-0.6.1a1.orig/poretools/yield_plot.py	2017-05-31 14:36:46.000000000 -0400
 +++ poretools-0.6.1a1/poretools/yield_plot.py	2017-12-08 10:34:25.439543580 -0500
 @@ -50,6 +50,9 @@
