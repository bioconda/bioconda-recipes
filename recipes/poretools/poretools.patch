diff -Naur poretools-0.6.1.orig/poretools/hist.py poretools-0.6.1/poretools/hist.py
--- poretools-0.6.1.orig/poretools/hist.py	2017-05-31 14:36:46.000000000 -0400
+++ poretools-0.6.1/poretools/hist.py	2017-12-06 15:54:24.371497144 -0500
@@ -18,6 +18,10 @@
     """
     sizes = [s for s in sizes if args.min_length < s < args.max_length]
 
+    if args.saveas is not None:
+        plt.switch_backend('Agg') # Use non-interactive backend in case this is
+                                  # running on a headless system.
+
     if args.theme_bw:
         sns.set_style("whitegrid")
     plt.hist(sizes, args.num_bins)
diff -Naur poretools-0.6.1.orig/poretools/occupancy.py poretools-0.6.1/poretools/occupancy.py
--- poretools-0.6.1.orig/poretools/occupancy.py	2017-05-31 14:36:46.000000000 -0400
+++ poretools-0.6.1/poretools/occupancy.py	2017-12-06 15:54:24.371497144 -0500
@@ -25,6 +25,9 @@
     """
     Plot the pore performance in terms of reads per pore
     """
+    if args.saveas is not None:
+        plt.switch_backend('Agg') # Use non-interactive backend in case this is
+                                  # running on a headless system.
     flowcell_layout = minion_flowcell_layout()
 
     pore_values = []
diff -Naur poretools-0.6.1.orig/poretools/poretools_main.py poretools-0.6.1/poretools/poretools_main.py
--- poretools-0.6.1.orig/poretools/poretools_main.py	2017-05-31 14:36:46.000000000 -0400
+++ poretools-0.6.1/poretools/poretools_main.py	2017-12-06 15:54:24.371497144 -0500
@@ -445,6 +445,11 @@
     ##########
     parser_times = subparsers.add_parser('times',
                                         help='Return the start times from a set of FAST5 files in tabular format')
+    parser_times.add_argument('--utc',
+                               dest='utc',
+                               default=False,
+                               action='store_true',
+                               help="Show timestamps in UTC.")
     parser_times.add_argument('files', metavar='FILES', nargs='+',
                                help='The input FAST5 files.')
     parser_times.set_defaults(func=run_subtool)
<<<<<<< HEAD
diff -Naur poretools-0.6.1a1.orig/poretools/qual_v_pos.py poretools-0.6.1a1/poretools/qual_v_pos.py
--- poretools-0.6.1a1.orig/poretools/qual_v_pos.py	2017-05-31 14:36:46.000000000 -0400
+++ poretools-0.6.1a1/poretools/qual_v_pos.py	2017-12-06 15:22:29.155006408 -0500
@@ -1,6 +1,7 @@
 import Fast5File
 from collections import defaultdict
 import pandas
+import sys
 import matplotlib.pyplot as plt
 
 #logging
@@ -42,6 +43,10 @@
=======
diff -Naur poretools-0.6.1.orig/poretools/qual_v_pos.py poretools-0.6.1/poretools/qual_v_pos.py
--- poretools-0.6.1.orig/poretools/qual_v_pos.py	2017-05-31 14:36:46.000000000 -0400
+++ poretools-0.6.1/poretools/qual_v_pos.py	2017-12-06 15:54:24.371497144 -0500
@@ -42,6 +42,10 @@
>>>>>>> 5d9e08e9
 
         fast5.close()
 
+    if args.saveas is not None:
+        plt.switch_backend('Agg') # Use non-interactive backend in case this is
+                                  # running on a headless system.
+
     logger.info("Processing data...")
     data = [qualpos[e] for e in sorted(qualpos.keys())]
     logger.info("Constructing box plot...")
<<<<<<< HEAD
@@ -53,10 +58,10 @@
     if args.saveas is not None:
             logger.info("Writing plot to file...")
             plot_file = args.saveas
-            if plot_file.endswith(".pdf") or plot_file.endswith(".jpg"):
+            if plot_file.endswith(".pdf") or plot_file.endswith(".png") or plot_file.endswith(".svg"):
                     plt.savefig(plot_file)
             else:
-                    logger.error("Unrecognized extension for %s! Try .pdf or .jpg" % (plot_file))
+                    logger.error("Unrecognized extension for %s! Try .pdf, .png, or .svg" % (plot_file))
                     sys.exit()
 
     else:
diff -Naur poretools-0.6.1a1.orig/poretools/squiggle.py poretools-0.6.1a1/poretools/squiggle.py
--- poretools-0.6.1a1.orig/poretools/squiggle.py	2017-05-31 14:36:46.000000000 -0400
+++ poretools-0.6.1a1/poretools/squiggle.py	2017-12-06 15:22:29.155006408 -0500
=======
diff -Naur poretools-0.6.1.orig/poretools/squiggle.py poretools-0.6.1/poretools/squiggle.py
--- poretools-0.6.1.orig/poretools/squiggle.py	2017-05-31 14:36:46.000000000 -0400
+++ poretools-0.6.1/poretools/squiggle.py	2017-12-06 15:54:24.371497144 -0500
>>>>>>> 5d9e08e9
@@ -36,6 +36,10 @@
     starts = df.groupby('cat')['start']
     mins, maxs = list(starts.min()), list(starts.max())
 
+    if args.saveas is not None:
+        plt.switch_backend('Agg') # Use non-interactive backend in case this is
+                                  # running on a headless system.
+
     grid = sns.FacetGrid(df, row="cat", sharex=False, size=8)
     #plt.gcf().tight_layout()
     grid.fig.suptitle('Squiggle plot for read: ' + filename + "\nTotal time (sec): " + str(total_time))
<<<<<<< HEAD
diff -Naur poretools-0.6.1a1.orig/poretools/times.py poretools-0.6.1a1/poretools/times.py
--- poretools-0.6.1a1.orig/poretools/times.py	2017-05-31 14:36:46.000000000 -0400
+++ poretools-0.6.1a1/poretools/times.py	2017-12-06 15:33:47.491391059 -0500
@@ -28,7 +28,11 @@
 			else:
 				read_length = 0
 
-			lt = localtime(start_time)
+			if args.utc:
+				lt = gmtime(start_time)
+			else:
+				lt = localtime(start_time)
+
 			print "\t".join([fast5.get_channel_number(),
 				fast5.filename, 
 				str(read_length),
diff -Naur poretools-0.6.1a1.orig/poretools/yield_plot.py poretools-0.6.1a1/poretools/yield_plot.py
--- poretools-0.6.1a1.orig/poretools/yield_plot.py	2017-05-31 14:36:46.000000000 -0400
+++ poretools-0.6.1a1/poretools/yield_plot.py	2017-12-06 15:22:29.155006408 -0500
@@ -50,6 +50,10 @@
         if args.theme_bw:
             sns.set_style("whitegrid")
 
+        if args.saveas is not None:
=======
diff -Naur poretools-0.6.1.orig/poretools/yield_plot.py poretools-0.6.1/poretools/yield_plot.py
--- poretools-0.6.1.orig/poretools/yield_plot.py	2017-05-31 14:36:46.000000000 -0400
+++ poretools-0.6.1/poretools/yield_plot.py	2017-12-06 15:55:28.479962999 -0500
@@ -57,6 +57,8 @@
         plt.title(plot_title)
 
         if args.saveas is not None:
>>>>>>> 5d9e08e9
+            plt.switch_backend('Agg') # Use non-interactive backend in case this is
+                                      # running on a headless system.
             plot_file = args.saveas
             plt.savefig(plot_file, figsize=(8.5, 8.5))
         else:<|MERGE_RESOLUTION|>--- conflicted
+++ resolved
@@ -1,6 +1,6 @@
-diff -Naur poretools-0.6.1.orig/poretools/hist.py poretools-0.6.1/poretools/hist.py
---- poretools-0.6.1.orig/poretools/hist.py	2017-05-31 14:36:46.000000000 -0400
-+++ poretools-0.6.1/poretools/hist.py	2017-12-06 15:54:24.371497144 -0500
+diff -Naur poretools-0.6.1a1.orig/poretools/hist.py poretools-0.6.1a1/poretools/hist.py
+--- poretools-0.6.1a1.orig/poretools/hist.py	2017-05-31 14:36:46.000000000 -0400
++++ poretools-0.6.1a1/poretools/hist.py	2017-12-08 10:33:43.635313503 -0500
 @@ -18,6 +18,10 @@
      """
      sizes = [s for s in sizes if args.min_length < s < args.max_length]
@@ -12,9 +12,9 @@
      if args.theme_bw:
          sns.set_style("whitegrid")
      plt.hist(sizes, args.num_bins)
-diff -Naur poretools-0.6.1.orig/poretools/occupancy.py poretools-0.6.1/poretools/occupancy.py
---- poretools-0.6.1.orig/poretools/occupancy.py	2017-05-31 14:36:46.000000000 -0400
-+++ poretools-0.6.1/poretools/occupancy.py	2017-12-06 15:54:24.371497144 -0500
+diff -Naur poretools-0.6.1a1.orig/poretools/occupancy.py poretools-0.6.1a1/poretools/occupancy.py
+--- poretools-0.6.1a1.orig/poretools/occupancy.py	2017-05-31 14:36:46.000000000 -0400
++++ poretools-0.6.1a1/poretools/occupancy.py	2017-12-08 10:33:43.635313503 -0500
 @@ -25,6 +25,9 @@
      """
      Plot the pore performance in terms of reads per pore
@@ -25,9 +25,9 @@
      flowcell_layout = minion_flowcell_layout()
  
      pore_values = []
-diff -Naur poretools-0.6.1.orig/poretools/poretools_main.py poretools-0.6.1/poretools/poretools_main.py
---- poretools-0.6.1.orig/poretools/poretools_main.py	2017-05-31 14:36:46.000000000 -0400
-+++ poretools-0.6.1/poretools/poretools_main.py	2017-12-06 15:54:24.371497144 -0500
+diff -Naur poretools-0.6.1a1.orig/poretools/poretools_main.py poretools-0.6.1a1/poretools/poretools_main.py
+--- poretools-0.6.1a1.orig/poretools/poretools_main.py	2017-05-31 14:36:46.000000000 -0400
++++ poretools-0.6.1a1/poretools/poretools_main.py	2017-12-08 10:33:43.635313503 -0500
 @@ -445,6 +445,11 @@
      ##########
      parser_times = subparsers.add_parser('times',
@@ -40,10 +40,9 @@
      parser_times.add_argument('files', metavar='FILES', nargs='+',
                                 help='The input FAST5 files.')
      parser_times.set_defaults(func=run_subtool)
-<<<<<<< HEAD
 diff -Naur poretools-0.6.1a1.orig/poretools/qual_v_pos.py poretools-0.6.1a1/poretools/qual_v_pos.py
 --- poretools-0.6.1a1.orig/poretools/qual_v_pos.py	2017-05-31 14:36:46.000000000 -0400
-+++ poretools-0.6.1a1/poretools/qual_v_pos.py	2017-12-06 15:22:29.155006408 -0500
++++ poretools-0.6.1a1/poretools/qual_v_pos.py	2017-12-08 10:33:43.635313503 -0500
 @@ -1,6 +1,7 @@
  import Fast5File
  from collections import defaultdict
@@ -53,12 +52,6 @@
  
  #logging
 @@ -42,6 +43,10 @@
-=======
-diff -Naur poretools-0.6.1.orig/poretools/qual_v_pos.py poretools-0.6.1/poretools/qual_v_pos.py
---- poretools-0.6.1.orig/poretools/qual_v_pos.py	2017-05-31 14:36:46.000000000 -0400
-+++ poretools-0.6.1/poretools/qual_v_pos.py	2017-12-06 15:54:24.371497144 -0500
-@@ -42,6 +42,10 @@
->>>>>>> 5d9e08e9
  
          fast5.close()
  
@@ -69,7 +62,6 @@
      logger.info("Processing data...")
      data = [qualpos[e] for e in sorted(qualpos.keys())]
      logger.info("Constructing box plot...")
-<<<<<<< HEAD
 @@ -53,10 +58,10 @@
      if args.saveas is not None:
              logger.info("Writing plot to file...")
@@ -85,12 +77,7 @@
      else:
 diff -Naur poretools-0.6.1a1.orig/poretools/squiggle.py poretools-0.6.1a1/poretools/squiggle.py
 --- poretools-0.6.1a1.orig/poretools/squiggle.py	2017-05-31 14:36:46.000000000 -0400
-+++ poretools-0.6.1a1/poretools/squiggle.py	2017-12-06 15:22:29.155006408 -0500
-=======
-diff -Naur poretools-0.6.1.orig/poretools/squiggle.py poretools-0.6.1/poretools/squiggle.py
---- poretools-0.6.1.orig/poretools/squiggle.py	2017-05-31 14:36:46.000000000 -0400
-+++ poretools-0.6.1/poretools/squiggle.py	2017-12-06 15:54:24.371497144 -0500
->>>>>>> 5d9e08e9
++++ poretools-0.6.1a1/poretools/squiggle.py	2017-12-08 10:33:43.635313503 -0500
 @@ -36,6 +36,10 @@
      starts = df.groupby('cat')['start']
      mins, maxs = list(starts.min()), list(starts.max())
@@ -102,10 +89,9 @@
      grid = sns.FacetGrid(df, row="cat", sharex=False, size=8)
      #plt.gcf().tight_layout()
      grid.fig.suptitle('Squiggle plot for read: ' + filename + "\nTotal time (sec): " + str(total_time))
-<<<<<<< HEAD
 diff -Naur poretools-0.6.1a1.orig/poretools/times.py poretools-0.6.1a1/poretools/times.py
 --- poretools-0.6.1a1.orig/poretools/times.py	2017-05-31 14:36:46.000000000 -0400
-+++ poretools-0.6.1a1/poretools/times.py	2017-12-06 15:33:47.491391059 -0500
++++ poretools-0.6.1a1/poretools/times.py	2017-12-08 10:33:43.635313503 -0500
 @@ -28,7 +28,11 @@
  			else:
  				read_length = 0
@@ -121,23 +107,14 @@
  				str(read_length),
 diff -Naur poretools-0.6.1a1.orig/poretools/yield_plot.py poretools-0.6.1a1/poretools/yield_plot.py
 --- poretools-0.6.1a1.orig/poretools/yield_plot.py	2017-05-31 14:36:46.000000000 -0400
-+++ poretools-0.6.1a1/poretools/yield_plot.py	2017-12-06 15:22:29.155006408 -0500
-@@ -50,6 +50,10 @@
++++ poretools-0.6.1a1/poretools/yield_plot.py	2017-12-08 10:34:25.439543580 -0500
+@@ -50,6 +50,9 @@
          if args.theme_bw:
              sns.set_style("whitegrid")
  
 +        if args.saveas is not None:
-=======
-diff -Naur poretools-0.6.1.orig/poretools/yield_plot.py poretools-0.6.1/poretools/yield_plot.py
---- poretools-0.6.1.orig/poretools/yield_plot.py	2017-05-31 14:36:46.000000000 -0400
-+++ poretools-0.6.1/poretools/yield_plot.py	2017-12-06 15:55:28.479962999 -0500
-@@ -57,6 +57,8 @@
-         plt.title(plot_title)
- 
-         if args.saveas is not None:
->>>>>>> 5d9e08e9
-+            plt.switch_backend('Agg') # Use non-interactive backend in case this is
-+                                      # running on a headless system.
-             plot_file = args.saveas
-             plt.savefig(plot_file, figsize=(8.5, 8.5))
-         else:++            plt.switch_backend('Agg')
++
+         # plot
+         plt.plot(df['start'], df['cumul'])
+         plt.xlabel('Time (hours)')