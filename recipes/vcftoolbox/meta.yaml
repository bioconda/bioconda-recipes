package:
  name: vcftoolbox
  version: "0.1"

build:
  number: 1

source:
  url: https://files.pythonhosted.org/packages/37/9b/7886bcd25c337ba7de136a43b7e879d249abd3cba10e7da1e028fad12c73/vcftoolbox-0.1.tar.gz
  md5: 1b0c44d931b7f1e39befa94e37571106
<<<<<<< HEAD
#  patches:
   # List any patch files here
   # - fix.patch

# host:
  # noarch_python: True
  # preserve_egg_dir: True
  # entry_points:
    # Put any entry points (scripts to be generated automatically) here. The
    # syntax is module:function.  For example
    #
    # - vcftoolbox = vcftoolbox:main
    #
    # Would create an entry point called vcftoolbox that calls vcftoolbox.main()


  # If this is a new build for the same version, increment the build
  # number. If you do not include this key, it defaults to 0.
  # number: 1
=======
>>>>>>> 3fa1538a

requirements:
  host:
    - python
    - setuptools
    - pytest

  run:
    - python
    - pytest

test:
  # Python imports
  imports:
    - vcftoolbox

  # commands:
    # You can put test commands to be run here.  Use this to test that the
    # entry points work.


  # You can also put a file called run_test.py in the recipe that will be run
  # at test time.

  # requires:
    # Put any additional test requirements here.  For example
    # - nose

about:
  home: http://github.com/moonso/vcftoolbox
  license: MIT License
  summary: 'Tools for manipulating and parsing vcf files'

# See
# http://docs.continuum.io/conda/build.html for
# more information about meta.yaml<|MERGE_RESOLUTION|>--- conflicted
+++ resolved
@@ -8,28 +8,6 @@
 source:
   url: https://files.pythonhosted.org/packages/37/9b/7886bcd25c337ba7de136a43b7e879d249abd3cba10e7da1e028fad12c73/vcftoolbox-0.1.tar.gz
   md5: 1b0c44d931b7f1e39befa94e37571106
-<<<<<<< HEAD
-#  patches:
-   # List any patch files here
-   # - fix.patch
-
-# host:
-  # noarch_python: True
-  # preserve_egg_dir: True
-  # entry_points:
-    # Put any entry points (scripts to be generated automatically) here. The
-    # syntax is module:function.  For example
-    #
-    # - vcftoolbox = vcftoolbox:main
-    #
-    # Would create an entry point called vcftoolbox that calls vcftoolbox.main()
-
-
-  # If this is a new build for the same version, increment the build
-  # number. If you do not include this key, it defaults to 0.
-  # number: 1
-=======
->>>>>>> 3fa1538a
 
 requirements:
   host:
