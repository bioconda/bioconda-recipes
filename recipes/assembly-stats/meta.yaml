--- conflicted
+++ resolved
@@ -14,19 +14,11 @@
   number: 1
 
 requirements:
-<<<<<<< HEAD
-    build:
-        - {{ compiler('c') }}
-        - cmake
-
-    run:
-=======
   build:
     - {{ compiler('c') }}
     - cmake
 
   run:
->>>>>>> 3fa1538a
 
 test:
   commands:
