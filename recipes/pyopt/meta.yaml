package:
  name: pyopt
  version: 1.2.0

source:
  url: http://www.pyopt.org/_downloads/pyOpt-1.2.0.tar.gz
  md5: 84f7574cb40919009312ad52d30109db
build:
  number: 1
  skip: True # [py3k or osx]

requirements:
<<<<<<< HEAD
    host:
        - python
        - numpy >=1.0
        - swig >=1.3
        - mpi4py
    run:
        - python
        - numpy >=1.0
        - mpi4py
=======
  host:
    - python
    - numpy >=1.0
    - swig >=1.3
    - mpi4py
  run:
    - python
    - numpy >=1.0
    - mpi4py
>>>>>>> 3fa1538a

about:
  home: http://www.pyopt.org/index.html
  license: LGPLv3
  license_file: LICENSE<|MERGE_RESOLUTION|>--- conflicted
+++ resolved
@@ -10,17 +10,6 @@
   skip: True # [py3k or osx]
 
 requirements:
-<<<<<<< HEAD
-    host:
-        - python
-        - numpy >=1.0
-        - swig >=1.3
-        - mpi4py
-    run:
-        - python
-        - numpy >=1.0
-        - mpi4py
-=======
   host:
     - python
     - numpy >=1.0
@@ -30,7 +19,6 @@
     - python
     - numpy >=1.0
     - mpi4py
->>>>>>> 3fa1538a
 
 about:
   home: http://www.pyopt.org/index.html
