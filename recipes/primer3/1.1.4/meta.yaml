--- conflicted
+++ resolved
@@ -14,17 +14,10 @@
 
 requirements:
   build:
-<<<<<<< HEAD
-    - perl-threaded
-    - {{ compiler('c') }}
-  run:
-    - perl-threaded
-=======
     - perl
     - {{ compiler('c') }}
   run:
     - perl
->>>>>>> 3fa1538a
 
 test:
   commands:
