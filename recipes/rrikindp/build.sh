--- conflicted
+++ resolved
@@ -4,13 +4,5 @@
 
 cd src/RRIkinDP
 
-<<<<<<< HEAD
-make -j ${CPU_COUNT} CXXFLAGS+="-I$(CONDA_PREFIX)/include" LDFLAGS+="-L$(CONDA_PREFIX)/lib "
-=======
-CXXFLAGS += -I$(CONDA_PREFIX)/include  # Add Boost include directory
-LDFLAGS += -L$(CONDA_PREFIX)/lib       # Add Boost library directory
-
-
-make -j ${CPU_COUNT}
->>>>>>> f28579e7
+make -j ${CPU_COUNT} CXXFLAGS+="-I$(CONDA_PREFIX)/include" LDFLAGS+="-L$(CONDA_PREFIX)/lib"
 install RRIkinDP "$CONDA_PREFIX/bin"