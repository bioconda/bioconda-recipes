package:
  name: rnaz
  version: '2.1'

source:
  url: https://www.tbi.univie.ac.at/~wash/RNAz/RNAz-2.1.tar.gz

build:
  number: 2
  skip: True # [osx]

requirements:
  build:
    - {{ compiler('c') }}
  run:
<<<<<<< HEAD
    - perl-threaded
=======
    - perl
>>>>>>> 3fa1538a

test:
  commands:
    - RNAz -h

about:
  home: https://www.tbi.univie.ac.at/~wash/RNAz/
  license: MIT-like
  license_file: COPYING
  summary: predicting structural noncoding RNAs

extra:
  identifiers:
    - biotools:rnaz<|MERGE_RESOLUTION|>--- conflicted
+++ resolved
@@ -13,11 +13,7 @@
   build:
     - {{ compiler('c') }}
   run:
-<<<<<<< HEAD
-    - perl-threaded
-=======
     - perl
->>>>>>> 3fa1538a
 
 test:
   commands:
