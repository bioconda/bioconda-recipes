{% set name = "sourmash" %}
{% set version = "2.0.0a7" %}
{% set hash = "c1dfde039312814a4284730d4dda2a9778b5d494b12a0676930c7d646f5951b1" %}

package:
  name: {{ name|lower }}
  version: {{ version }}

source:
<<<<<<< HEAD
  url: https://github.com/dib-lab/sourmash/archive/41445848b07b09c0ed3bd9a6665f44350a5b601e.tar.gz
=======
  fn: {{ name|lower }}-{{ version }}.tar.gz
  url: https://github.com/dib-lab/sourmash/archive/v2.0.0a7.tar.gz
>>>>>>> f599b93d
  sha256: {{ hash }}
  patches:
    - sourmash.patch

build:
  entry_points:
    - sourmash = sourmash.__main__:main
  number: 1

requirements:
  build:
    - {{ compiler('c') }}
  host:
    - python
    - setuptools
    - cython >=0.25.2
    - screed >=0.9
    - pyyaml >=3.11
    - ijson
    - numpy
    - matplotlib
    - scipy
    - khmer >=2.1

  run:
    - python
    - cython >=0.25.2
    - screed >=0.9
    - pyyaml >=3.11
    - ijson
    - numpy
    - matplotlib
    - scipy
    - khmer >=2.1

test:
  imports:
    - sourmash

  commands:
    - sourmash --help
    - sourmash info

about:
  home: https://github.com/dib-lab/sourmash
  license: BSD License
  summary: 'Compute and compare MinHash signatures for DNA data sets.'
  license_family: BSD<|MERGE_RESOLUTION|>--- conflicted
+++ resolved
@@ -1,19 +1,12 @@
-{% set name = "sourmash" %}
 {% set version = "2.0.0a7" %}
-{% set hash = "c1dfde039312814a4284730d4dda2a9778b5d494b12a0676930c7d646f5951b1" %}
 
 package:
-  name: {{ name|lower }}
+  name: sourmash
   version: {{ version }}
 
 source:
-<<<<<<< HEAD
-  url: https://github.com/dib-lab/sourmash/archive/41445848b07b09c0ed3bd9a6665f44350a5b601e.tar.gz
-=======
-  fn: {{ name|lower }}-{{ version }}.tar.gz
   url: https://github.com/dib-lab/sourmash/archive/v2.0.0a7.tar.gz
->>>>>>> f599b93d
-  sha256: {{ hash }}
+  sha256: c1dfde039312814a4284730d4dda2a9778b5d494b12a0676930c7d646f5951b1
   patches:
     - sourmash.patch
 
