{% set name = "EDTA" %}
{% set version = "2.2.2" %}
{% set sha256 = "98f4d9bbe1d20c5368f4e459f851d51f23f6e10a296bd0e528b6e37dcedfbec2" %}

package:
  name: "{{ name|lower }}"
  version: "{{ version }}"

source:
  url: https://github.com/oushujun/EDTA/archive/v{{ version }}.tar.gz
  sha256: {{ sha256 }}

build:
  number: 0
  noarch: generic
  run_exports:
    - {{ pin_subpackage('edta', max_pin='x') }}

requirements:
  run:
    - annosine2
    - bedtools
    - biopython
    - cd-hit
    - coreutils
    - genometools-genometools
    - grep
    - helitronscanner
    - ltr_finder_parallel
    - ltr_harvest_parallel
<<<<<<< HEAD
    - ltr_retriever >=3.0.0
=======
    - ltr_retriever
>>>>>>> 1f822021
    - mdust
    - muscle
    - openjdk
    - pandas
    - perl
    - perl-json
    - perl-text-soundex
    - python >=3.8
    - pyarrow
    - r-base 
    - r-dplyr 
    - r-ggplot2 
    - r-here
    - r-tidyr 
    - repeatmodeler
    - samtools
    - tesorter
    - tir-learner

test:
  commands:
    - EDTA.pl -h > /dev/null
<<<<<<< HEAD
    #- EDTA.pl --check_dependencies > /dev/null 
    #- EDTA_processK.pl -h 2>&1 | grep -i "Perform EDTA"
    #- EDTA_raw.pl -h 2>&1 | grep -i "Obtain raw"
    #- lib-test.pl -h 2>&1 | grep -i "To test"
    #- LTR_FINDER_parallel -check_dependencies > /dev/null
=======
    - EDTA.pl --check_dependencies > /dev/null 
    - EDTA_processK.pl -h 2>&1 | grep -i "Perform EDTA"
    - EDTA_raw.pl -h 2>&1 | grep -i "Obtain raw"
    - lib-test.pl -h 2>&1 | grep -i "To test"
>>>>>>> 1f822021

about:
  home: https://github.com/oushujun/EDTA
  license: GPL-3.0-only
  license_family: GPL3
  license_file: LICENSE
  summary: Extensive de-novo TE Annotator
  dev_url: https://github.com/oushujun/EDTA
  doc_url: https://github.com/oushujun/EDTA/wiki

extra:
  identifiers:
    - doi:10.1186/s13059-019-1905-y
    - doi:10.1101/2022.10.09.511471
    - biotools:EDTA
    - usegalaxy-eu:edta<|MERGE_RESOLUTION|>--- conflicted
+++ resolved
@@ -28,11 +28,7 @@
     - helitronscanner
     - ltr_finder_parallel
     - ltr_harvest_parallel
-<<<<<<< HEAD
     - ltr_retriever >=3.0.0
-=======
-    - ltr_retriever
->>>>>>> 1f822021
     - mdust
     - muscle
     - openjdk
@@ -55,18 +51,10 @@
 test:
   commands:
     - EDTA.pl -h > /dev/null
-<<<<<<< HEAD
-    #- EDTA.pl --check_dependencies > /dev/null 
-    #- EDTA_processK.pl -h 2>&1 | grep -i "Perform EDTA"
-    #- EDTA_raw.pl -h 2>&1 | grep -i "Obtain raw"
-    #- lib-test.pl -h 2>&1 | grep -i "To test"
-    #- LTR_FINDER_parallel -check_dependencies > /dev/null
-=======
     - EDTA.pl --check_dependencies > /dev/null 
     - EDTA_processK.pl -h 2>&1 | grep -i "Perform EDTA"
     - EDTA_raw.pl -h 2>&1 | grep -i "Obtain raw"
     - lib-test.pl -h 2>&1 | grep -i "To test"
->>>>>>> 1f822021
 
 about:
   home: https://github.com/oushujun/EDTA
