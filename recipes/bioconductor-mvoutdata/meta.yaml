--- conflicted
+++ resolved
@@ -1,8 +1,4 @@
-<<<<<<< HEAD
-{% set version = "1.21.0" %}
-=======
 {% set version = "1.22.0" %}
->>>>>>> 2e17421a
 {% set name = "mvoutData" %}
 {% set bioc = "3.10" %}
 
@@ -14,11 +10,7 @@
     - 'https://bioconductor.org/packages/{{ bioc }}/data/experiment/src/contrib/{{ name }}_{{ version }}.tar.gz'
     - 'https://bioarchive.galaxyproject.org/{{ name }}_{{ version }}.tar.gz'
     - 'https://depot.galaxyproject.org/software/bioconductor-{{ name|lower }}/bioconductor-{{ name|lower }}_{{ version }}_src_all.tar.gz'
-<<<<<<< HEAD
-  md5: 840842f57b11b4eabfabccfce840025b
-=======
   md5: 7e9fc9cfb97e2ae18a4fec43073b832d
->>>>>>> 2e17421a
 build:
   number: 0
   rpaths:
