{% set version = "0.5.14" %}
{% set github = "https://github.com/acidgenomics/r-pipette" %}

package:
  name: r-pipette
  version: "{{ version }}"

source:
  url: "{{ github }}/archive/v{{ version }}.tar.gz"
<<<<<<< HEAD
  sha256: 155565f8f645b5cb6027aaffcb36f9dfb0d79277fa10216fcad51e627863c75e
=======
  sha256: 3dff91bfeabac7bc0e3db97ca38700468a25a4d7c089a383991ffde8f5b57994
>>>>>>> a3160ede

build:
  number: 1
  noarch: generic
  rpaths:
    - lib/R/lib/
    - lib/

requirements:
  host:
    # Depends:
    - r-base >=4.0
    # Imports:
    - r-acidbase >=0.3.13
    - r-acidcli >=0.1.0
    - r-acidgenerics >=0.5.17
    - bioconductor-biocfilecache >=1.14
    - bioconductor-genomicranges >=1.42
    - bioconductor-iranges >=2.24
    - r-matrix >=1.3
    - r-rcurl >=1.98
    - r-data.table >=1.14.0
    - r-digest >=0.6.27
    - r-goalie >=0.5.1
    - r-rappdirs >=0.3.3
    - r-stringr >=1.4
    - r-syntactic >=0.4.4
    - r-tibble >=3.1.0
    # Suggests:
    # > - r-pzfx >=0.3  # conda needs update from 0.2 to 0.3.
    - bioconductor-rtracklayer >=1.50
    - r-httr >=1.4.2
    - r-jsonlite >=1.7
    - r-readr >=1.4.0
    - r-readxl >=1.3.1
    - r-rio >=0.5.26
    - r-vroom >=1.4.0
    - r-yaml >=2.2
  run:
    # Depends:
    - r-base >=4.0
    # Imports:
    - r-acidbase >=0.3.13
    - r-acidcli >=0.1.0
    - r-acidgenerics >=0.5.17
    - bioconductor-biocfilecache >=1.14
    - bioconductor-genomicranges >=1.42
    - bioconductor-iranges >=2.24
    - r-matrix >=1.3
    - r-rcurl >=1.98
    - r-data.table >=1.14.0
    - r-digest >=0.6.27
    - r-goalie >=0.5.1
    - r-rappdirs >=0.3.3
    - r-stringr >=1.4
    - r-syntactic >=0.4.4
    - r-tibble >=3.1.0
    # Suggests:
    # > - r-pzfx >=0.3  # conda needs update from 0.2 to 0.3.
    - bioconductor-rtracklayer >=1.50
    - r-httr >=1.4.2
    - r-jsonlite >=1.7
    - r-readr >=1.4.0
    - r-readxl >=1.3.1
    - r-rio >=0.5.26
    - r-vroom >=1.4.0
    - r-yaml >=2.2

test:
  commands:
    - $R -e "library('pipette')"

about:
  home: https://r.acidgenomics.com/packages/pipette/
  dev_url: "{{ github }}"
  license: AGPL-3.0
  license_file: LICENSE
  license_family: GPL
  summary: Pipette biological data in and out of R.

extra:
  recipe-maintainers:
    - acidgenomics
    - mjsteinbaugh<|MERGE_RESOLUTION|>--- conflicted
+++ resolved
@@ -7,14 +7,10 @@
 
 source:
   url: "{{ github }}/archive/v{{ version }}.tar.gz"
-<<<<<<< HEAD
-  sha256: 155565f8f645b5cb6027aaffcb36f9dfb0d79277fa10216fcad51e627863c75e
-=======
   sha256: 3dff91bfeabac7bc0e3db97ca38700468a25a4d7c089a383991ffde8f5b57994
->>>>>>> a3160ede
 
 build:
-  number: 1
+  number: 2
   noarch: generic
   rpaths:
     - lib/R/lib/
