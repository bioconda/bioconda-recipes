<<<<<<< HEAD
{% set version="1.1" %}
=======
{% set version="1.2" %}
>>>>>>> db8f5707

package:
  name: dsh-bio
  version: {{ version }}

source:
  url: https://search.maven.org/remotecontent?filepath=org/dishevelled/dsh-bio-tools/{{ version }}/dsh-bio-tools-{{ version }}-bin.tar.gz
  sha256: f5ecfc9071c1baaa6ccb3d0643554f4275b49f4112595cec5f32a2bbc9898f39

build:
  number: 0
  noarch: generic

build:
  number: 1
  noarch: generic

requirements:
  run:
    - openjdk >=8
    - zlib

test:
  commands:
    - dsh-bio --help
    - dsh-split-bed --help

about:
  home: https://github.com/heuermh/dishevelled-bio
  license: LGPL version 3 or later
  license_file: COPYING.LESSER
  summary: Tools for BED, FASTA, FASTQ, GFA1/2, GFF3, SAM, and VCF files<|MERGE_RESOLUTION|>--- conflicted
+++ resolved
@@ -1,8 +1,4 @@
-<<<<<<< HEAD
-{% set version="1.1" %}
-=======
 {% set version="1.2" %}
->>>>>>> db8f5707
 
 package:
   name: dsh-bio
