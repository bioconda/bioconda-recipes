--- conflicted
+++ resolved
@@ -21,11 +21,6 @@
     - autoconf
     - libtool
     - make
-<<<<<<< HEAD
-    - openmp
-    - libmuscle
-=======
->>>>>>> a94605b6
   host:
     - python
     - zlib
