#!/bin/bash


mkdir -p  "$PREFIX/bin"
mkdir "$PREFIX/bin/bin"

<<<<<<< HEAD
cp parsnp examples template.ini $PREFIX/bin -r
cp bin/parsnp_core "$PREFIX/bin/bin"
=======


./autogen.sh
export CPLUS_INCLUDE_PATH=$PREFIX/include
./configure CXXFLAGS='-I${PREFIX}/include -fopenmp' --with-libmuscle=${PREFIX}/include/libMUSCLE-3.7
make LDADD='-lMUSCLE-3.7' 
make install


cp parsnp $PREFIX/bin 
cp Parsnp.py $PREFIX/bin
cp template.ini $PREFIX/bin
cp -R bin $PREFIX/bin 
cp -R examples $PREFIX/bin
>>>>>>> 1aa33044
<|MERGE_RESOLUTION|>--- conflicted
+++ resolved
@@ -4,22 +4,5 @@
 mkdir -p  "$PREFIX/bin"
 mkdir "$PREFIX/bin/bin"
 
-<<<<<<< HEAD
-cp parsnp examples template.ini $PREFIX/bin -r
-cp bin/parsnp_core "$PREFIX/bin/bin"
-=======
-
-
-./autogen.sh
-export CPLUS_INCLUDE_PATH=$PREFIX/include
-./configure CXXFLAGS='-I${PREFIX}/include -fopenmp' --with-libmuscle=${PREFIX}/include/libMUSCLE-3.7
-make LDADD='-lMUSCLE-3.7' 
-make install
-
-
-cp parsnp $PREFIX/bin 
-cp Parsnp.py $PREFIX/bin
-cp template.ini $PREFIX/bin
-cp -R bin $PREFIX/bin 
-cp -R examples $PREFIX/bin
->>>>>>> 1aa33044
+cp parsnp examples template.ini $PREFIX/bin -R
+cp bin/parsnp_core "$PREFIX/bin/bin"