#!/bin/bash


mkdir -p  "$PREFIX/bin"

<<<<<<< HEAD
cd muscle
./autogen.sh
./configure --prefix=$PWD
make install

cd ..
./autogen.sh
export ORIGIN=\$ORIGIN
=======
export ORIGIN=\$ORIGIN

cd muscle
#autoreconf --install
./autogen.sh
./configure --prefix=`pwd`
make install
cd ..
./autogen.sh
>>>>>>> fa9c3e93
./configure LDFLAGS='-Wl,-rpath,$$ORIGIN/../muscle/lib'
make LDADD=-lMUSCLE-3.7 
make install

<<<<<<< HEAD
cp parsnp bin/ muscle/ template.ini Parsnp.py  $PREFIX/bin/ -r
=======
cp template.ini parsnp Parsnp.py bin/ muscle/ $PREFIX/bin/ -r
>>>>>>> fa9c3e93
<|MERGE_RESOLUTION|>--- conflicted
+++ resolved
@@ -3,7 +3,6 @@
 
 mkdir -p  "$PREFIX/bin"
 
-<<<<<<< HEAD
 cd muscle
 ./autogen.sh
 ./configure --prefix=$PWD
@@ -12,23 +11,8 @@
 cd ..
 ./autogen.sh
 export ORIGIN=\$ORIGIN
-=======
-export ORIGIN=\$ORIGIN
-
-cd muscle
-#autoreconf --install
-./autogen.sh
-./configure --prefix=`pwd`
-make install
-cd ..
-./autogen.sh
->>>>>>> fa9c3e93
 ./configure LDFLAGS='-Wl,-rpath,$$ORIGIN/../muscle/lib'
 make LDADD=-lMUSCLE-3.7 
 make install
 
-<<<<<<< HEAD
 cp parsnp bin/ muscle/ template.ini Parsnp.py  $PREFIX/bin/ -r
-=======
-cp template.ini parsnp Parsnp.py bin/ muscle/ $PREFIX/bin/ -r
->>>>>>> fa9c3e93
