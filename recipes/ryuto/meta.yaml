<<<<<<< HEAD
{% set version = "1.6.2" %}
=======
{% set version = "1.6.1" %}
>>>>>>> 7bf54e38

package:
  name: ryuto
  version: {{ version }}

build:
  number: 0

source:
  url: https://github.com/studla/RYUTO/archive/{{ version }}.tar.gz
<<<<<<< HEAD
  sha256: 2df274706f87527b690aed9020298afa41eeeb8f5461739a698bf4060190fcf1
=======
  sha256: 94e32ff76de208307e45fcd22bc31b2efe9f0e9880a685ebc0a258a12227ffa9
>>>>>>> 7bf54e38

requirements:
  build:
    - {{ compiler('c') }}
    - {{ compiler('cxx') }}
    - llvm-openmp  # [osx]
    - libgomp  # [linux]
    - autoconf
    - automake
    - cmake
    - unzip
    - tar
  host:
    - htslib
    - zlib
    - boost-cpp
  run:
    - htslib
    - boost-cpp 
    - zlib

test:
  commands:
    - ryuto --help

about:
  home: https://github.com/studla/RYUTO/ 
  license: BSD
  license_file: LICENSE
  summary: Network-Flow based Transcriptome Reconstruction <|MERGE_RESOLUTION|>--- conflicted
+++ resolved
@@ -1,8 +1,6 @@
-<<<<<<< HEAD
+
 {% set version = "1.6.2" %}
-=======
-{% set version = "1.6.1" %}
->>>>>>> 7bf54e38
+
 
 package:
   name: ryuto
@@ -12,12 +10,7 @@
   number: 0
 
 source:
-  url: https://github.com/studla/RYUTO/archive/{{ version }}.tar.gz
-<<<<<<< HEAD
   sha256: 2df274706f87527b690aed9020298afa41eeeb8f5461739a698bf4060190fcf1
-=======
-  sha256: 94e32ff76de208307e45fcd22bc31b2efe9f0e9880a685ebc0a258a12227ffa9
->>>>>>> 7bf54e38
 
 requirements:
   build:
