about:
  home: https://github.com/biopet/biopet
  summary: Biopet (Bio Pipeline Execution Toolkit) is the main pipeline development framework of the LUMC Sequencing Analysis Support Core team.
  license: https://github.com/biopet/biopet/blob/develop/biopet-core/src/main/resources/nl/lumc/sasc/biopet/License.txt
package:
  name: biopet
  version: 0.8.0
source:
  url: https://github.com/biopet/biopet/releases/download/v0.8.0/Biopet-0.8.0-26269612.jar
  sha256: 95e93cef4232e1bc4623b30b580c66f4bb76c58278e22815e78aee1095ee2f2b
build:
<<<<<<< HEAD
  number: 0
requirements: 
=======
  noarch: generic
  number: 1
requirements:
>>>>>>> 3fa1538a
  host:
  run:
    - openjdk
    - python
    - r-base
    - r-ggplot2
    - r-reshape
    - r-argparse
test:
  commands:
    - biopet version
    - biopet license<|MERGE_RESOLUTION|>--- conflicted
+++ resolved
@@ -9,14 +9,9 @@
   url: https://github.com/biopet/biopet/releases/download/v0.8.0/Biopet-0.8.0-26269612.jar
   sha256: 95e93cef4232e1bc4623b30b580c66f4bb76c58278e22815e78aee1095ee2f2b
 build:
-<<<<<<< HEAD
-  number: 0
-requirements: 
-=======
   noarch: generic
   number: 1
 requirements:
->>>>>>> 3fa1538a
   host:
   run:
     - openjdk
