about:
  home: https://github.com/biopet/biopet
  summary: Biopet (Bio Pipeline Execution Toolkit) is the main pipeline development framework of the LUMC Sequencing Analysis Support Core team.
  license: https://github.com/biopet/biopet/blob/develop/biopet-core/src/main/resources/nl/lumc/sasc/biopet/License.txt
package:
  name: biopet
  version: 0.9.0
source:
  url: https://github.com/biopet/biopet/releases/download/v0.9.0/Biopet-0.9.0-be7838f2.jar
  sha256: 50fb9ffec164b85bebb6e8d127e0ebf70ad608855011fd4b55276bcbb1970259
build:
<<<<<<< HEAD
  number: 0
requirements: 
=======
  noarch: generic
  number: 1
requirements:
>>>>>>> 3fa1538a
  host:
  run:
    - openjdk
    - python
    - r-base
    - r-ggplot2
    - r-reshape
    - r-argparse
test:
  commands:
    - biopet version
    - biopet license<|MERGE_RESOLUTION|>--- conflicted
+++ resolved
@@ -9,14 +9,9 @@
   url: https://github.com/biopet/biopet/releases/download/v0.9.0/Biopet-0.9.0-be7838f2.jar
   sha256: 50fb9ffec164b85bebb6e8d127e0ebf70ad608855011fd4b55276bcbb1970259
 build:
-<<<<<<< HEAD
-  number: 0
-requirements: 
-=======
   noarch: generic
   number: 1
 requirements:
->>>>>>> 3fa1538a
   host:
   run:
     - openjdk
