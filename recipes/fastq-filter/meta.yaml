--- conflicted
+++ resolved
@@ -10,11 +10,7 @@
   sha256: 8f28ea8124871b7c2cba2b558b7b64abdcbd4b0fdb7197a82056f7e6202b3e4b
 
 build:
-<<<<<<< HEAD
-  number: 2
-=======
   number: 0
->>>>>>> 5492ec64
   skip: true  # [py < 38]
   entry_points:
     - fastq-filter=fastq_filter:main
