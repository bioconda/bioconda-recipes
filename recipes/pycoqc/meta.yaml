{% set name = "pycoqc" %}
{% set version = "1.0.alpha1" %}
{% set hash = "d9b6a18dc80a9c6515651024ff5ecd2e" %}

package:
  name: {{ name|lower }}
  version: {{ version }}

source:
  url: https://github.com/EnrightLab/pycoQC/archive/v{{ version }}.tar.gz
  md5: {{ hash }}

build:
  noarch: python
  number: 1

requirements:
<<<<<<< HEAD
    host:
        - python
        - setuptools
        - numpy
        - pandas 
        - matplotlib 
        - seaborn 
        - notebook
=======
  host:
    - python
    - setuptools
    - numpy
    - pandas
    - matplotlib
    - seaborn
    - notebook
>>>>>>> 3fa1538a

  run:
    - python
    - numpy
    - pandas
    - matplotlib
    - seaborn
    - notebook

test:
  imports:
    - pycoQC

about:
  home: https://github.com/EnrightLab/pycoQC
  license: GPL-3.0
  summary: 'Python 3 package for Jupyter Notebook, computing metrics and generating plots from Oxford Nanopore Albacore report'<|MERGE_RESOLUTION|>--- conflicted
+++ resolved
@@ -15,16 +15,6 @@
   number: 1
 
 requirements:
-<<<<<<< HEAD
-    host:
-        - python
-        - setuptools
-        - numpy
-        - pandas 
-        - matplotlib 
-        - seaborn 
-        - notebook
-=======
   host:
     - python
     - setuptools
@@ -33,7 +23,6 @@
     - matplotlib
     - seaborn
     - notebook
->>>>>>> 3fa1538a
 
   run:
     - python
