{% set version = "v2.0" %}
{% set sha256 = "e72698bf9d2b049a39ae97ec4c1b02fce6353f4a8b027c302f9ba1a96a747563" %}

package:
  name: probeit
  version: {{ version }}

build:
<<<<<<< HEAD
  number: 2

=======
  number: 1
  
>>>>>>> dd0a495c
source:
  url: "https://github.com/steineggerlab/probeit/archive/refs/tags/{{ version }}.tar.gz"
  sha256: {{ sha256 }}
  patches:
    - "fix-setcover-from-path.patch"

requirements:
  build:
    - {{ compiler('cxx') }}
    - {{ compiler('c') }}
    - make
  host:
    - pip
    - python
  run:
    - python
    - {{ pin_compatible('numpy') }}
    - pandas
    - biopython
    - mmseqs2 >=13.45111
    - genmap
    - seqkit
    - primer3-py
    - bedtools

test:
  commands:
    - setcover > /dev/null
    - probeit > /dev/null

about:
  home: https://github.com/steineggerlab/probeit
  summary: "Probeit: a probe designer for detecting and genotyping pathogen!!!"
  license: AGPL-3.0
<|MERGE_RESOLUTION|>--- conflicted
+++ resolved
@@ -6,13 +6,8 @@
   version: {{ version }}
 
 build:
-<<<<<<< HEAD
-  number: 2
-
-=======
   number: 1
   
->>>>>>> dd0a495c
 source:
   url: "https://github.com/steineggerlab/probeit/archive/refs/tags/{{ version }}.tar.gz"
   sha256: {{ sha256 }}
