{% set name = "scanpy" %}
<<<<<<< HEAD
{% set version = "1.4.4" %}
=======
{% set version = "1.4.4.post1" %}
>>>>>>> 1f0eb7fa

package:
  name: {{ name|lower }}
  version: {{ version }}
build:
  number: 0
  noarch: python
  script: "{{ PYTHON }} -m pip install . --no-deps -vv"

source:
  url: https://github.com/theislab/scanpy/archive/{{ version }}.tar.gz
<<<<<<< HEAD
  sha256: 7510a028f1b8420a9eb23e2c1f5744b072a8ba613be9bc20fe79d430cfdd852d
  patches:
    - patch
=======
  sha256: 71ff0a91a3dd218cc29cab1fa0ee575b5069f2a307f42875f4e18842387fe43a
>>>>>>> 1f0eb7fa

requirements:
  host:
    - python >=3.6,<3.7
    - pip
  run:
    - python >=3.6,<3.7
    - seaborn
    - scikit-learn
    - statsmodels
    - importlib-metadata
    - numba
    - python-igraph
    - louvain
    - 'anndata >=0.6.10'
    - 'matplotlib >=2.2'
    - 'pandas >=0.21'
    - scipy
    - h5py
    - pytables
    - networkx
    - natsort
    - tqdm
    - umap-learn

test:
  imports:
    - scanpy

about:
  home: https://scanpy.readthedocs.io/en/latest/
  license: BSD-3
  summary: Single-Cell Analysis in Python. Scales to >1M cells. 

extra:
  identifiers:
    - doi:10.1186/s13059-017-1382-0<|MERGE_RESOLUTION|>--- conflicted
+++ resolved
@@ -1,9 +1,5 @@
 {% set name = "scanpy" %}
-<<<<<<< HEAD
-{% set version = "1.4.4" %}
-=======
 {% set version = "1.4.4.post1" %}
->>>>>>> 1f0eb7fa
 
 package:
   name: {{ name|lower }}
@@ -15,20 +11,16 @@
 
 source:
   url: https://github.com/theislab/scanpy/archive/{{ version }}.tar.gz
-<<<<<<< HEAD
-  sha256: 7510a028f1b8420a9eb23e2c1f5744b072a8ba613be9bc20fe79d430cfdd852d
+  sha256: 71ff0a91a3dd218cc29cab1fa0ee575b5069f2a307f42875f4e18842387fe43a
   patches:
     - patch
-=======
-  sha256: 71ff0a91a3dd218cc29cab1fa0ee575b5069f2a307f42875f4e18842387fe43a
->>>>>>> 1f0eb7fa
 
 requirements:
   host:
-    - python >=3.6,<3.7
+    - python >=3.6
     - pip
   run:
-    - python >=3.6,<3.7
+    - python >=3.6
     - seaborn
     - scikit-learn
     - statsmodels
