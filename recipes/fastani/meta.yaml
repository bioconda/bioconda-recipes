--- conflicted
+++ resolved
@@ -6,14 +6,6 @@
   name: {{ name|lower }}
   version: {{ version }}
 
-<<<<<<< HEAD
-build:
-  number: 5
-  run_exports:
-    - {{ pin_subpackage('fastani', max_pin="x") }}
-
-=======
->>>>>>> 9dc5d888
 source:
   url: https://github.com/ParBLiSS/{{ name }}/archive/v{{ version }}.tar.gz
   sha256: {{ sha256 }}
