{% set version = "0.7.5" %}
{% set github = "https://github.com/acidgenomics/r-acidbase" %}

package:
  name: r-acidbase
  version: "{{ version }}"

source:
  url: "{{ github }}/archive/v{{ version }}.tar.gz"
  sha256: a475c4fac1de259fbdd642301baf4a1e4a49c200ec0777753f45246afc53778b

build:
<<<<<<< HEAD
  number: 2
=======
  number: 0
>>>>>>> 9dc5d888
  noarch: generic
  run_exports:
    - {{ pin_subpackage('r-acidbase', max_pin="x.x") }}

requirements:
  host:
    # Depends:
    - r-base
    # Imports:
    - bioconductor-biocgenerics >=0.48.0
    - bioconductor-s4vectors >=0.40.0
    - r-acidgenerics >=0.7.6
    - r-goalie >=0.7.7
    # Suggests:
    - r-acidcli >=0.3.0
    - r-memuse >=4.2.3
    - r-processx >=3.8.3
    - r-withr >=2.5.2
  run:
    # Depends:
    - r-base
    # Imports:
    - bioconductor-biocgenerics >=0.48.0
    - bioconductor-s4vectors >=0.40.0
    - r-acidgenerics >=0.7.6
    - r-goalie >=0.7.7
    # Suggests:
    - r-acidcli >=0.3.0
    - r-memuse >=4.2.3
    - r-processx >=3.8.3
    - r-withr >=2.5.2

test:
  commands:
    - $R -e "library('AcidBase')"

about:
  home: https://r.acidgenomics.com/packages/acidbase/
  dev_url: "{{ github }}"
  license: AGPL-3.0
  license_file: LICENSE
  license_family: GPL
  summary: Low-level base functions imported by Acid Genomics packages.

extra:
  recipe-maintainers:
    - acidgenomics
    - mjsteinbaugh<|MERGE_RESOLUTION|>--- conflicted
+++ resolved
@@ -10,11 +10,7 @@
   sha256: a475c4fac1de259fbdd642301baf4a1e4a49c200ec0777753f45246afc53778b
 
 build:
-<<<<<<< HEAD
-  number: 2
-=======
   number: 0
->>>>>>> 9dc5d888
   noarch: generic
   run_exports:
     - {{ pin_subpackage('r-acidbase', max_pin="x.x") }}
