{% set version = "0.11" %}
{% set sha256 = "8b689b5c3d2d8bf9ea09b319add372dc8acf5b7a30259817ed1ed55ac8505f9e" %}

package:
  name: alignstats
  version: {{ version }}

source:
  url: https://github.com/jfarek/alignstats/archive/v{{ version }}.tar.gz
  sha256: {{ sha256 }}

build:
<<<<<<< HEAD
  number: 3
=======
  number: 0
>>>>>>> 68539b43
  run_exports:
    - {{ pin_subpackage("alignstats", max_pin="x.x") }}  

requirements:
  build:
    - make
    - autoconf
    - automake
    - libtool
    - {{ compiler('c') }}
  host:
    - htslib >1.4
  run:
    - htslib >1.4

test:
  requires:
    - htslib >1.4
  commands:
    - alignstats -h 2>&1 | grep AlignStats

about:
  home: https://github.com/jfarek/alignstats
  license: BSD-3-Clause
  summary: Comprehensive alignment, whole-genome coverage, and capture coverage statistics.

extra:
  additional-platforms:
    - linux-aarch64
    - osx-arm64<|MERGE_RESOLUTION|>--- conflicted
+++ resolved
@@ -10,11 +10,7 @@
   sha256: {{ sha256 }}
 
 build:
-<<<<<<< HEAD
-  number: 3
-=======
   number: 0
->>>>>>> 68539b43
   run_exports:
     - {{ pin_subpackage("alignstats", max_pin="x.x") }}  
 
