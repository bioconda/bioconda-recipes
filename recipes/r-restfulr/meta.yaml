{% set version = '0.0.16' %}

package:
  name: r-restfulr
  version: {{ version|replace("-", "_") }}

source:
  url:
    - {{ cran_mirror }}/src/contrib/restfulr_{{ version }}.tar.gz
    - {{ cran_mirror }}/src/contrib/Archive/restfulr/restfulr_{{ version }}.tar.gz
  sha256: 574fd11a3f23f494ff8e94ce84d767f49d3399600d617ad26fb71b8332e93725

build:
<<<<<<< HEAD
  number: 5
=======
  number: 0
>>>>>>> 9dc5d888
  rpaths:
    - lib/R/lib/
    - lib/
  run_exports:
    - {{ pin_subpackage("r-restfulr", max_pin="x.x") }}

requirements:
  build:
    - {{ compiler('c') }}
  host:
    - r-base
    - r-rcurl
    - bioconductor-s4vectors >=0.13.15
    - r-xml
    - r-rjson
    - r-yaml
  run:
    - r-base
    - r-rcurl
    - bioconductor-s4vectors >=0.13.15
    - r-xml
    - r-rjson
    - r-yaml

test:
  commands:
    - $R -e "library('restfulr')"

extra:
  additional-platforms:
    - linux-aarch64
    - osx-arm64
about:
  home: https://CRAN.R-project.org/package=restfulr
  license: Artistic-2.0
  summary: Models a RESTful service as if it were a nested R list.
  license_family: OTHER
  license_file:
    - '{{ environ["PREFIX"] }}/lib/R/share/licenses/Artistic-2.0'<|MERGE_RESOLUTION|>--- conflicted
+++ resolved
@@ -11,11 +11,7 @@
   sha256: 574fd11a3f23f494ff8e94ce84d767f49d3399600d617ad26fb71b8332e93725
 
 build:
-<<<<<<< HEAD
-  number: 5
-=======
   number: 0
->>>>>>> 9dc5d888
   rpaths:
     - lib/R/lib/
     - lib/
