--- conflicted
+++ resolved
@@ -25,10 +25,6 @@
     - bioconductor-homo.sapiens
     - bioconductor-org.hs.eg.db
     - r-base
-<<<<<<< HEAD
-    - {{ compiler('c') }}
-=======
->>>>>>> 3fa1538a
   run:
     - bioconductor-annotationdbi
     - bioconductor-genomicfeatures
