{% set name = "HISAT2" %}
{% set version = "2.2.1" %}

package:
  name: "{{ name|lower }}"
  version: "{{ version }}"

source:
  url: https://github.com/DaehwanKimLab/hisat2/archive/v{{ version }}.tar.gz
  sha256: f3f4f867d0a6b1f880d64efc19deaa5788c62050e0a4d614ce98b3492f702599

build:
<<<<<<< HEAD
  number: 4
=======
  number: 0
>>>>>>> 3e50e3c7

requirements:
  build:
    - {{ compiler('c') }}
    - {{ compiler('cxx') }}
  host:
    - python >3.5
  run:
    - python >3.5
    - perl

test:
  commands:
    - hisat2 --help

about:
  home: http://daehwankimlab.github.io/hisat2
  license: GPL-3.0
  license_family: GPL
  license_file: LICENSE
  summary: "Graph-based alignment of next generation sequencing reads to a population of genomes."
  description: "HISAT2 is a fast and sensitive alignment program for mapping next-generation sequencing reads (both DNA and RNA) to a population of human genomes as well as to a single reference genome."
  doc_url: https://daehwankimlab.github.io/hisat2/manual/
  dev_url: https://github.com/DaehwanKimLab/hisat2

extra:
  identifiers:
    - biotools:HISAT2
    - doi:10.1038/nmeth.3317
    - doi:10.1038/s41587-019-0201-4
  notes: "Pre-built indices for HISAT2 can be downloaded from https://daehwankimlab.github.io/hisat2/download/."<|MERGE_RESOLUTION|>--- conflicted
+++ resolved
@@ -10,11 +10,7 @@
   sha256: f3f4f867d0a6b1f880d64efc19deaa5788c62050e0a4d614ce98b3492f702599
 
 build:
-<<<<<<< HEAD
-  number: 4
-=======
   number: 0
->>>>>>> 3e50e3c7
 
 requirements:
   build:
