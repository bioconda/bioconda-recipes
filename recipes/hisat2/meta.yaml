package:
  name: hisat2
  version: 2.1.0

source:
  url: ftp://ftp.ccb.jhu.edu/pub/infphilo/hisat2/downloads/hisat2-2.1.0-Linux_x86_64.zip #[linux]
  sha256: 7f68df59db7db93b8a4710d934d75577ac9138ecccc2a8b26d700925354c09bc #[linux]

  url: ftp://ftp.ccb.jhu.edu/pub/infphilo/hisat2/downloads/hisat2-2.1.0-OSX_x86_64.zip #[osx]
  sha256: 7416d5381ffa64914e15f6a930cfb9eb3ab1f5b9894ef8189930d1670384cd81 #[osx]

build:
  noarch: python
  number: 1

about:
  home: 'https://ccb.jhu.edu/software/hisat2/index.shtml'
  license: GPLv3
  summary: graph-based alignment of next generation sequencing reads to a population of genomes

requirements:
<<<<<<< HEAD
    host:
        - python
    run:
        - python
        - perl
=======
  host:
    - python
  run:
    - python
    - perl
>>>>>>> 3fa1538a

test:
  commands:
    - hisat2 --version

extra:
  identifiers:
    - biotools:HISAT2
    - doi:10.1038/nmeth.3317<|MERGE_RESOLUTION|>--- conflicted
+++ resolved
@@ -19,19 +19,11 @@
   summary: graph-based alignment of next generation sequencing reads to a population of genomes
 
 requirements:
-<<<<<<< HEAD
-    host:
-        - python
-    run:
-        - python
-        - perl
-=======
   host:
     - python
   run:
     - python
     - perl
->>>>>>> 3fa1538a
 
 test:
   commands:
