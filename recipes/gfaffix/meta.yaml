--- conflicted
+++ resolved
@@ -1,11 +1,6 @@
 {% set name = "GFAffix" %}
-<<<<<<< HEAD
 {% set version = "0.2.0" %}
 {% set sha256 = "24f7102115580c22df90bffb9b3f7b33faeef5d8841d0f884b2998e464821ffa " %}
-
-=======
-{% set version = "0.1.2.2" %}
->>>>>>> ac022797
 
 package:
   name: {{ name|lower }}
@@ -13,11 +8,7 @@
 
 source:
   url: https://github.com/marschall-lab/{{ name }}/archive/refs/tags/{{ version }}.tar.gz
-<<<<<<< HEAD
   sha256: {{ sha256 }}
-=======
-  sha256: f502d7b557b5ef4d42755a894a6788cdebedc1e02552251e47ace2c173fd9099 
->>>>>>> ac022797
 
 build:
   number: 0
