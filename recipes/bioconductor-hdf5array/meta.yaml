{% set version = "1.34.0" %}
{% set name = "HDF5Array" %}
{% set bioc = "3.20" %}

about:
  description: 'The HDF5Array package is an HDF5 backend for DelayedArray objects. It implements the HDF5Array, H5SparseMatrix, H5ADMatrix, and TENxMatrix classes, 4 convenient and memory-efficient array-like containers for representing and manipulating either: (1) a conventional (a.k.a. dense) HDF5 dataset, (2) an HDF5 sparse matrix (stored in CSR/CSC/Yale format), (3) the central matrix of an h5ad file (or any matrix in the /layers group), or (4) a 10x Genomics sparse matrix. All these containers are DelayedArray extensions and thus support all operations (delayed or block-processed) supported by DelayedArray objects.'
  home: https://bioconductor.org/packages/{{ bioc }}/bioc/html/{{ name }}.html
  license: Artistic-2.0
  summary: HDF5 datasets as array-like objects in R

build:
  number: 0
  rpaths:
    - lib/R/lib/
    - lib/
  run_exports: '{{ pin_subpackage("bioconductor-hdf5array", max_pin="x.x") }}'

extra:
  additional-platforms:
    - linux-aarch64
<<<<<<< HEAD
=======
    - osx-arm64
>>>>>>> 9dc5d888
  identifiers:
    - biotools:hdf5array
    - doi:10.1038/nmeth.3252
  parent_recipe:
    name: bioconductor-hdf5array
    path: recipes/bioconductor-hdf5array
    version: 1.8.1

package:
  name: bioconductor-{{ name|lower }}
  version: '{{ version }}'

# Suggests: BiocParallel, GenomicRanges, SummarizedExperiment (>= 1.15.1), h5vcData, ExperimentHub, TENxBrainData, zellkonverter, GenomicFeatures, RUnit, SingleCellExperiment, DelayedMatrixStats, genefilter
# SystemRequirements: GNU make
requirements:
  build:
    - {{ compiler('c') }}
    - make
  host:
    - bioconductor-biocgenerics >=0.52.0,<0.53.0
    - bioconductor-delayedarray >=0.32.0,<0.33.0
    - bioconductor-iranges >=2.40.0,<2.41.0
    - bioconductor-rhdf5 >=2.50.0,<2.51.0
    - bioconductor-rhdf5filters >=1.18.0,<1.19.0
    - bioconductor-rhdf5lib >=1.28.0,<1.29.0
    - bioconductor-s4arrays >=1.6.0,<1.7.0
    - bioconductor-s4vectors >=0.44.0,<0.45.0
    - bioconductor-sparsearray >=1.6.0,<1.7.0
    - r-base
    - r-matrix
    - libblas
    - liblapack
    - zlib
  run:
    - bioconductor-biocgenerics >=0.52.0,<0.53.0
    - bioconductor-delayedarray >=0.32.0,<0.33.0
    - bioconductor-iranges >=2.40.0,<2.41.0
    - bioconductor-rhdf5 >=2.50.0,<2.51.0
    - bioconductor-rhdf5filters >=1.18.0,<1.19.0
    - bioconductor-rhdf5lib >=1.28.0,<1.29.0
    - bioconductor-s4arrays >=1.6.0,<1.7.0
    - bioconductor-s4vectors >=0.44.0,<0.45.0
    - bioconductor-sparsearray >=1.6.0,<1.7.0
    - r-base
    - r-matrix

source:
  md5: 82321c8a1bad0392f898462a6d8a1d60
  url:
    - https://bioconductor.org/packages/{{ bioc }}/bioc/src/contrib/{{ name }}_{{ version }}.tar.gz
    - https://bioconductor.org/packages/{{ bioc }}/bioc/src/contrib/Archive/{{ name }}/{{ name }}_{{ version }}.tar.gz
    - https://bioarchive.galaxyproject.org/{{ name }}_{{ version }}.tar.gz
    - https://depot.galaxyproject.org/software/bioconductor-{{ name|lower }}/bioconductor-{{ name|lower }}_{{ version }}_src_all.tar.gz

test:
  commands:
<<<<<<< HEAD
    - $R -e "library('{{ name }}')"
=======
    - $R -e "library('{{ name }}')"
>>>>>>> 9dc5d888
<|MERGE_RESOLUTION|>--- conflicted
+++ resolved
@@ -18,10 +18,7 @@
 extra:
   additional-platforms:
     - linux-aarch64
-<<<<<<< HEAD
-=======
     - osx-arm64
->>>>>>> 9dc5d888
   identifiers:
     - biotools:hdf5array
     - doi:10.1038/nmeth.3252
@@ -78,8 +75,4 @@
 
 test:
   commands:
-<<<<<<< HEAD
-    - $R -e "library('{{ name }}')"
-=======
-    - $R -e "library('{{ name }}')"
->>>>>>> 9dc5d888
+    - $R -e "library('{{ name }}')"