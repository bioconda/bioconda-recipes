--- conflicted
+++ resolved
@@ -1,22 +1,13 @@
 {% set name = "picrust2" %}
-<<<<<<< HEAD
-{% set version = "2.1.1-b" %}
-=======
 {% set version = "2.1.2-b" %}
->>>>>>> 46d1fdb0
 
 package:
   name: "{{ name|lower }}"
   version: "{{ version | replace('-', '_') }}"
 
 source:
-<<<<<<< HEAD
-  url: https://github.com/picrust/picrust2/archive/v2.1.1-b.tar.gz
-  sha256: ccc5f05efa8c90bfdfdfebec2b59d7377d9f5fda5df466d9a13beb781fda714e 
-=======
   url: https://github.com/picrust/picrust2/archive/v2.1.2-b.tar.gz
   sha256: ed7ab5b49ebda36f806c17fbbb46d4947ae24699870bc1d1a7dbfb26bb6f4b39 
->>>>>>> 46d1fdb0
 
 build:
   number: 0
