--- conflicted
+++ resolved
@@ -1,8 +1,4 @@
-<<<<<<< HEAD
-{% set version = "1.3.1" %}
-=======
 {% set version = "1.4.0" %}
->>>>>>> 2e17421a
 {% set name = "RegParallel" %}
 {% set bioc = "3.10" %}
 
@@ -14,11 +10,7 @@
     - 'https://bioconductor.org/packages/{{ bioc }}/data/experiment/src/contrib/{{ name }}_{{ version }}.tar.gz'
     - 'https://bioarchive.galaxyproject.org/{{ name }}_{{ version }}.tar.gz'
     - 'https://depot.galaxyproject.org/software/bioconductor-{{ name|lower }}/bioconductor-{{ name|lower }}_{{ version }}_src_all.tar.gz'
-<<<<<<< HEAD
-  md5: 3f96c215d1cf281a83fdb0dafbe60e20
-=======
   md5: f80f298a415cb84042be27c7d0a8693a
->>>>>>> 2e17421a
 build:
   number: 0
   rpaths:
