<<<<<<< HEAD
{% set version = "1.7.0" %}
=======
{% set version = "1.8.0" %}
>>>>>>> 2e17421a
{% set name = "restfulSEData" %}
{% set bioc = "3.10" %}

package:
  name: 'bioconductor-{{ name|lower }}'
  version: '{{ version }}'
source:
  url:
    - 'https://bioconductor.org/packages/{{ bioc }}/data/experiment/src/contrib/{{ name }}_{{ version }}.tar.gz'
    - 'https://bioarchive.galaxyproject.org/{{ name }}_{{ version }}.tar.gz'
    - 'https://depot.galaxyproject.org/software/bioconductor-{{ name|lower }}/bioconductor-{{ name|lower }}_{{ version }}_src_all.tar.gz'
<<<<<<< HEAD
  md5: a2aa7819673a5415e398c696ac911ddb
=======
  md5: b4b2d24e81d927b834c578d51a715837
>>>>>>> 2e17421a
build:
  number: 0
  rpaths:
    - lib/R/lib/
    - lib/
  noarch: generic
# Suggests: knitr
requirements:
  host:
    - 'bioconductor-experimenthub >=1.12.0,<1.13.0'
    - 'bioconductor-summarizedexperiment >=1.16.0,<1.17.0'
    - r-base
  run:
    - 'bioconductor-experimenthub >=1.12.0,<1.13.0'
    - 'bioconductor-summarizedexperiment >=1.16.0,<1.17.0'
    - r-base
    - curl
test:
  commands:
    - '$R -e "library(''{{ name }}'')"'
about:
  home: 'https://bioconductor.org/packages/{{ bioc }}/data/experiment/html/{{ name }}.html'
  license: Artistic-2.0
  summary: 'Example metadata for the "restfulSE" R package'
  description: 'Metadata RangedSummarizedExperiment shell for use with restfulSE.'
<|MERGE_RESOLUTION|>--- conflicted
+++ resolved
@@ -1,8 +1,4 @@
-<<<<<<< HEAD
-{% set version = "1.7.0" %}
-=======
 {% set version = "1.8.0" %}
->>>>>>> 2e17421a
 {% set name = "restfulSEData" %}
 {% set bioc = "3.10" %}
 
@@ -14,11 +10,7 @@
     - 'https://bioconductor.org/packages/{{ bioc }}/data/experiment/src/contrib/{{ name }}_{{ version }}.tar.gz'
     - 'https://bioarchive.galaxyproject.org/{{ name }}_{{ version }}.tar.gz'
     - 'https://depot.galaxyproject.org/software/bioconductor-{{ name|lower }}/bioconductor-{{ name|lower }}_{{ version }}_src_all.tar.gz'
-<<<<<<< HEAD
-  md5: a2aa7819673a5415e398c696ac911ddb
-=======
   md5: b4b2d24e81d927b834c578d51a715837
->>>>>>> 2e17421a
 build:
   number: 0
   rpaths:
