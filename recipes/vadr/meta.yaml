--- conflicted
+++ resolved
@@ -1,6 +1,6 @@
 
 {% set name = "vadr" %}
-{% set version = "1.3" %}
+{% set version = "1.4.1" %}
 
 package:
   name: {{ name }}
@@ -8,18 +8,14 @@
 
 source:
   - url: https://github.com/ncbi/{{ name }}/archive/refs/tags/{{ name }}-{{ version }}.tar.gz
-    sha256: 8d3cffa378b249fcf8c492f821e58d7cc6e98ad7358a852143870afe8d4a97e6
+    sha256: a8c238bf9b638fa69fdd1b097d39a7e3948aa30536ff5b227da091bd8b8fa770
     patches:
       - fix_vannotate_path.patch
       - fix_local_test_path.patch
 
 build:
   noarch: generic
-<<<<<<< HEAD
-  number: 4
-=======
   number: 1
->>>>>>> 41a6cd1a
 
 requirements:
   build:
