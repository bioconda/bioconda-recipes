
{% set name = "vadr" %}
{% set version = "1.3" %}

package:
  name: {{ name }}
  version: {{ version }}

source:
  - url: https://github.com/ncbi/{{ name }}/archive/refs/tags/{{ name }}-{{ version }}.tar.gz
    sha256: 8d3cffa378b249fcf8c492f821e58d7cc6e98ad7358a852143870afe8d4a97e6
    patches:
      - fix_vannotate_path.patch
      - fix_local_test_path.patch

build:
  noarch: generic
<<<<<<< HEAD
  number: 3
=======
  number: 2
>>>>>>> 8f7ff8c8

requirements:
  build:
    - perl 5.26.*
    - sequip 0.08
    - wget
  run:
    - blast 2.11.0
    - easel 0.48
    - fasta3 36.3.8
    - hmmer 3.3.2
    - infernal 1.1.4
    - perl 5.26.*
    - perl-bio-easel 0.15
    - perl-lwp-simple
    - perl-lwp-protocol-https
    - sequip 0.08
    - wget

test:
  commands:
    - v-annotate.pl -h
    - v-build.pl -h
    - installed-vadr-models.sh

about:
  home: https://github.com/ncbi/vadr
  license: Public Domain
  license_file: LICENSE
  summary: Viral Annotation DefineR - classification and annotation of viral sequences based on RefSeq annotation

extra:
  recipe-maintainers:
    - rpetit3<|MERGE_RESOLUTION|>--- conflicted
+++ resolved
@@ -15,11 +15,7 @@
 
 build:
   noarch: generic
-<<<<<<< HEAD
   number: 3
-=======
-  number: 2
->>>>>>> 8f7ff8c8
 
 requirements:
   build:
