{% set version = "0.14.1" %}

package:
  name: gimmemotifs
  version: {{ version }}

source:
  url: https://github.com/vanheeringen-lab/gimmemotifs/releases/download/{{ version }}/gimmemotifs-{{ version }}.tar.gz
  sha256: 917259c8a52ab8ea5c877e9b43f45e077b0ceb9a151ca52791fae67ee8689c0d 

build:
<<<<<<< HEAD
  number: 0
=======
  number: 1 
>>>>>>> 88cea137
  skip: True  # [not py36]

requirements:
  build:
    - {{ compiler('c') }}
  host:
    - python
    - setuptools
  run:
    - bedtools
    - configparser
    - dinamo  # [not osx]
    - diskcache
    - feather-format
    - future
    - gadem
    - genomepy >=0.6.1
    - ghostscript
    - homer
    - icu=58
    - ipywidgets  # Necessary for progress bar in Jupyter notebook
    - jinja2
    - logomaker
    - matplotlib >=2.0
    - meme >=5
    - ncurses
    - numpy
    - prosampler
    - pillow
    - pyarrow
    - pybedtools
    - pysam
<<<<<<< HEAD
    - python >=3.6
=======
    - python
>>>>>>> 88cea137
    - python-xxhash
    - pyyaml >=3.10
    - scikit-learn >=0.18
    - scipy >=1.3.0
    - seaborn
    - six
    - sklearn-contrib-lightning
    - statsmodels
<<<<<<< HEAD
    - tqdm
=======
    - tqdm >=4.27.0
>>>>>>> 88cea137
    - trawler
    - ucsc-bigbedtobed
    - ucsc-genepredtobed
    - weeder
    - xdg
    - xgboost >=0.71
    - xxmotif
          
test:
  imports:
    - gimmemotifs

  commands:
    - gimme --help

about:
  home: https://github.com/vanheeringen-lab/gimmemotifs
  license: MIT
  summary: Motif prediction pipeline and various motif-related tools

extra:
  recipe-maintainers:
    - simonvh
  identifiers:
    - biotools:gimmemotifs<|MERGE_RESOLUTION|>--- conflicted
+++ resolved
@@ -9,11 +9,7 @@
   sha256: 917259c8a52ab8ea5c877e9b43f45e077b0ceb9a151ca52791fae67ee8689c0d 
 
 build:
-<<<<<<< HEAD
-  number: 0
-=======
   number: 1 
->>>>>>> 88cea137
   skip: True  # [not py36]
 
 requirements:
@@ -46,11 +42,7 @@
     - pyarrow
     - pybedtools
     - pysam
-<<<<<<< HEAD
-    - python >=3.6
-=======
     - python
->>>>>>> 88cea137
     - python-xxhash
     - pyyaml >=3.10
     - scikit-learn >=0.18
@@ -59,11 +51,7 @@
     - six
     - sklearn-contrib-lightning
     - statsmodels
-<<<<<<< HEAD
-    - tqdm
-=======
     - tqdm >=4.27.0
->>>>>>> 88cea137
     - trawler
     - ucsc-bigbedtobed
     - ucsc-genepredtobed
