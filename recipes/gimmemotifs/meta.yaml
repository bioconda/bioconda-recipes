--- conflicted
+++ resolved
@@ -41,12 +41,7 @@
     - pillow
     - pyarrow
     - pybedtools
-<<<<<<< HEAD
-    - python >3
-=======
-    - pysam
     - python
->>>>>>> c2675ccf
     - python-xxhash
     - pyyaml >=3.10
     - scikit-learn >=0.18
