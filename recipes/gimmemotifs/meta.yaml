<<<<<<< HEAD
{% set version = "0.15.2" %}
=======
{% set version = "0.15.3" %}
>>>>>>> acec0fa7

package:
  name: gimmemotifs
  version: {{ version }}

source:
  url: https://github.com/vanheeringen-lab/gimmemotifs/releases/download/{{ version }}/gimmemotifs-{{ version }}.tar.gz
<<<<<<< HEAD
  sha256: 56f7f8a4d2abae806751cc448d176ee4545319ebf16bb32b79576abeb65c76be 
  patches: 
    - 01.fix_tls.patch

=======
  sha256: bf3d965ba37b7d2758fa7b33cd91c44f7118973c527cc659e19a406d0dd59731 
>>>>>>> acec0fa7

build:
  number: 0
  skip: True  # [py<30]
  script: {{ PYTHON }} -m pip install . --no-deps -vv

requirements:
  build:
    - {{ compiler('c') }}
  host:
    - pip
    - python
    - pybedtools
  run:
    - biofluff >=3.0.4
    - configparser
    - dinamo  # [not osx]
    - diskcache
    - feather-format
    - future
    - gadem
    - genomepy >=0.9.0
    - homer
#    - ipywidgets  # Necessary for progress bar in Jupyter notebook
    - jinja2
    - logomaker
    - matplotlib-base >=3.1.2
    - meme >=5.1.1
    - ncurses >=6.1
    - pandas >=1.1
    - prosampler
    - pillow >=0.7.1.2
    - pyarrow >=0.16.0
    - pybedtools
    - python
    - python-xxhash
    - pyyaml >=3.10
    - qnorm >=0.5
    - scikit-learn >=0.23.2
    - scipy >=1.4.1
    - seaborn >=0.10.1
    - six
    - statsmodels
    - tqdm >=4.46.1
    - trawler
    - ucsc-bigbedtobed
    - weeder
    - xdg
    - xgboost >=1.0.2
    - xxmotif
          
test:
  imports:
    - gimmemotifs

  commands:
    - gimme --help

about:
  home: https://github.com/vanheeringen-lab/gimmemotifs
  license: MIT
  summary: Motif prediction pipeline and various motif-related tools

extra:
  recipe-maintainers:
    - simonvh
  identifiers:
    - biotools:gimmemotifs<|MERGE_RESOLUTION|>--- conflicted
+++ resolved
@@ -1,8 +1,4 @@
-<<<<<<< HEAD
-{% set version = "0.15.2" %}
-=======
 {% set version = "0.15.3" %}
->>>>>>> acec0fa7
 
 package:
   name: gimmemotifs
@@ -10,14 +6,9 @@
 
 source:
   url: https://github.com/vanheeringen-lab/gimmemotifs/releases/download/{{ version }}/gimmemotifs-{{ version }}.tar.gz
-<<<<<<< HEAD
-  sha256: 56f7f8a4d2abae806751cc448d176ee4545319ebf16bb32b79576abeb65c76be 
+  sha256: bf3d965ba37b7d2758fa7b33cd91c44f7118973c527cc659e19a406d0dd59731 
   patches: 
     - 01.fix_tls.patch
-
-=======
-  sha256: bf3d965ba37b7d2758fa7b33cd91c44f7118973c527cc659e19a406d0dd59731 
->>>>>>> acec0fa7
 
 build:
   number: 0
