{% set version = "0.15.3" %}

package:
  name: gimmemotifs
  version: {{ version }}

source:
  url: https://github.com/vanheeringen-lab/gimmemotifs/releases/download/{{ version }}/gimmemotifs-{{ version }}.tar.gz
  sha256: bf3d965ba37b7d2758fa7b33cd91c44f7118973c527cc659e19a406d0dd59731 

build:
  # remove pandas version constraint on the next release
  number: 1
  skip: True  # [py2k]

requirements:
  build:
    - {{ compiler('c') }}
  host:
    - pip
    - python<3.9  # MEME doesn't install with 3.9
    - pybedtools
  run:
    - biofluff
    - configparser
    - dinamo  # [not osx]
    - diskcache
    - feather-format
    - gadem
    - genomepy
    - homer
#    - ipywidgets  # Necessary for progress bar in Jupyter notebook
    - jinja2
    - logomaker
    - meme >=5.1.1
<<<<<<< HEAD
=======
    - ncurses >=6.1
    - pandas >=1.1,<1.2.2
>>>>>>> e124c9be
    - prosampler
    - pyarrow >=0.16.0
    - pybedtools
    - python-xxhash
    - pyyaml
    - qnorm >=0.5
    - scikit-learn >=0.23.2
    - seaborn >=0.11
    - statsmodels
    - trawler
    - ucsc-bigbedtobed
    - weeder
    - xdg
    - py-xgboost >=1.0.2
    - xxmotif
          
test:
  imports:
    - gimmemotifs

  commands:
    - gimme --help

about:
  home: https://github.com/vanheeringen-lab/gimmemotifs
  license: MIT
  summary: Motif prediction pipeline and various motif-related tools

extra:
  recipe-maintainers:
    - simonvh
  identifiers:
    - biotools:gimmemotifs<|MERGE_RESOLUTION|>--- conflicted
+++ resolved
@@ -33,11 +33,6 @@
     - jinja2
     - logomaker
     - meme >=5.1.1
-<<<<<<< HEAD
-=======
-    - ncurses >=6.1
-    - pandas >=1.1,<1.2.2
->>>>>>> e124c9be
     - prosampler
     - pyarrow >=0.16.0
     - pybedtools
