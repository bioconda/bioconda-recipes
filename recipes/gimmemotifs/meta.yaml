{% set version = "0.17.1" %}

package:
  name: gimmemotifs
  version: {{ version }}

source:
  url: https://github.com/vanheeringen-lab/gimmemotifs/releases/download/{{ version }}/gimmemotifs-{{ version }}.tar.gz
  sha256: 4d73d4b1df0ef765414dac952bf1d26609e74e97f9a2ee2d3d65a09078e1ad4c

build:
  number: 2
<<<<<<< HEAD
  skip: True  # [py2k]
=======

outputs:
  - name: gimmemotifs-minimal

    build:
      script: python -m pip install . --no-deps --ignore-installed -vvv

    requirements:
      build:
        - {{ compiler('c') }}
        - {{ compiler('cxx') }}
      host:
        - pip
        - python                        # pinned in conda_build_config.yaml
      run:
        - biofluff >=3.0.4              # Necessary for coverage_table()
        - configparser
        - diskcache
        - feather-format
        - genomepy >=0.13.0
        - iteround
        - jinja2
        - logomaker
        - loguru
        - matplotlib-base >=3.3         # https://matplotlib.org/stable/devel/min_dep_policy.html#list-of-dependency-versions
        - numpy >=0.18                  # https://numpy.org/neps/nep-0029-deprecation_policy.html#support-table
        - pandas >=1.0.3, <=1.1.5       # 1.3.5/1.4.2 are bugged
        - pyarrow                       # can be removed next release.
        - pybedtools >=0.9.0
        - pysam >=0.16
        - python                        # pinned in conda_build_config.yaml
        - python-xxhash
        - qnorm  >=0.8.1
        - scikit-learn >=0.23.2         # https://scikit-learn.org/stable/install.html#installing-the-latest-release
        - scipy >=1.5                   # https://docs.scipy.org/doc/scipy/dev/toolchain.html#numpy
        - seaborn >=0.10.1
        - statsmodels
        - tqdm >=4.46.1
        - xdg
        - xgboost >=1.0.2

  - name: gimmemotifs

    requirements:
      run:
        - gimmemotifs-minimal ={{ version }}
#         - ipywidgets                   # Necessary for progress bar in Jupyter notebook. removed to save RAM on Bioconda's tests
        - dinamo >=1.0  # [not osx]
        - gadem >=1.3.1
        - homer >=4.11  # [not osx]
        - meme >=5.4.1
        - prosampler >=1.0
#         - trawler >=2.0                # removed to save RAM on Bioconda's tests
#         - weeder >=2.0                 # removed to save RAM on Bioconda's tests
        - xxmotif >=1.6
#         - yamda >=0.1.00e9c9d          # removed to save RAM on Bioconda's tests
>>>>>>> 5492ec64

test:
  imports:
    - gimmemotifs
  commands:
    - gimme --help

about:
  home: https://github.com/vanheeringen-lab/gimmemotifs
  license: MIT
  summary: Motif prediction pipeline and various motif-related tools
  description: Motif prediction pipeline and various motif-related tools

extra:
  recipe-maintainers:
    - simonvh
    - siebrenf
  identifiers:
    - biotools:gimmemotifs<|MERGE_RESOLUTION|>--- conflicted
+++ resolved
@@ -10,9 +10,6 @@
 
 build:
   number: 2
-<<<<<<< HEAD
-  skip: True  # [py2k]
-=======
 
 outputs:
   - name: gimmemotifs-minimal
@@ -69,7 +66,6 @@
 #         - weeder >=2.0                 # removed to save RAM on Bioconda's tests
         - xxmotif >=1.6
 #         - yamda >=0.1.00e9c9d          # removed to save RAM on Bioconda's tests
->>>>>>> 5492ec64
 
 test:
   imports:
