{% set name = "isoseq3" %}
<<<<<<< HEAD
{% set version = "3.1.1" %}
{% set sha256 = "d16a77ac170f920123e3895cf500c9fb5138e6e359a5d0493dfe5366fcaab892" %}
=======
{% set version = "3.1.2" %}
{% set sha256 = "fa5662142549910a7f80f32e2918522206fa6cb6c59628896b2289043276fea7" %}
>>>>>>> 46d1fdb0

package:
  name: {{ name }}
  version: {{ version }}

source:
  url: https://github.com/PacificBiosciences/IsoSeq3/releases/download/v{{ version }}/isoseq3
  sha256: {{ sha256 }}

about:
  home: https://github.com/PacificBiosciences/pbbioconda
  license: BSD-3-Clause-Clear
  summary: IsoSeq3 - Scalable De Novo Isoform Discovery

extra:
  recipe-maintainers:
    - armintoepfer
    - pb-dseifert
    - mhsieh

build:
  number: 0
  skip: True # [osx]

requirements:
  run:
    - lima
    - pbccs
    - pbcoretools

test:
  commands:
    - isoseq3 -h<|MERGE_RESOLUTION|>--- conflicted
+++ resolved
@@ -1,11 +1,6 @@
 {% set name = "isoseq3" %}
-<<<<<<< HEAD
-{% set version = "3.1.1" %}
-{% set sha256 = "d16a77ac170f920123e3895cf500c9fb5138e6e359a5d0493dfe5366fcaab892" %}
-=======
 {% set version = "3.1.2" %}
 {% set sha256 = "fa5662142549910a7f80f32e2918522206fa6cb6c59628896b2289043276fea7" %}
->>>>>>> 46d1fdb0
 
 package:
   name: {{ name }}
