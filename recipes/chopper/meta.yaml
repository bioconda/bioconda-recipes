{% set name = "chopper" %}
{% set version = "0.10.0" %}

package:
  name: {{name}}
  version: {{ version }}

build:
<<<<<<< HEAD
  number: 2
=======
  number: 0
>>>>>>> 9dc5d888
  run_exports:
    - {{ pin_subpackage('chopper', max_pin="x.x") }}

source:
  url: https://github.com/wdecoster/chopper/archive/v{{ version }}.tar.gz
  sha256: cbbbdb31d1ea155de0dcf5e8ba2a1821549a9907d4b1eaa07088ce900a3a6f64

requirements:
  build:
    - {{ compiler('rust') }}
    - autoconf
    - make
    - {{ compiler('cxx') }}
    - pkg-config
    - cmake
    - zlib
    - clang
  host:
    - zlib
    - clang
  run:
    - zlib
    - clang

test:
  commands:
    - chopper --help

about:
  home: https://github.com/wdecoster/chopper
  license: MIT
  license_file: LICENSE
  summary: A rust command line for filtering and trimming long reads.
  dev_url: https://github.com/wdecoster/chopper
  doc_url: https://github.com/wdecoster/chopper#readme
  notes: |
    includes native support for Apple Silicon (M1/M2/M3) processors
extra:
  additional-platforms:
    - linux-aarch64
    - osx-arm64
    <|MERGE_RESOLUTION|>--- conflicted
+++ resolved
@@ -6,11 +6,7 @@
   version: {{ version }}
 
 build:
-<<<<<<< HEAD
-  number: 2
-=======
   number: 0
->>>>>>> 9dc5d888
   run_exports:
     - {{ pin_subpackage('chopper', max_pin="x.x") }}
 
