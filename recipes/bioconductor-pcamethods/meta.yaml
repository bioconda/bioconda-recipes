{% set version = "1.70.0" %}
{% set name = "pcaMethods" %}
{% set bioc = "3.6" %}

package:
  name: 'bioconductor-{{ name|lower }}'
  version: '{{ version }}'
source:
  url:
    - 'http://bioconductor.org/packages/{{ bioc }}/bioc/src/contrib/{{ name }}_{{ version }}.tar.gz'
    - 'https://depot.galaxyproject.org/software/{{ name }}/{{ name }}_{{ version }}_src_all.tar.gz'
  sha256: 68aeb04c7b0fffcf2a9e3fce039d69db2c102d122e3b86e01489800e5e192246
build:
  number: 1
  rpaths:
    - lib/R/lib/
    - lib/
requirements:
  build:
    - {{ compiler('cxx') }}
  host:
    - bioconductor-biobase
    - bioconductor-biocgenerics
    - r-base
    - r-mass
    - 'r-rcpp >=0.11.3'
<<<<<<< HEAD
    - {{ compiler('c') }}
=======
>>>>>>> 3fa1538a
  run:
    - bioconductor-biobase
    - bioconductor-biocgenerics
    - r-base
    - r-mass
    - 'r-rcpp >=0.11.3'
test:
  commands:
    - '$R -e "library(''{{ name }}'')"'
about:
  home: 'http://bioconductor.org/packages/{{ bioc }}/bioc/html/{{ name }}.html'
  license: 'GPL (>= 3)'
  summary: 'Provides Bayesian PCA, Probabilistic PCA, Nipals PCA, Inverse Non-Linear PCA and the conventional SVD PCA. A cluster based method for missing value estimation is included for comparison. BPCA, PPCA and NipalsPCA may be used to perform PCA on incomplete data as well as for accurate missing value estimation. A set of methods for printing and plotting the results is also provided. All PCA methods make use of the same data structure (pcaRes) to provide a common interface to the PCA results. Initiated at the Max-Planck Institute for Molecular Plant Physiology, Golm, Germany.'

extra:
  identifiers:
    - biotools:pcamethods
    - doi:10.1093/bioinformatics/btm069<|MERGE_RESOLUTION|>--- conflicted
+++ resolved
@@ -24,10 +24,6 @@
     - r-base
     - r-mass
     - 'r-rcpp >=0.11.3'
-<<<<<<< HEAD
-    - {{ compiler('c') }}
-=======
->>>>>>> 3fa1538a
   run:
     - bioconductor-biobase
     - bioconductor-biocgenerics
