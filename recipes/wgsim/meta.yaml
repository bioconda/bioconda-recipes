{% set name = "wgsim" %}
package:
  name: {{name}}
  version: 1.0

source:
  url: https://github.com/lh3/wgsim/archive/a12da3375ff3b51a5594d4b6fa35591173ecc229.tar.gz
  sha256: e1e6bff5c084e4494023505206ae3e0b0f5a315c9f7390b2f347c370c7f36533
  patches:
    - 0001-Fix-shebang-in-perl-script.patch

build:
<<<<<<< HEAD
  number: 8
=======
  number: 9
  run_exports:
    - {{ pin_subpackage(name, max_pin = "x") }}

>>>>>>> 9dc5d888

requirements:
  build:
    - {{ compiler('c') }}
  host:
    - zlib
  run:
    - perl
    - zlib

test:
  commands:
    - printf ">a\nAAAAA" > ref.fa; wgsim -1 1 -2 1 ref.fa /dev/null /dev/null
    - '{ wgsim_eval.pl 2>&1 || true ; } | grep Usage'

about:
  home:  https://github.com/lh3/wgsim
  license: MIT
  summary: Wgsim is a small tool for simulating sequence reads from a reference genome.
extra:
  additional-platforms:
    - linux-aarch64<|MERGE_RESOLUTION|>--- conflicted
+++ resolved
@@ -10,14 +10,10 @@
     - 0001-Fix-shebang-in-perl-script.patch
 
 build:
-<<<<<<< HEAD
-  number: 8
-=======
   number: 9
   run_exports:
     - {{ pin_subpackage(name, max_pin = "x") }}
 
->>>>>>> 9dc5d888
 
 requirements:
   build:
