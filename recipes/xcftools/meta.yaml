package:
  name: xcftools
  version: '1.0.7'

source:
  fn: 196f51790bbaff594525935adeab1247bb798946.zip
  url: https://github.com/j-jorge/xcftools/archive/196f51790bbaff594525935adeab1247bb798946.zip
  md5: e62779d7aa0518977e653b077d5ae9ee

build:
  number: 0

requirements:
  build:
    - gcc  # [linux]
    - llvm  # [osx]
    - automake
    - perl
<<<<<<< HEAD
    - libpng
=======
    - libpng >=1.6.28,<1.7
>>>>>>> 854598d7
    - gettext
  run:
    - libgcc  # [linux]
    - libpng >=1.6.28,<1.7
    - gettext

test:
  commands:
    - xcf2png --version

about:
  home: https://github.com/j-jorge/xcftools
  license: 'GPL v2'
  summary: 'Provides xcf2pnm, xcf2png, and xcfinfo binaries'<|MERGE_RESOLUTION|>--- conflicted
+++ resolved
@@ -16,11 +16,7 @@
     - llvm  # [osx]
     - automake
     - perl
-<<<<<<< HEAD
-    - libpng
-=======
     - libpng >=1.6.28,<1.7
->>>>>>> 854598d7
     - gettext
   run:
     - libgcc  # [linux]
