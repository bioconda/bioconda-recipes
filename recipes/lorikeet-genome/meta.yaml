<<<<<<< HEAD
{% set version = "0.4.0" %}
{% set name = "lorikeet" %}
{% set sha256 = "c12601593b34ceb596f350523baa49831ac8b92df2dd51c00361b0c468b2f42a" %}
=======
{% set version = "0.3.7" %}
{% set name = "lorikeet" %}
{% set sha256 = "467e245bb077546740b96e9425ba1d602b69a82b4dbd0f4b22ad754041d4d667" %}
>>>>>>> 4ac05a21




package:
  name: lorikeet-genome
  version: {{ version }}

build:
  number: 1
  skip: True  # [osx]

source:
  url: https://github.com/rhysnewell/{{ name }}/archive/v{{ version }}.tar.gz
  sha256: {{ sha256 }}

requirements:
  build:
    - rust >=1.40
    - {{ compiler('c') }}
    - {{ compiler('cxx') }}
    - pkg-config
  host:
    - zlib
    - gsl
    - openblas
    - openssl
    - clangdev
  run:
    - parallel
    - pysam >=0.16
    - freebayes
    - prodigal
    - svim
    - samtools=1.9
    - bcftools
    - vt
    - zlib
    - gsl
    - starcode
    - openblas
    - bwa >=0.7.17
    - minimap2
    - fastani
    - dashing
    - ngmlr
    - r-base

test:
  commands:
    - {{ name }} --version | grep '{{ version }}'

about:
  home: https://github.com/rhysnewell/Lorikeet
  license: GPL3
  license_file: LICENSE
  summary: Metagenomic Strain Resolver
  description: Lorikeet aims to generate strain level genotypes from metagenomic communities using information from both long and short reads.<|MERGE_RESOLUTION|>--- conflicted
+++ resolved
@@ -1,15 +1,6 @@
-<<<<<<< HEAD
 {% set version = "0.4.0" %}
 {% set name = "lorikeet" %}
 {% set sha256 = "c12601593b34ceb596f350523baa49831ac8b92df2dd51c00361b0c468b2f42a" %}
-=======
-{% set version = "0.3.7" %}
-{% set name = "lorikeet" %}
-{% set sha256 = "467e245bb077546740b96e9425ba1d602b69a82b4dbd0f4b22ad754041d4d667" %}
->>>>>>> 4ac05a21
-
-
-
 
 package:
   name: lorikeet-genome
