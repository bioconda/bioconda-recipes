<<<<<<< HEAD
{% set version = "0.3.6" %}
{% set name = "lorikeet" %}
{% set sha256 = "dae0f88616384a75df610b43541ca9921d8ce6ab1a157ba2d3a3ae1bb3d2803a" %}
=======
{% set version = "0.3.5" %}
{% set name = "lorikeet" %}
{% set sha256 = "dad8f168f5e9b04dab0c8af0788e4f9e8336ca11d5981eca8323907777cd812c" %}
>>>>>>> 38955254


package:
  name: lorikeet-genome
  version: {{ version }}

build:
  number: 0
  skip: True  # [osx]

source:
  url: https://github.com/rhysnewell/{{ name }}/archive/v{{ version }}.tar.gz
  sha256: {{ sha256 }}

requirements:
  build:
    - rust >=1.40
    - {{ compiler('c') }}
    - {{ compiler('cxx') }}
    - pkg-config
  host:
    - zlib
    - gsl
    - openblas
    - openssl
    - clangdev
  run:
    - parallel
    - pysam >=0.16
    - freebayes >=1.3.2
    - prokka
    - svim
    - samtools
    - bcftools
    - vt
    - zlib
    - gsl
    - starcode
    - openblas
    - bwa >=0.7.17
    - minimap2
    - fastani
    - dashing
    - ngmlr
    - r-base

test:
  commands:
    - {{ name }} --version | grep '{{ version }}'

about:
  home: https://github.com/rhysnewell/Lorikeet
  license: GPL3
  license_file: LICENSE
  summary: Metagenomic Strain Resolver
  description: Lorikeet aims to generate strain level genotypes from metagenomic communities using information from both long and short reads.<|MERGE_RESOLUTION|>--- conflicted
+++ resolved
@@ -1,12 +1,7 @@
-<<<<<<< HEAD
 {% set version = "0.3.6" %}
 {% set name = "lorikeet" %}
 {% set sha256 = "dae0f88616384a75df610b43541ca9921d8ce6ab1a157ba2d3a3ae1bb3d2803a" %}
-=======
-{% set version = "0.3.5" %}
-{% set name = "lorikeet" %}
-{% set sha256 = "dad8f168f5e9b04dab0c8af0788e4f9e8336ca11d5981eca8323907777cd812c" %}
->>>>>>> 38955254
+
 
 
 package:
