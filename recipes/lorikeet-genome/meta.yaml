--- conflicted
+++ resolved
@@ -1,59 +1,56 @@
-{% set version = "0.3.5" %}
-{% set name = "lorikeet" %}
-<<<<<<< HEAD
-{% set sha256 = "608f74a958e3e71910fe8a3574eaf7fd2693c20ff862e24d3f21943c4c4cdf42" %}
-=======
-{% set sha256 = "afd3a7d865958ccc8d8dec198e14b5d00e916729aba9a517665165b8d683a94e" %}
->>>>>>> defb485e
-
-package:
-  name: lorikeet-genome
-  version: {{ version }}
-
-build:
-  number: 0
-  skip: True  # [osx]
-
-source:
-  url: https://github.com/rhysnewell/{{ name }}/archive/v{{ version }}.tar.gz
-  sha256: {{ sha256 }}
-
-requirements:
-  build:
-    - rust >=1.40
-    - {{ compiler('c') }}
-    - {{ compiler('cxx') }}
-    - pkg-config
-  host:
-    - zlib
-    - gsl
-    - openblas
-    - openssl
-    - clangdev
-  run:
-    - parallel
-    - pysam >=0.16
-    - freebayes >=1.3.2
-    - svim
-    - bcftools
-    - vt
-    - zlib
-    - gsl
-    - starcode
-    - openblas
-    - bwa >=0.7.17
-    - minimap2
-    - fastani
-    - dashing
-    - ngmlr
-
-test:
-  commands:
-    - {{ name }} --version | grep '{{ version }}'
-
-about:
-  home: https://github.com/rhysnewell/Lorikeet
-  license: GPL3
-  license_file: LICENSE
-  summary: Metagenomic Strain Resolver
-  description: Lorikeet aims to generate strain level genotypes from metagenomic communities using information from both long and short reads.
+{% set version = "0.3.5" %}
+{% set name = "lorikeet" %}
+{% set sha256 = "608f74a958e3e71910fe8a3574eaf7fd2693c20ff862e24d3f21943c4c4cdf42" %}
+
+
+package:
+  name: lorikeet-genome
+  version: {{ version }}
+
+build:
+  number: 0
+  skip: True  # [osx]
+
+source:
+  url: https://github.com/rhysnewell/{{ name }}/archive/v{{ version }}.tar.gz
+  sha256: {{ sha256 }}
+
+requirements:
+  build:
+    - rust >=1.40
+    - {{ compiler('c') }}
+    - {{ compiler('cxx') }}
+    - pkg-config
+  host:
+    - zlib
+    - gsl
+    - openblas
+    - openssl
+    - clangdev
+  run:
+    - parallel
+    - pysam >=0.16
+    - freebayes >=1.3.2
+    - svim
+    - bcftools
+    - vt
+    - zlib
+    - gsl
+    - starcode
+    - openblas
+    - bwa >=0.7.17
+    - minimap2
+    - fastani
+    - dashing
+    - ngmlr
+
+test:
+  commands:
+    - {{ name }} --version | grep '{{ version }}'
+
+about:
+  home: https://github.com/rhysnewell/Lorikeet
+  license: GPL3
+  license_file: LICENSE
+  summary: Metagenomic Strain Resolver
+  description: Lorikeet aims to generate strain level genotypes from metagenomic communities using information from both long and short reads.