<<<<<<< HEAD
{% set version = "0.3.7" %}
{% set name = "lorikeet" %}
{% set sha256 = "467e245bb077546740b96e9425ba1d602b69a82b4dbd0f4b22ad754041d4d667" %}
=======
{% set version = "0.3.6" %}
{% set name = "lorikeet" %}
{% set sha256 = "dae0f88616384a75df610b43541ca9921d8ce6ab1a157ba2d3a3ae1bb3d2803a" %}
>>>>>>> f33e404c



package:
  name: lorikeet-genome
  version: {{ version }}

build:
  number: 0
  skip: True  # [osx]

source:
  url: https://github.com/rhysnewell/{{ name }}/archive/v{{ version }}.tar.gz
  sha256: {{ sha256 }}

requirements:
  build:
    - rust >=1.40
    - {{ compiler('c') }}
    - {{ compiler('cxx') }}
    - pkg-config
  host:
    - zlib
    - gsl
    - openblas
    - openssl
    - clangdev
  run:
    - parallel
    - pysam >=0.16
    - freebayes >=1.3.2
    - prokka
    - svim
    - samtools
    - bcftools
    - vt
    - zlib
    - gsl
    - starcode
    - openblas
    - bwa >=0.7.17
    - minimap2
    - fastani
    - dashing
    - ngmlr
    - r-base

test:
  commands:
    - {{ name }} --version | grep '{{ version }}'

about:
  home: https://github.com/rhysnewell/Lorikeet
  license: GPL3
  license_file: LICENSE
  summary: Metagenomic Strain Resolver
  description: Lorikeet aims to generate strain level genotypes from metagenomic communities using information from both long and short reads.<|MERGE_RESOLUTION|>--- conflicted
+++ resolved
@@ -1,12 +1,7 @@
-<<<<<<< HEAD
 {% set version = "0.3.7" %}
 {% set name = "lorikeet" %}
 {% set sha256 = "467e245bb077546740b96e9425ba1d602b69a82b4dbd0f4b22ad754041d4d667" %}
-=======
-{% set version = "0.3.6" %}
-{% set name = "lorikeet" %}
-{% set sha256 = "dae0f88616384a75df610b43541ca9921d8ce6ab1a157ba2d3a3ae1bb3d2803a" %}
->>>>>>> f33e404c
+
 
 
 
