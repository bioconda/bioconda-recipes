--- conflicted
+++ resolved
@@ -1,13 +1,7 @@
-<<<<<<< HEAD
-{% set version = "0.4.0" %}
-{% set name = "lorikeet" %}
-{% set sha256 = "c12601593b34ceb596f350523baa49831ac8b92df2dd51c00361b0c468b2f42a" %}
-=======
 {% set version = "0.5.0" %}
 {% set name = "lorikeet" %}
 {% set sha256 = "5682ab775b8979dbd3fad1b84dd2c0bdf932d7a51ce03106dbd574291fd1d44f" %}
 
->>>>>>> 5c5366fb
 
 package:
   name: lorikeet-genome
@@ -37,8 +31,6 @@
     - python=3.7
     - parallel
     - pysam >=0.16
-<<<<<<< HEAD
-=======
     - umap-learn
     - hdbscan
     - scikit-learn
@@ -46,7 +38,6 @@
     - seaborn
     - numpy
     - matplotlib-base
->>>>>>> 5c5366fb
     - freebayes
     - prodigal
     - svim
