--- conflicted
+++ resolved
@@ -8,7 +8,7 @@
   version: {{ version }}
 
 build:
-  number: 1
+  number: 0
   skip: True  # [osx]
 
 source:
@@ -28,12 +28,8 @@
     - openssl
     - htslib
   run:
-<<<<<<< HEAD
     - python>=3.9
-=======
-    - python >=3
     - htslib
->>>>>>> fd8f9b76
     - parallel
     - pysam >=0.16
     - scikit-learn
