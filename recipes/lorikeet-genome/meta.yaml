<<<<<<< HEAD
{% set version = "0.7.2" %}
{% set name = "lorikeet" %}
{% set sha256 = "4d700f81d31985c0baaa0f6dc6f74bc4ec58677a0691826ecc8062228b7e193a" %}
=======
{% set version = "0.7.1" %}
{% set name = "lorikeet" %}
{% set sha256 = "bd6e44caddb273d715683db4914e4b4e2d19e03f0f4f1d1ef9591186dbf92bae" %}
>>>>>>> 6333ef81


package:
  name: lorikeet-genome
  version: {{ version }}

build:
  number: 0
  skip: True  # [osx]

source:
  url: https://github.com/rhysnewell/{{ name }}/archive/v{{ version }}.tar.gz
  sha256: {{ sha256 }}

requirements:
  build:
    - rust >=1.40
    - {{ compiler('c') }}
    - {{ compiler('cxx') }}
    - perl
    - pkg-config
    - make
    - cmake
  host:
    - zlib
    - gsl
    - libblas
    - openssl
    - htslib
  run:
    - python >=3.9
    - htslib
    - parallel
    - numpy
    - matplotlib-base
    - prodigal
    - svim
    - samtools >=1.9
    - bcftools
    - vt
    - zlib
    - gsl
    - starcode
    - bwa >=0.7.17
    - minimap2
    - fastani
    - dashing
    - ngmlr
    - scikit-allel
    - polars
    - scipy

test:
  commands:
    - {{ name }} --version | grep '{{ version }}'

about:
  home: https://github.com/rhysnewell/Lorikeet
  doc_url: https://rhysnewell.github.io/Lorikeet/
  license: GPL3
  license_file: LICENSE
  summary: Metagenomic Variant Calling & Diversity Analysis
  description: Lorikeet aims to call variants in metagenomes using local reassembly of haplotypes.<|MERGE_RESOLUTION|>--- conflicted
+++ resolved
@@ -1,13 +1,6 @@
-<<<<<<< HEAD
 {% set version = "0.7.2" %}
 {% set name = "lorikeet" %}
 {% set sha256 = "4d700f81d31985c0baaa0f6dc6f74bc4ec58677a0691826ecc8062228b7e193a" %}
-=======
-{% set version = "0.7.1" %}
-{% set name = "lorikeet" %}
-{% set sha256 = "bd6e44caddb273d715683db4914e4b4e2d19e03f0f4f1d1ef9591186dbf92bae" %}
->>>>>>> 6333ef81
-
 
 package:
   name: lorikeet-genome
