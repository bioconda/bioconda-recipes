--- conflicted
+++ resolved
@@ -7,11 +7,7 @@
   version: {{ version }}
 
 build:
-<<<<<<< HEAD
   number: 5
-=======
-  number: 4
->>>>>>> cfa0f8b3
   run_exports:
     - {{ pin_subpackage(name|lower, max_pin="x.x") }}
 
@@ -27,22 +23,13 @@
     - {{ compiler('c') }}
     - {{ compiler('rust') }}
   host:
-<<<<<<< HEAD
     - python <3.12
-=======
-    - python 3.9.*
->>>>>>> cfa0f8b3
     - pip
     - maturin
     - zlib
   run:
-<<<<<<< HEAD
     - python <3.12
-=======
-    - python 3.9.*
->>>>>>> cfa0f8b3
-
-test:
+  test:
   imports:
     - nrpys
 
