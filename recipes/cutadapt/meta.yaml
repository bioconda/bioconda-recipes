--- conflicted
+++ resolved
@@ -9,15 +9,9 @@
   sha256: 8738a35b363eaf615665a4e7d1b4beb385cd93fb7ffdcf82cd4ab6457acc879b
 
 build:
-<<<<<<< HEAD
-  number: 2
-  script: "{{ PYTHON }} -m pip install . --no-deps -vv"
-  skip: True  # [py27 or py36]
-=======
-  number: 0
+  number: 1
   script: "{{ PYTHON }} -m pip install . --no-deps --no-build-isolation -vvv"
   skip: True  # [py < 38]
->>>>>>> 2bd71881
   run_exports:
     - {{ pin_subpackage("cutadapt", max_pin="x") }}
 
