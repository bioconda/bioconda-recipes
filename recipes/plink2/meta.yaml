package:
  name: plink2
  version: "2.00a3.7"

build:
<<<<<<< HEAD
  number: 1
=======
  number: 2
>>>>>>> ba306f38

source:
  url: https://s3.amazonaws.com/plink2-assets/alpha3/plink2_linux_x86_64_20221024.zip # [linux]
  sha256: 15c5b31e0406ecab2e1bdd1548a5824efeb0acc3f694e9086c0b341983d596df     # [linux]
  url: https://s3.amazonaws.com/plink2-assets/alpha3/plink2_mac_20221024.zip   # [osx]
  sha256: 14b8bc129d9af0c6f294b3ab0245c421426569e12275607fd019188d685633bc     # [osx]

requirements:
  build:
    - {{ compiler('cxx') }}

test:
  commands:
    - plink2 --help | grep "PLINK v2.00a3.7"

about:
  home: https://www.cog-genomics.org/plink2
  license: GPL-3
  license_file: LICENSE
  summary: Whole genome association analysis toolset
  description: Whole genome association analysis toolset, designed to perform a range of basic, large-scale analyses in a computationally efficient manner.<|MERGE_RESOLUTION|>--- conflicted
+++ resolved
@@ -3,11 +3,7 @@
   version: "2.00a3.7"
 
 build:
-<<<<<<< HEAD
-  number: 1
-=======
   number: 2
->>>>>>> ba306f38
 
 source:
   url: https://s3.amazonaws.com/plink2-assets/alpha3/plink2_linux_x86_64_20221024.zip # [linux]
