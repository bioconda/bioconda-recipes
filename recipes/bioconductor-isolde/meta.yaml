{% set version = "1.30.0" %}
{% set name = "ISoLDE" %}
{% set bioc = "3.18" %}

package:
  name: 'bioconductor-{{ name|lower }}'
  version: '{{ version }}'
source:
  url:
    - 'https://bioconductor.org/packages/{{ bioc }}/bioc/src/contrib/{{ name }}_{{ version }}.tar.gz'
    - 'https://bioconductor.org/packages/{{ bioc }}/bioc/src/contrib/Archive/{{ name }}/{{ name }}_{{ version }}.tar.gz'
    - 'https://bioarchive.galaxyproject.org/{{ name }}_{{ version }}.tar.gz'
    - 'https://depot.galaxyproject.org/software/bioconductor-{{ name|lower }}/bioconductor-{{ name|lower }}_{{ version }}_src_all.tar.gz'
  md5: 448414b250ff7c903395638de3688411
build:
<<<<<<< HEAD
  number: 1
=======
  skip: True  # [osx]
  number: 2
>>>>>>> dd3c0422
  rpaths:
    - lib/R/lib/
    - lib/
  run_exports: '{{ pin_subpackage("bioconductor-isolde", max_pin="x.x") }}'
requirements:
  host:
    - r-base
    - libblas
    - liblapack
  run:
    - r-base
  build:
    - {{ compiler('c') }}
    - make
test:
  commands:
    - '$R -e "library(''{{ name }}'')"'
about:
  home: 'https://bioconductor.org/packages/{{ bioc }}/bioc/html/{{ name }}.html'
  license: 'GPL (>= 2.0)'
  summary: 'Integrative Statistics of alleLe Dependent Expression'
  description: 'This package provides ISoLDE a new method for identifying imprinted genes. This method is dedicated to data arising from RNA sequencing technologies. The ISoLDE package implements original statistical methodology described in the publication below.'
  license_file: '{{ environ["PREFIX"] }}/lib/R/share/licenses/GPL-3'
extra:
  additional-platforms:
    - linux-aarch64<|MERGE_RESOLUTION|>--- conflicted
+++ resolved
@@ -13,12 +13,8 @@
     - 'https://depot.galaxyproject.org/software/bioconductor-{{ name|lower }}/bioconductor-{{ name|lower }}_{{ version }}_src_all.tar.gz'
   md5: 448414b250ff7c903395638de3688411
 build:
-<<<<<<< HEAD
-  number: 1
-=======
   skip: True  # [osx]
   number: 2
->>>>>>> dd3c0422
   rpaths:
     - lib/R/lib/
     - lib/
