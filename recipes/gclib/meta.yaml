package:
  name: gclib
  version: "0.0.1"

build:
<<<<<<< HEAD
    number: 3
=======
    number: 4
>>>>>>> fe2b5ce6
    skip: False

source:
  fn: gclib-0.0.1.tar.gz
  url: https://github.com/gpertea/gclib/archive/907a9d6484b92ea0c357baf2da5d85bc6e6b82b1.tar.gz
  md5: 13891db103fab3457beb621ab43f8843
  patches:
    - Makefile.patch # [not osx]
    - Makefile.osx.patch # [osx]

requirements:
  build:
    - gcc  # [linux]
    - llvm  # [osx]
  run:
    - libgcc  # [linux]

test:
  commands:
    - gtest
    - test -f ${PREFIX}/lib/libgffc.so # [linux]
    - test -f ${PREFIX}/lib/libgffc.dylib # [osx]

about:
  home: "https://github.com/gpertea/gclib"
  license: 'Artistic License 2.0'
  summary: 'Genomic C libraries by Geo Pertea'<|MERGE_RESOLUTION|>--- conflicted
+++ resolved
@@ -3,11 +3,7 @@
   version: "0.0.1"
 
 build:
-<<<<<<< HEAD
-    number: 3
-=======
     number: 4
->>>>>>> fe2b5ce6
     skip: False
 
 source:
