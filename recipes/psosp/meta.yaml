{% set name = "psosp" %}
{% set version = "1.1.2" %}

package:
  name: {{ name }}
  version: {{ version }}

source:
  url: https://github.com/mujiezhang/PSOSP/archive/refs/tags/v{{ version }}.tar.gz
  sha256: 0a0a5c3293e83943b60019cc03faa47f1b7a1a67a0bc8124e601c9e6f4fcda94

build:
  number: 0
  noarch: python
  script:
    - sed -i.bak 's|find_packages|find_namespace_packages|' setup.py
    - rm -rf *.bak
    - {{ PYTHON }} -m pip install . --no-deps --no-build-isolation --no-cache-dir --use-pep517 -vvv
  entry_points:
    - psosp = psosp:main
  run_exports:
    - {{ pin_subpackage('psosp', max_pin="x") }}

requirements:
  host:
    - python >=3.10
    - pip
    - setuptools
  run:
    - python >=3.10
    - biopython
    - scikit-learn
    - diamond >=2.0.4
    - meme >=5.5.5
    - prodigal
<<<<<<< HEAD
    - checkv >=1.0.3
=======
    - checkv >=1.0.1
>>>>>>> 4fc48966

test:
  imports:
    - psosp
  source_files:
    - psosp/test/data
  commands:
    - psosp test

about:
  home: "https://github.com/mujiezhang/PSOSP"
  license: MIT
  license_family: MIT
  license_file: LICENSE
  summary: "PSOSP (Prophage SOS-dependency Predictor)"
  description: |
    PSOSP (Prophage SOS-dependency Predictor) is a novel bioinformatics tool 
    to predict prophage induction modes by analyzing the heterology index (HI) 
    of LexA protein binding to target DNA, classifying prophages into 
    SOS-dependent (SdPs) and SOS-independent (SiPs).
  dev_url: "https://github.com/mujiezhang/PSOSP"
  doc_url: "https://github.com/mujiezhang/PSOSP/blob/main/README.md"

extra:
  recipe-maintainers:
    - mujiezhang <|MERGE_RESOLUTION|>--- conflicted
+++ resolved
@@ -33,11 +33,9 @@
     - diamond >=2.0.4
     - meme >=5.5.5
     - prodigal
-<<<<<<< HEAD
+
     - checkv >=1.0.3
-=======
-    - checkv >=1.0.1
->>>>>>> 4fc48966
+
 
 test:
   imports:
