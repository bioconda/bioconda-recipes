{% set version = "1.1.10" %}

package:
  name: secapr
  version: {{ version }}

source:
  url: https://github.com/AntonelliLab/seqcap_processor/archive/v{{ version }}.tar.gz
  sha256: 175830fa23619a374719c12340504fb50f9b00d6136b49c2a925873ecda687d1

build:
  skip: True  # [not py27]
<<<<<<< HEAD
  number: 0
=======
  number: 2
>>>>>>> 3fa1538a
  script: python -m pip install --no-deps --ignore-installed .
  entry_points:
    - secapr = secapr.__main__:main

requirements:
  host:
    - python
    - pip
    - setuptools
    - biopython
    - pandas
    - r-base

  run:
    - python
    - biopython ==1.68
    - emboss ==6.5.7
    - bcftools ==1.8
    - samtools ==0.1.19
    - picard ==1.126
    - seqtk >=1.0.82,<=1.2
    - bwa >=0.7
    - lastz
    - mafft >=7.2
    - muscle ==3.8.31
    - trimmomatic ==0.33
    - abyss
    - trinity
    - fastqc 0.11*
    - pandas ==0.22.0
    - numpy ==1.14
    - cogent ==1.5.3
    - r-base
    - r-tidyverse

test:
  imports:
    - secapr
  commands:
    - secapr --version

about:
  home: 'https://github.com/AntonelliLab/seqcap_processor'
  license: MIT
  license_file: LICENSE
  summary: 'Process sequence-capture FASTQ files into alignments for phylogenetic analyses. Integrates allele phasing, producing haplotype alignments.'<|MERGE_RESOLUTION|>--- conflicted
+++ resolved
@@ -10,11 +10,7 @@
 
 build:
   skip: True  # [not py27]
-<<<<<<< HEAD
-  number: 0
-=======
   number: 2
->>>>>>> 3fa1538a
   script: python -m pip install --no-deps --ignore-installed .
   entry_points:
     - secapr = secapr.__main__:main
