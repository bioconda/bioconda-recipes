--- conflicted
+++ resolved
@@ -13,24 +13,6 @@
   number: 6
 
 requirements:
-<<<<<<< HEAD
-    build:
-      - cmake
-      - {{ compiler('c') }}
-      - openssl
-      - libpng
-      - libtiff
-      - libxml2
-      - zlib
-      - jpeg
-    run:
-      - openssl
-      - libpng
-      - libtiff
-      - jpeg
-      - libxml2
-      - zlib
-=======
   build:
     - cmake
     - {{ compiler('c') }}
@@ -47,7 +29,6 @@
     - jpeg
     - libxml2
     - zlib
->>>>>>> 3fa1538a
 
 test:
   commands:
