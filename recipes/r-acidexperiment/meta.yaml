{% set version = "0.5.3" %}
{% set github = "https://github.com/acidgenomics/r-acidexperiment" %}

package:
  name: r-acidexperiment
  version: "{{ version }}"

source:
  url: "{{ github }}/archive/v{{ version }}.tar.gz"
  sha256: 9124f900518566cd1555ec439411b7b3f4c59736f92ed0a3d784583697f661b1

build:
<<<<<<< HEAD
  number: 2
=======
  number: 0
>>>>>>> ca702d84
  noarch: generic
  run_exports:
    - {{ pin_subpackage('r-acidexperiment', max_pin="x.x") }}

requirements:
  host:
    # Depends:
    - r-base
    # Imports:
    - bioconductor-biobase >=2.60.0
    - bioconductor-biocgenerics >=0.46.0
    - bioconductor-genomicranges >=1.52.0
    - bioconductor-iranges >=2.34.0
    - bioconductor-s4vectors >=0.38.0
    - bioconductor-summarizedexperiment >=1.30.0
    - r-acidbase >=0.7.0
    - r-acidcli >=0.3.0
    - r-acidgenerics >=0.7.1
    - r-acidgenomes >=0.6.0
    - r-acidplyr >=0.5.0
    - r-goalie >=0.7.0
    - r-matrix >=1.6.1
    - r-pipette >=0.14.0
    - r-syntactic >=0.7.0
    # Suggests:
    - bioconductor-biostrings >=2.68.0
    - bioconductor-genomeinfodb >=1.36.0
    - r-scales >=1.2.1
  run:
    # Depends:
    - r-base
    # Imports:
    - bioconductor-biobase >=2.60.0
    - bioconductor-biocgenerics >=0.46.0
    - bioconductor-genomicranges >=1.52.0
    - bioconductor-iranges >=2.34.0
    - bioconductor-s4vectors >=0.38.0
    - bioconductor-summarizedexperiment >=1.30.0
    - r-acidbase >=0.7.0
    - r-acidcli >=0.3.0
    - r-acidgenerics >=0.7.1
    - r-acidgenomes >=0.6.0
    - r-acidplyr >=0.5.0
    - r-goalie >=0.7.0
    - r-matrix >=1.6.1
    - r-pipette >=0.14.0
    - r-syntactic >=0.7.0
    # Suggests:
    - bioconductor-biostrings >=2.68.0
    - bioconductor-genomeinfodb >=1.36.0
    - r-scales >=1.2.1

test:
  commands:
    - $R -e "library('AcidExperiment')"

about:
  home: https://r.acidgenomics.com/packages/acidexperiment/
  dev_url: "{{ github }}"
  license: AGPL-3.0
  license_file: LICENSE
  license_family: GPL
  summary: Toolkit to extend the functionality of SummarizedExperiment.

extra:
  recipe-maintainers:
    - acidgenomics
    - mjsteinbaugh<|MERGE_RESOLUTION|>--- conflicted
+++ resolved
@@ -10,11 +10,7 @@
   sha256: 9124f900518566cd1555ec439411b7b3f4c59736f92ed0a3d784583697f661b1
 
 build:
-<<<<<<< HEAD
-  number: 2
-=======
   number: 0
->>>>>>> ca702d84
   noarch: generic
   run_exports:
     - {{ pin_subpackage('r-acidexperiment', max_pin="x.x") }}
