{% set name = "cgranges" %}
{% set version = "0.1.1" %}
{% set sha256 = "9445ec0cab97e736981db440cb306069d6fe33f638fbd142c106a0408ba10d6c" %}

package:
  name: "{{ name|lower }}"
  version: "{{ version }}"

source:
  url: https://github.com/lh3/cgranges/archive/refs/tags/v{{ version }}.tar.gz
  sha256: {{ sha256 }}

build:
<<<<<<< HEAD
  number: 1
  skip: True  # [py27]
=======
  number: 2
>>>>>>> 90bc105b
  script: {{ PYTHON }} -m pip install --no-deps --no-build-isolation -vvv .
  run_exports:
    - {{ pin_subpackage('cgranges', max_pin="x") }}

requirements:
  build:
    - {{ compiler('c') }}
  host:
    - python
    - pip
    - cython
  run:
    - python

test:
  imports:
    - cgranges

about:
  home: "https://github.com/lh3/cgranges"
  license: MIT
  license_family: MIT
  summary: "cgranges is a small C library for genomic interval overlap queries"

extra:
  additional-platforms:
    - linux-aarch64
    - osx-arm64
  recipe-maintainers:
    - nh13<|MERGE_RESOLUTION|>--- conflicted
+++ resolved
@@ -11,12 +11,7 @@
   sha256: {{ sha256 }}
 
 build:
-<<<<<<< HEAD
-  number: 1
-  skip: True  # [py27]
-=======
   number: 2
->>>>>>> 90bc105b
   script: {{ PYTHON }} -m pip install --no-deps --no-build-isolation -vvv .
   run_exports:
     - {{ pin_subpackage('cgranges', max_pin="x") }}
