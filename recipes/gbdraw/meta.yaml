{% set name = "gbdraw" %}
<<<<<<< HEAD
{% set version = "0.2.0" %}
=======
{% set version = "0.1.1" %}
>>>>>>> cd2168d1

package:
  name: {{ name }}
  version: {{ version }}

source:
  url: https://github.com/satoshikawato/{{ name }}/archive/refs/tags/{{ version }}.tar.gz
<<<<<<< HEAD
  sha256: 0a2448a7c8643c5ec86f57411ebc56ddb9e498a8c7cd394e627d54e09205a3e3
=======
  sha256: 67b50bd8228a1ef887f8443300eb9c861d69e78247bb0e3b4d6ece6d723e3ffc
>>>>>>> cd2168d1

build:
  number: 0
  noarch: python
  script:
    - {{ PYTHON }} -m pip install . -vvv --no-deps --no-build-isolation --no-cache-dir
    - mkdir -p $PREFIX/fonts
    - cp -f gbdraw/data/*.ttf $PREFIX/fonts/
  entry_points:
    - gbdraw = gbdraw.cli:main
  run_exports:
    - {{ pin_subpackage("gbdraw", max_pin="x.x") }}

requirements:
  host:
    - python >=3.10
    - pip
    - setuptools
  run:
    - python >=3.10
    - pandas
    - fonttools
    - biopython
    - svgwrite
    - cairosvg

test:
  imports:
    - gbdraw
  commands:
    - gbdraw --help
    - gbdraw circular --help
    - gbdraw linear --help
    - cairosvg --help

about:
  home: "https://github.com/satoshikawato/gbdraw"
  license: "MIT"
  license_family: "MIT"
  license_file: "LICENSE.txt"
  summary: "A genome diagram generator for microbes and organelles."
  description: "For details, see https://github.com/satoshikawato/gbdraw"
  fonts_license: "SIL OFL, Version 1.1"
  dev_url: "https://github.com/satoshikawato/gbdraw"

extra:
  recipe-maintainers:
    - satoshikawato<|MERGE_RESOLUTION|>--- conflicted
+++ resolved
@@ -1,9 +1,5 @@
 {% set name = "gbdraw" %}
-<<<<<<< HEAD
 {% set version = "0.2.0" %}
-=======
-{% set version = "0.1.1" %}
->>>>>>> cd2168d1
 
 package:
   name: {{ name }}
@@ -11,11 +7,9 @@
 
 source:
   url: https://github.com/satoshikawato/{{ name }}/archive/refs/tags/{{ version }}.tar.gz
-<<<<<<< HEAD
   sha256: 0a2448a7c8643c5ec86f57411ebc56ddb9e498a8c7cd394e627d54e09205a3e3
-=======
-  sha256: 67b50bd8228a1ef887f8443300eb9c861d69e78247bb0e3b4d6ece6d723e3ffc
->>>>>>> cd2168d1
+
+
 
 build:
   number: 0
