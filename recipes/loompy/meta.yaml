{% set version = "2.0.9" %}
{% set sha256 = "c0ae3eac8595295631708756e19bd40de31ce04b73b016f4d949f945af02021d" %}




package:
  name: loompy
  version: '{{version}}'

source:
<<<<<<< HEAD
  url: https://pypi.io/packages/source/{{ name[0] }}/{{ name }}/{{ name }}-{{ version }}.tar.gz
  '{{ hash_type }}': '{{ hash_value }}'

build:
  skip: True  # [not py36]
  number: 1
  script: python -m pip install --no-deps --ignore-installed .
=======
  fn: loompy-{{version}}.tar.gz
  url: https://pypi.io/packages/source/l/loompy/loompy-{{version}}.tar.gz
  sha256: '{{sha256}}'

build:
  skip: true  # [not py36]
  number: 0
  script: python setup.py install  --single-version-externally-managed --record=record.txt
>>>>>>> f599b93d

requirements:
  host:
    - python
    - pip
    - h5py
    - numpy
    - scipy
    - typing
    - setuptools

  run:
    - python
    - h5py
    - numpy
    - scipy
    - typing

test:
  imports:
    - loompy

about:
  home: https://github.com/linnarsson-lab/loompy
  license: BSD
  license_family: BSD
  license_file: ''
  summary: Work with .loom files for single-cell RNA-seq data
  description: ''
  doc_url: ''
  dev_url: ''

extra:
  recipe-maintainers: ''<|MERGE_RESOLUTION|>--- conflicted
+++ resolved
@@ -9,24 +9,13 @@
   version: '{{version}}'
 
 source:
-<<<<<<< HEAD
-  url: https://pypi.io/packages/source/{{ name[0] }}/{{ name }}/{{ name }}-{{ version }}.tar.gz
-  '{{ hash_type }}': '{{ hash_value }}'
-
-build:
-  skip: True  # [not py36]
-  number: 1
-  script: python -m pip install --no-deps --ignore-installed .
-=======
-  fn: loompy-{{version}}.tar.gz
   url: https://pypi.io/packages/source/l/loompy/loompy-{{version}}.tar.gz
   sha256: '{{sha256}}'
 
 build:
   skip: true  # [not py36]
-  number: 0
-  script: python setup.py install  --single-version-externally-managed --record=record.txt
->>>>>>> f599b93d
+  number: 1
+  script: python -m pip install --no-deps --ignore-installed .
 
 requirements:
   host:
