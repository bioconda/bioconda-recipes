<<<<<<< HEAD
{% set version="1.48.0" %}
{% set name="maSigPro" %}
{% set bioc="3.5" %}
=======
{% set version="1.50.0" %}
{% set name="maSigPro" %}
{% set bioc="3.6" %}
>>>>>>> 92de0591

package:
  name: 'bioconductor-{{ name|lower}}'
  version: '{{ version }}'
source:
  fn: '{{ name }}_{{ version }}.tar.gz'
  url:
    - 'http://bioconductor.org/packages/{{ bioc }}/bioc/src/contrib/{{ name }}_{{ version }}.tar.gz'
<<<<<<< HEAD
    - 'https://bioarchive.galaxyproject.org/{{ name }}_{{ version }}.tar.gz'
    - 'https://depot.galaxyproject.org/software/{{ name }}/{{ name }}_{{ version }}_src_all.tar.gz'
  sha256: 2104d941f0269ae6538330db1bb035f0c89c3c6b473c7f69490c9fd9114bf583
=======
    - 'https://depot.galaxyproject.org/software/{{ name }}/{{ name }}_{{ version }}_src_all.tar.gz'
  sha256: a06d8b226f47c66dcc4cca92dad943d2899d93617969bd345eee6a41aae3d9b4
>>>>>>> 92de0591
build:
  number: 0
  rpaths:
    - lib/R/lib/
    - lib/
requirements:
  build:
    - bioconductor-biobase
<<<<<<< HEAD
    - r-base
=======
    - 'r-base >=2.3.1'
>>>>>>> 92de0591
    - r-mass
    - r-mclust
    - r-venn
  run:
    - bioconductor-biobase
<<<<<<< HEAD
    - r-base
=======
    - 'r-base >=2.3.1'
>>>>>>> 92de0591
    - r-mass
    - r-mclust
    - r-venn
test:
  commands:
    - '$R -e "library(''{{ name }}'')"'
about:
  home: 'http://bioconductor.org/packages/{{ bioc }}/bioc/html/{{ name }}.html'
  license: 'GPL (>= 2)'
  summary: 'maSigPro is a regression based approach to find genes for which there are significant gene expression profile differences between experimental groups in time course microarray and RNA-Seq experiments.'<|MERGE_RESOLUTION|>--- conflicted
+++ resolved
@@ -1,12 +1,6 @@
-<<<<<<< HEAD
-{% set version="1.48.0" %}
-{% set name="maSigPro" %}
-{% set bioc="3.5" %}
-=======
 {% set version="1.50.0" %}
 {% set name="maSigPro" %}
 {% set bioc="3.6" %}
->>>>>>> 92de0591
 
 package:
   name: 'bioconductor-{{ name|lower}}'
@@ -15,14 +9,8 @@
   fn: '{{ name }}_{{ version }}.tar.gz'
   url:
     - 'http://bioconductor.org/packages/{{ bioc }}/bioc/src/contrib/{{ name }}_{{ version }}.tar.gz'
-<<<<<<< HEAD
-    - 'https://bioarchive.galaxyproject.org/{{ name }}_{{ version }}.tar.gz'
-    - 'https://depot.galaxyproject.org/software/{{ name }}/{{ name }}_{{ version }}_src_all.tar.gz'
-  sha256: 2104d941f0269ae6538330db1bb035f0c89c3c6b473c7f69490c9fd9114bf583
-=======
     - 'https://depot.galaxyproject.org/software/{{ name }}/{{ name }}_{{ version }}_src_all.tar.gz'
   sha256: a06d8b226f47c66dcc4cca92dad943d2899d93617969bd345eee6a41aae3d9b4
->>>>>>> 92de0591
 build:
   number: 0
   rpaths:
@@ -31,21 +19,13 @@
 requirements:
   build:
     - bioconductor-biobase
-<<<<<<< HEAD
-    - r-base
-=======
     - 'r-base >=2.3.1'
->>>>>>> 92de0591
     - r-mass
     - r-mclust
     - r-venn
   run:
     - bioconductor-biobase
-<<<<<<< HEAD
-    - r-base
-=======
     - 'r-base >=2.3.1'
->>>>>>> 92de0591
     - r-mass
     - r-mclust
     - r-venn
