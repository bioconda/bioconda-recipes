--- conflicted
+++ resolved
@@ -3,14 +3,9 @@
 export CFLAGS="$(gsl-config --cflags)"
 export LDFLAGS="$(gsl-config --libs)"
 
-<<<<<<< HEAD
-# For whatever reason, it can't link to gsl correctly without this on OS X.
-export DYLD_FALLBACK_LIBRARY_PATH=$PREFIX/lib
-=======
 if [ `uname` == Darwin ] ; then
   export LDFLAGS="-Wl,-rpath ${PREFIX}/lib $LDFLAGS"
 fi
->>>>>>> 92de0591
 export LD_LIBRARY_PATH=$PREFIX/lib
 
 mv DESCRIPTION DESCRIPTION.old
