--- conflicted
+++ resolved
@@ -16,12 +16,8 @@
 
 requirements:
   host:
-<<<<<<< HEAD
-    - python >=2.7,<3
     - pip
-=======
     - python >=3.5
->>>>>>> 9fb72b36
   run:
     - python >=3.5
     - pysam
