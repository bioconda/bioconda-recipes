{% set version = "0.1.9" %}
{% set sha256 = "5ad25bbbe111b3ae96b324da69fa5799893401a7f280462871c18a13509c6164" %}

package:
  name: mpra-data-access-portal
  version: {{ version }}

source:
  url: https://github.com/kircherlab/MPRA_SaturationMutagenesis/archive/v{{ version }}.tar.gz
  sha256: {{ sha256 }}

build:
<<<<<<< HEAD
=======
  run_exports:
    - {{ pin_subpackage('mpra-data-access-portal', max_pin="x.x") }}
>>>>>>> 8201f5e2
  number: 0
  noarch: generic

requirements:
  run:
    - r-base
    - r-shiny
    - r-htmlwidgets
    - r-dt
    - r-dplyr
    - r-ggplot2
    - r-readr
    - r-stringr
    - r-plotly
    - r-shinyvalidate
    - r-markdown

test:
  commands:
    - mpra-data-access-portal --help
    - mpra-data-access-portal --self-test

about:
  home: https://mpra.gs.washington.edu/satMutMPRA
  summary: Saturation mutagenesis MPRA data access portal.
  license: MIT<|MERGE_RESOLUTION|>--- conflicted
+++ resolved
@@ -10,11 +10,8 @@
   sha256: {{ sha256 }}
 
 build:
-<<<<<<< HEAD
-=======
   run_exports:
     - {{ pin_subpackage('mpra-data-access-portal', max_pin="x.x") }}
->>>>>>> 8201f5e2
   number: 0
   noarch: generic
 
