{% set name = "riboSeed" %}
<<<<<<< HEAD
{% set version = "0.4.73" %}
{% set hash_type = "sha256" %}
{% set hash_value = "7d56ff13bdfd106fa8066aa5a821469a147d36d5bda60f69379183c792505630" %}
=======
{% set version = "0.4.71" %}
{% set hash_type = "sha256" %}
{% set hash_value = "4b2817163b610f827984fe50da7b83110f737a823dc2da0368a20ad80228b84f" %}
>>>>>>> ebbef837

package:
  name: '{{ name|lower }}'
  version: '{{ version }}'

source:
  url: https://pypi.io/packages/source/{{ name[0] }}/{{ name }}/{{ name }}-{{ version }}.tar.gz
  '{{ hash_type }}': '{{ hash_value }}'

build:
  entry_points:
    - ribo = riboSeed.ribo:main
  number: 0
  skip: True  # [py2k]
  skip: True  # [py34]
requirements:
  host:
    - python
    - setuptools
    - biopython ==1.68
    - pysam ==0.11.2.2
    - jenkspy ==0.1.4
    - pyaml ==17.8.0
    - matplotlib ==1.5.3
    - pandas ==0.20.1
    - coverage ==4.4.1
    - nose ==1.3.7
    - networkx ==2.1
  run:
    # python reqs
    - python
    - biopython ==1.68
    - jenkspy ==0.1.4
    - pyaml ==17.8.0
    - pysam ==0.11.2.2
    - matplotlib ==1.5.3
    - pandas ==0.20.1
    - coverage ==4.4.1
    - nose ==1.3.7
    - networkx ==2.1
    # sys reqs
    - emboss
    - barrnap ==0.7
    - mafft
    - prank
    - spades ==3.9.0
    - bwa ==0.7.8
    - samtools ==1.4.1
    - bcftools ==1.5
    # - quast ==4.6.3  this should work, but quast is currently not being conda built for python 3 because some tests fail :(

test:
  imports:
    - riboSeed
  commands:
    - ribo

    - ribo scan -h
    - ribo select -h
    - ribo stack -h
    # the following tests are excluded until issue with mpl/Xserver gets sorted out, sorry!
    # - ribo run -h
    # - ribo seed -h
    # - ribo snag -h
    # - ribo sketch -h
    # - $PYTHON -m unittest tests.test_conda


about:
  home: https://github.com/nickp60/riboSeed
  license: MIT License
  license_family: MIT
  license_file: 'LICENSE'
  summary: 'riboSeed: assemble across rDNA regions'
  description: "Genome assembly polisher to bridge rDNA gaps"
  dev_url: 'https://github.com/nickp60/riboSeed'

extra:
  recipe-maintainers:
    - nickp60<|MERGE_RESOLUTION|>--- conflicted
+++ resolved
@@ -1,13 +1,9 @@
 {% set name = "riboSeed" %}
-<<<<<<< HEAD
+
 {% set version = "0.4.73" %}
 {% set hash_type = "sha256" %}
 {% set hash_value = "7d56ff13bdfd106fa8066aa5a821469a147d36d5bda60f69379183c792505630" %}
-=======
-{% set version = "0.4.71" %}
-{% set hash_type = "sha256" %}
-{% set hash_value = "4b2817163b610f827984fe50da7b83110f737a823dc2da0368a20ad80228b84f" %}
->>>>>>> ebbef837
+
 
 package:
   name: '{{ name|lower }}'
