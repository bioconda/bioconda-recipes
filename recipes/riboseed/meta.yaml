--- conflicted
+++ resolved
@@ -1,13 +1,7 @@
 {% set name = "riboSeed" %}
-<<<<<<< HEAD
 {% set version = "0.4.68" %}
 {% set hash_type = "sha256" %}
 {% set hash_value = "6b9f765a57bf51d37eb871432c0a9bb64ab2956abc23551161eaa1e727d0c711" %}
-=======
-{% set version = "0.4.67" %}
-{% set hash_type = "sha256" %}
-{% set hash_value = "ddb3b4ca45b77c320a48f9ee012ebc47a1a5fefc34bdbf468f605d57a8b45bd8" %}
->>>>>>> 25f36a55
 
 package:
   name: '{{ name|lower }}'
