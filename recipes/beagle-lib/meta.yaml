{% set name = "beagle-lib" %}
{% set version = "4.0.0" %}

package:
  name: {{ name }}
  version: {{ version }}

source:
  url: https://github.com/beagle-dev/{{ name }}/archive/v{{ version }}.tar.gz
  sha256: d197eeb7fe5879dfbae789c459bcc901cb04d52c9cf5ef14fb07ff7a6b74560b

build:
<<<<<<< HEAD
  number: 4
=======
  number: 0
>>>>>>> 5492ec64

requirements:
  build:
    - make
    - {{ compiler('cxx') }}
    - cmake
    - autoconf
    - automake
    - libtool
    - openjdk
  run:
    - libtool
    - openjdk

test:
  commands:
    - test -f ${PREFIX}/lib/libhmsbeagle-jni.so # [linux]
    - test -f ${PREFIX}/lib/libhmsbeagle-jni.jnilib # [osx]

about:
  home: https://github.com/beagle-dev/beagle-lib
  license: GPL-3.0+
  license_family: GPL
  summary: general purpose library for evaluating the likelihood of sequence evolution on trees<|MERGE_RESOLUTION|>--- conflicted
+++ resolved
@@ -10,11 +10,7 @@
   sha256: d197eeb7fe5879dfbae789c459bcc901cb04d52c9cf5ef14fb07ff7a6b74560b
 
 build:
-<<<<<<< HEAD
-  number: 4
-=======
   number: 0
->>>>>>> 5492ec64
 
 requirements:
   build:
