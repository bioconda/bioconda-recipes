{% set name = "nwkit" %}
<<<<<<< HEAD
{% set version = "0.18.0" %} 
=======
{% set version = "0.18.1" %} 
>>>>>>> 4563a38b

package:
  name: "{{ name|lower }}"
  version: "{{ version }}"

source:
  url: https://github.com/kfuku52/{{ name }}/archive/refs/tags/v{{ version }}.tar.gz
<<<<<<< HEAD
  sha256: e4d1c9e11be06b5b9ad67d24a68fcc9b9718464beb0e0e63b9eead7e724edd3c
=======
  sha256: 465263d87a6dad860341f8f3cb590087aa01d9f898b5855c9b5af614956cbbe5
>>>>>>> 4563a38b

build:
  number: 0
  noarch: python
  script: "{{ PYTHON }} -m pip install . --no-build-isolation --no-deps -vv"
  run_exports:
    - {{ pin_subpackage("nwkit", max_pin="x.x") }}

requirements:
  host:
    - python >=3.8
    - pip
    - setuptools
    - wheel
  run:
    - python >=3.8
    - ete3
    - biopython
    - pandas

test:
  commands:
    - nwkit --help
  imports:
    - nwkit

about:
  home: "https://github.com/kfuku52/nwkit"
  license: "BSD-3-Clause"
  license_file: LICENSE
  summary: "Tools for processing newick trees"

extra:
  recipe-maintainers:
    - kfuku52<|MERGE_RESOLUTION|>--- conflicted
+++ resolved
@@ -1,9 +1,5 @@
 {% set name = "nwkit" %}
-<<<<<<< HEAD
-{% set version = "0.18.0" %} 
-=======
-{% set version = "0.18.1" %} 
->>>>>>> 4563a38b
+{% set version = "0.18.1" %}
 
 package:
   name: "{{ name|lower }}"
@@ -11,11 +7,7 @@
 
 source:
   url: https://github.com/kfuku52/{{ name }}/archive/refs/tags/v{{ version }}.tar.gz
-<<<<<<< HEAD
-  sha256: e4d1c9e11be06b5b9ad67d24a68fcc9b9718464beb0e0e63b9eead7e724edd3c
-=======
   sha256: 465263d87a6dad860341f8f3cb590087aa01d9f898b5855c9b5af614956cbbe5
->>>>>>> 4563a38b
 
 build:
   number: 0
