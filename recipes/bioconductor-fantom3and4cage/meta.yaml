<<<<<<< HEAD
{% set version = "1.21.0" %}
=======
{% set version = "1.22.0" %}
>>>>>>> 2e17421a
{% set name = "FANTOM3and4CAGE" %}
{% set bioc = "3.10" %}

package:
  name: 'bioconductor-{{ name|lower }}'
  version: '{{ version }}'
source:
  url:
    - 'https://bioconductor.org/packages/{{ bioc }}/data/experiment/src/contrib/{{ name }}_{{ version }}.tar.gz'
    - 'https://bioarchive.galaxyproject.org/{{ name }}_{{ version }}.tar.gz'
    - 'https://depot.galaxyproject.org/software/bioconductor-{{ name|lower }}/bioconductor-{{ name|lower }}_{{ version }}_src_all.tar.gz'
<<<<<<< HEAD
  md5: d12906546e87dd89a097c4e98ecaab23
=======
  md5: 670b7700077b06731f545f56895a8d19
>>>>>>> 2e17421a
build:
  number: 0
  rpaths:
    - lib/R/lib/
    - lib/
  noarch: generic
requirements:
  host:
    - r-base
  run:
    - r-base
    - curl
test:
  commands:
    - '$R -e "library(''{{ name }}'')"'
about:
  home: 'https://bioconductor.org/packages/{{ bioc }}/data/experiment/html/{{ name }}.html'
  license: GPL-3
  summary: 'CAGE data from FANTOM3 and FANTOM4 projects'
  description: 'CAGE (Cap Analysis Gene Expression) data from FANTOM3 and FANTOM4 projects produced by RIKEN Omics Science Center.'
  license_file: '{{ environ["PREFIX"] }}/lib/R/share/licenses/GPL-3'
<|MERGE_RESOLUTION|>--- conflicted
+++ resolved
@@ -1,8 +1,4 @@
-<<<<<<< HEAD
-{% set version = "1.21.0" %}
-=======
 {% set version = "1.22.0" %}
->>>>>>> 2e17421a
 {% set name = "FANTOM3and4CAGE" %}
 {% set bioc = "3.10" %}
 
@@ -14,11 +10,7 @@
     - 'https://bioconductor.org/packages/{{ bioc }}/data/experiment/src/contrib/{{ name }}_{{ version }}.tar.gz'
     - 'https://bioarchive.galaxyproject.org/{{ name }}_{{ version }}.tar.gz'
     - 'https://depot.galaxyproject.org/software/bioconductor-{{ name|lower }}/bioconductor-{{ name|lower }}_{{ version }}_src_all.tar.gz'
-<<<<<<< HEAD
-  md5: d12906546e87dd89a097c4e98ecaab23
-=======
   md5: 670b7700077b06731f545f56895a8d19
->>>>>>> 2e17421a
 build:
   number: 0
   rpaths:
