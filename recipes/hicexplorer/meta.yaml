--- conflicted
+++ resolved
@@ -1,20 +1,11 @@
 package:
   name: hicexplorer
-<<<<<<< HEAD
   version: '2.0'
 
 source:
   fn: 2.0.tar.gz
   url: https://github.com/maxplanck-ie/HiCExplorer/archive/2.0.tar.gz
   sha256: 6619ead2fa36c098ee09c89cb23f18cd33d57b688aa55b7d68c9b3aac58f2b6a
-=======
-  version: '1.8.1'
-
-source:
-  fn: 1.8.1.tar.gz
-  url: https://github.com/deeptools/HiCExplorer/archive/1.8.1.tar.gz
-  sha256: e84e5675dc0ededff728c0823b40e1d162dac9a12b90e645b32f064745da1107
->>>>>>> bbabc7b3
 
 build:
   number: 0
@@ -24,15 +15,9 @@
   build:
     - python
     - setuptools
-<<<<<<< HEAD
-    - numpy >=1.12.1
-    - scipy >=0.19.0
-    - matplotlib >=2.0.0
-=======
     - numpy 1.12.*
     - scipy >=0.19.0
     - matplotlib >=2.0.0,<2.1
->>>>>>> bbabc7b3
     - pysam >=0.11.2
     - intervaltree >=2.1.0
     - biopython >=1.68
@@ -40,7 +25,6 @@
     - pybigwig >=0.3.4
     - pandas >=0.20.2
     - jinja2 >=2.9.6
-<<<<<<< HEAD
     - configparser >=3.5.0 # [not py36]
   run:
     - python
@@ -48,14 +32,6 @@
     - numpy >=1.12.1
     - scipy >=0.19.0
     - matplotlib >=2.0.0
-=======
-  run:
-    - python
-    - pybigwig >=0.3.4
-    - numpy
-    - scipy >=0.19.0
-    - matplotlib >=2.0.0,<2.1
->>>>>>> bbabc7b3
     - pysam >=0.11.2
     - intervaltree >=2.1.0
     - biopython >=1.68
@@ -63,11 +39,8 @@
     - pybigwig >=0.3.4
     - pandas >=0.20.2
     - jinja2 >=2.9.6
-<<<<<<< HEAD
     - configparser >=3.5.0 # [not py36]
     
-=======
->>>>>>> bbabc7b3
 
 test:
   imports:
