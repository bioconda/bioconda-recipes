--- conflicted
+++ resolved
@@ -8,12 +8,8 @@
   sha256: 43fbce7e10040fc4cdf875ad944eced81622f9f97ce533f084da9592ca319a48
 
 build:
-  number: 0
-<<<<<<< HEAD
-  skip: True # [not py27 or not py36]
-=======
+  number: 1
   skip: false
->>>>>>> c1274256
 
 requirements:
   build:
