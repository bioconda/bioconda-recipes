--- conflicted
+++ resolved
@@ -1,11 +1,6 @@
 {% set name = "eviann" %}
-<<<<<<< HEAD
 {% set version = "2.0.4" %}
 {% set sha256 = "974731e84fe54f904448c6f68e0a202840c256ee2d1b0d421a805f1648ce22cc" %}
-=======
-{% set version = "2.0.3" %}
-{% set sha256 = "3b09baf553f26fb628d673f9ceb7b40dfed2aecd3703753c20fc203eb7d1e407" %}
->>>>>>> 6cc790fc
 
 package:
   name: {{ name }}
@@ -16,14 +11,10 @@
   sha256: {{ sha256 }}
 
 build:
-<<<<<<< HEAD
   number: 0
-=======
-  number: 4
->>>>>>> 6cc790fc
   skip: True  # [osx]
   run_exports:
-    - {{ pin_subpackage('eviann', max_pin="x") }}
+    - {{ pin_subpackage(name, max_pin="x") }}
 
 requirements:
   build:
