--- conflicted
+++ resolved
@@ -6,15 +6,10 @@
   version: "{{ version }}"
 
 build:
-<<<<<<< HEAD
-  number: 1
-  script: {{ PYTHON }} -m pip install . -vvv --no-deps --no-build-isolation --no-cache-dir --use-pep517
-=======
   number: 0
   script:
     - {{ PYTHON }} -m pip install . --no-deps --no-build-isolation --disable-pip-version-check
     - cargo-bundle-licenses --format yaml --output THIRDPARTY.yml
->>>>>>> 9dc5d888
   run_exports:
     - {{ pin_subpackage(name|lower, max_pin="x.x") }}
 
