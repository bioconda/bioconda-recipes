<<<<<<< HEAD
{% set version = "0.2.5" %}
=======
{% set version = "0.2.6" %}
>>>>>>> bc699a87
{% set github = "https://github.com/acidgenomics/transformer" %}

package:
  name: r-transformer
  version: "{{ version }}"

source:
  url: "{{ github }}/archive/v{{ version }}.tar.gz"
<<<<<<< HEAD
  sha256: 51da210e18d927bbc543a04d123b260b073cbf23e606014a999fe0f5c4527945
=======
  sha256: d8a577a11e39b4c178c6ade3df242269f533e2f14d8d5404d69a9ddad0941513
>>>>>>> bc699a87

build:
  noarch: generic
  number: 0

requirements:
  host:
    - bioconductor-biocgenerics >=0.30
    - bioconductor-genomicranges >=1.36
    - bioconductor-iranges >=2.18
    - bioconductor-s4vectors >=0.22
    - bioconductor-summarizedexperiment >=1.14
    - r-base
    - r-bioverbs >=0.2.7
    - r-data.table >=1.12
    - r-goalie >=0.3.6
    - r-matrix >=1.2
    - r-tibble >=2.1
  run:
    - bioconductor-biocgenerics >=0.30
    - bioconductor-genomicranges >=1.36
    - bioconductor-iranges >=2.18
    - bioconductor-s4vectors >=0.22
    - bioconductor-summarizedexperiment >=1.14
    - r-base
    - r-bioverbs >=0.2.7
    - r-data.table >=1.12
    - r-goalie >=0.3.6
    - r-matrix >=1.2
    - r-tibble >=2.1

test:
  commands:
    - $R -e "library('transformer')"

about:
  home: https://transformer.acidgenomics.com/
  dev_url: "{{ github }}"
  license: MIT
  license_file: LICENSE
  summary: Additional S3 and S4 coercion methods for easy interconversion
    between Bioconductor and tidyverse data classes.

extra:
  recipe-maintainers:
    - mjsteinbaugh<|MERGE_RESOLUTION|>--- conflicted
+++ resolved
@@ -1,8 +1,4 @@
-<<<<<<< HEAD
-{% set version = "0.2.5" %}
-=======
 {% set version = "0.2.6" %}
->>>>>>> bc699a87
 {% set github = "https://github.com/acidgenomics/transformer" %}
 
 package:
@@ -11,11 +7,7 @@
 
 source:
   url: "{{ github }}/archive/v{{ version }}.tar.gz"
-<<<<<<< HEAD
-  sha256: 51da210e18d927bbc543a04d123b260b073cbf23e606014a999fe0f5c4527945
-=======
   sha256: d8a577a11e39b4c178c6ade3df242269f533e2f14d8d5404d69a9ddad0941513
->>>>>>> bc699a87
 
 build:
   noarch: generic
