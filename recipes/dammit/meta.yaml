{% set version = "1.1" %}
{% set sha256 = "7f2376108339ab544aeb794f842e9d84ab06ec8e2f173bb3f616a44e71a36ba1" %}

package:
  name: dammit
  version: '{{version}}'

source:
  url: https://github.com/dib-lab/dammit/archive/v{{version}}.tar.gz 
  sha256: '{{sha256}}'

build:
<<<<<<< HEAD
  number: 0 
  noarch: python
  script: "{{ PYTHON }} -m pip install . --no-deps --ignore-installed -vv"
=======
  noarch: python
  number: 4
  script: {{ PYTHON }} -m pip install . --ignore-installed --no-deps -vv
>>>>>>> bb9c71ef

requirements:
  host:
    # Python dependencies
<<<<<<< HEAD
    - python >=3
=======
    - python >3
    - pip
>>>>>>> bb9c71ef
    - numpy
    - pandas
    - numexpr >=2.3.1
    - khmer >=2.1
    - sphinx >1.3.1
    - sphinx_rtd_theme >=0.1.9
    - doit >=0.29.0
    - matplotlib
    - shmlast
    # Other
    - infernal
    - hmmer
    - transdecoder
    - last
    - busco ==3.0.2

  run:
    # Python dependencies
<<<<<<< HEAD
    - python >=3
=======
    - python >3
>>>>>>> bb9c71ef
    - numpy
    - pandas
    - numexpr >=2.3.1
    - khmer >=2.1
    - sphinx >1.3.1
    - sphinx_rtd_theme >=0.1.9
    - doit >=0.29.0
    - matplotlib
    - shmlast
    # Other
    - infernal
    - hmmer
    - transdecoder
    - last
    - busco ==3.0.2
    - parallel
    - bioconductor-seqlogo

test:
  commands:
    - dammit -h > /dev/null

about:
  home: http://dib-lab.github.io/dammit/
  license: BSD
  license_file: LICENSE
  summary: simple de novo transcriptome annotator<|MERGE_RESOLUTION|>--- conflicted
+++ resolved
@@ -10,25 +10,15 @@
   sha256: '{{sha256}}'
 
 build:
-<<<<<<< HEAD
-  number: 0 
-  noarch: python
-  script: "{{ PYTHON }} -m pip install . --no-deps --ignore-installed -vv"
-=======
   noarch: python
   number: 4
   script: {{ PYTHON }} -m pip install . --ignore-installed --no-deps -vv
->>>>>>> bb9c71ef
 
 requirements:
   host:
     # Python dependencies
-<<<<<<< HEAD
-    - python >=3
-=======
     - python >3
     - pip
->>>>>>> bb9c71ef
     - numpy
     - pandas
     - numexpr >=2.3.1
@@ -47,11 +37,7 @@
 
   run:
     # Python dependencies
-<<<<<<< HEAD
-    - python >=3
-=======
     - python >3
->>>>>>> bb9c71ef
     - numpy
     - pandas
     - numexpr >=2.3.1
