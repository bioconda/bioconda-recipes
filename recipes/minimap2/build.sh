#!/bin/bash

mkdir -p $PREFIX/bin

<<<<<<< HEAD
=======
export CPATH=${PREFIX}/include

>>>>>>> 5de4ca74
make INCLUDES="-I$PREFIX/include" CFLAGS="-g -Wall -O2 -Wc++-compat -L$PREFIX/lib" minimap2 sdust
cp minimap2 misc/paftools.js $PREFIX/bin
cp sdust $PREFIX/bin<|MERGE_RESOLUTION|>--- conflicted
+++ resolved
@@ -2,11 +2,8 @@
 
 mkdir -p $PREFIX/bin
 
-<<<<<<< HEAD
-=======
 export CPATH=${PREFIX}/include
 
->>>>>>> 5de4ca74
 make INCLUDES="-I$PREFIX/include" CFLAGS="-g -Wall -O2 -Wc++-compat -L$PREFIX/lib" minimap2 sdust
 cp minimap2 misc/paftools.js $PREFIX/bin
 cp sdust $PREFIX/bin