--- conflicted
+++ resolved
@@ -4,17 +4,6 @@
 
 mkdir -p ${PREFIX}/bin ${PREFIX}/lib ${PREFIX}/include
 
-<<<<<<< HEAD
-make INCLUDES="-I$PREFIX/include" CFLAGS="-g -Wall -O2 -Wc++-compat -L$PREFIX/lib" minimap2 sdust
-cp minimap2 misc/paftools.js $PREFIX/bin
-cp sdust $PREFIX/bin
-
-if [ ! -d $PREFIX/share/man/man1 ] ; then
-  mkdir -p $PREFIX/share/man/man1
-fi
-
-cp minimap2.1 $PREFIX/share/man/man1
-=======
 case $(uname -m) in
     aarch64)
         ARCH_OPTS="aarch64=1"
@@ -33,4 +22,9 @@
 cp sdust ${PREFIX}/bin
 cp libminimap2.a ${PREFIX}/lib
 cp *.h ${PREFIX}/include
->>>>>>> 30e3d445
+
+if [ ! -d $PREFIX/share/man/man1 ] ; then
+  mkdir -p $PREFIX/share/man/man1
+fi
+
+cp minimap2.1 $PREFIX/share/man/man1