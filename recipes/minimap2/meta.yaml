{% set name = "minimap2" %}
{% set version = "2.10" %}
{% set hash = "3cb8e32afefbe0c30c0211879987fd4e25909330e0b331734ec407a004254901" %}

package:
  name: {{ name|lower }}
  version: {{ version }}

source:
  url: https://github.com/lh3/minimap2/archive/v{{ version }}.tar.gz
  sha256: {{ hash }}

build:
  number: 2

requirements:
<<<<<<< HEAD
    build:
        - {{ compiler('c') }}
        - zlib

    run:
        - zlib
=======
  build:
    - {{ compiler('c') }}
    - zlib

  run:
    - zlib
>>>>>>> 3fa1538a
test:
  commands:
    - minimap2 2>&1 | grep 'Usage'

about:
  home: https://github.com/lh3/minimap2
  license: MIT
  license_file: LICENSE.txt
  summary: 'A versatile pairwise aligner for genomic and spliced nucleotide sequences.'<|MERGE_RESOLUTION|>--- conflicted
+++ resolved
@@ -14,21 +14,12 @@
   number: 2
 
 requirements:
-<<<<<<< HEAD
-    build:
-        - {{ compiler('c') }}
-        - zlib
-
-    run:
-        - zlib
-=======
   build:
     - {{ compiler('c') }}
     - zlib
 
   run:
     - zlib
->>>>>>> 3fa1538a
 test:
   commands:
     - minimap2 2>&1 | grep 'Usage'
