{% set version="2.0.1" %}
{% set revision="9986e234c3f7f0fee526bfd3993e2d9ecd388124" %}

package:
  name: uvaia 
  version: {{ version }}

source:
  git_url: https://github.com/quadram-institute-bioscience/uvaia.git
  git_rev: {{ revision }}
  md5: unused

build:
<<<<<<< HEAD
  number: 2
=======
  number: 0
>>>>>>> 5492ec64
  skip: true # [osx]

requirements:
  build:
    - {{ compiler('c') }}
    - sysroot_linux-64 2.17
    - automake
    - libtool
    - pkg-config
    - make
  host: ## libs must match target platform, not build platform
    - sysroot_linux-64 2.17
    - libgcc-ng
    - check
    - zlib
    - xz
    - bzip2
    - libgomp
  run:
    - sysroot_linux-64 2.17
    - zlib
    - xz
    - bzip2
    - libgomp

test:
  commands:
    - uvaia -h 

about:
  home: https://github.com/quadram-institute-bioscience/uvaia
  license: 'GPLv3'
  license_file: LICENSE 
  summary: 'Reference-based alignment and sequence database search'

extra:
  identifiers:
    - biotools:uvaia
  skip-lints:
    - uses_git_url
    - uses_vcs_url<|MERGE_RESOLUTION|>--- conflicted
+++ resolved
@@ -11,11 +11,7 @@
   md5: unused
 
 build:
-<<<<<<< HEAD
-  number: 2
-=======
   number: 0
->>>>>>> 5492ec64
   skip: true # [osx]
 
 requirements:
