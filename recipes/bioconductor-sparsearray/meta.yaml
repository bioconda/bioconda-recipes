{% set version = "1.2.2" %}
{% set name = "SparseArray" %}
{% set bioc = "3.18" %}

package:
  name: 'bioconductor-{{ name|lower }}'
  version: '{{ version }}'
source:
  url:
    - 'https://bioconductor.org/packages/{{ bioc }}/bioc/src/contrib/{{ name }}_{{ version }}.tar.gz'
    - 'https://bioconductor.org/packages/{{ bioc }}/bioc/src/contrib/Archive/{{ name }}/{{ name }}_{{ version }}.tar.gz'
    - 'https://bioarchive.galaxyproject.org/{{ name }}_{{ version }}.tar.gz'
    - 'https://depot.galaxyproject.org/software/bioconductor-{{ name|lower }}/bioconductor-{{ name|lower }}_{{ version }}_src_all.tar.gz'
  md5: a73b2e316ce8135de81af01a9a9610ec
build:
<<<<<<< HEAD
  number: 1
=======
  number: 2
>>>>>>> dd3c0422
  rpaths:
    - lib/R/lib/
    - lib/
  run_exports: '{{ pin_subpackage("bioconductor-sparsearray", max_pin="x.x") }}'
# Suggests: DelayedArray, testthat, knitr, rmarkdown, BiocStyle
requirements:
  host:
    - 'bioconductor-biocgenerics >=0.48.0,<0.49.0'
    - 'bioconductor-iranges >=2.36.0,<2.37.0'
    - 'bioconductor-matrixgenerics >=1.14.0,<1.15.0'
    - 'bioconductor-s4arrays >=1.2.0,<1.3.0'
    - 'bioconductor-s4vectors >=0.40.0,<0.41.0'
    - 'bioconductor-xvector >=0.42.0,<0.43.0'
    - r-base
    - r-matrix
    - r-matrixstats
    - libblas
    - liblapack
  run:
    - 'bioconductor-biocgenerics >=0.48.0,<0.49.0'
    - 'bioconductor-iranges >=2.36.0,<2.37.0'
    - 'bioconductor-matrixgenerics >=1.14.0,<1.15.0'
    - 'bioconductor-s4arrays >=1.2.0,<1.3.0'
    - 'bioconductor-s4vectors >=0.40.0,<0.41.0'
    - 'bioconductor-xvector >=0.42.0,<0.43.0'
    - r-base
    - r-matrix
    - r-matrixstats
  build:
    - {{ compiler('c') }}
    - make
test:
  commands:
    - '$R -e "library(''{{ name }}'')"'
about:
  home: 'https://bioconductor.org/packages/{{ bioc }}/bioc/html/{{ name }}.html'
  license: Artistic-2.0
  summary: 'Efficient in-memory representation of multidimensional sparse arrays'
  description: 'The SparseArray package is an infrastructure package that provides an array-like container for efficient in-memory representation of multidimensional sparse data in R. The package defines the SparseArray virtual class and two concrete subclasses: COO_SparseArray and SVT_SparseArray. Each subclass uses its own internal representation of the nonzero multidimensional data, the "COO layout" and the "SVT layout", respectively. SVT_SparseArray objects mimic as much as possible the behavior of ordinary matrix and array objects in base R. In particular, they suppport most of the "standard matrix and array API" defined in base R and in the matrixStats package from CRAN.'

extra:
  additional-platforms:
    - linux-aarch64<|MERGE_RESOLUTION|>--- conflicted
+++ resolved
@@ -13,11 +13,7 @@
     - 'https://depot.galaxyproject.org/software/bioconductor-{{ name|lower }}/bioconductor-{{ name|lower }}_{{ version }}_src_all.tar.gz'
   md5: a73b2e316ce8135de81af01a9a9610ec
 build:
-<<<<<<< HEAD
-  number: 1
-=======
   number: 2
->>>>>>> dd3c0422
   rpaths:
     - lib/R/lib/
     - lib/
