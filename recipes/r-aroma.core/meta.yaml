--- conflicted
+++ resolved
@@ -11,15 +11,8 @@
   sha256: efae753e93f4cfea6df30a1b44b7c06616e3b1a6f1e798c8a70c20a685bf9ab0
 
 build:
-<<<<<<< HEAD
-  merge_build_host: True  # [win]
-  number: 2
-  skip: true  # [win32]
-
-=======
   noarch: generic
   number: 0
->>>>>>> 884aae0f
   rpaths:
     - lib/R/lib/
     - lib/
