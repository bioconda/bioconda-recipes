{% set name = "sequali" %}
{% set version = "1.0.1" %}

package:
  name: "{{ name|lower }}"
  version: "{{ version }}"

source:
  url: "https://pypi.io/packages/source/{{ name[0] }}/{{ name }}/{{ name }}-{{ version }}.tar.gz"
  sha256: 6c489bb14d798e51fc1a295c4f7ec353ba894af5a82c329d53911cfbe893d6f1

build:
<<<<<<< HEAD
  number: 1
=======
  number: 0
  skip: true  # [py < 310]
>>>>>>> 9dc5d888
  entry_points:
    - sequali=sequali.__main__:main
    - sequali-report=sequali.__main__:sequali_report
  script_env:
    - SETUPTOOLS_SCM_PRETEND_VERSION={{ version }}
  run_exports:
    - {{ pin_subpackage('sequali', max_pin="x") }}
  script: "{{ PYTHON }} -m pip install . --no-deps --no-build-isolation --no-cache-dir -vvv"

requirements:
  build:
    - "{{ compiler('c') }}"
  host:
    - python
    - pip
    - setuptools-scm >=8.0
  run:
    - pygal >=3.0.4
    - python
    - tqdm
    - xopen >=2.0.0

test:
  imports:
    - sequali
  commands:
    - sequali --help
    - sequali-report --help

about:
  home: "https://github.com/rhpvorderman/sequali"
  license: "AGPL-3.0-or-later"
  license_family: AGPL
  license_file: LICENSE
  summary: "Fast sequencing quality metrics"
  doc_url: "sequali.readthedocs.io"
  dev_url: "https://github.com/rhpvorderman/sequali"

extra:
  additional-platforms:
    - linux-aarch64
    - osx-arm64
  recipe-maintainers:
    - rhpvorderman
  identifiers:
    - doi:10.1093/bioadv/vbaf010<|MERGE_RESOLUTION|>--- conflicted
+++ resolved
@@ -10,12 +10,8 @@
   sha256: 6c489bb14d798e51fc1a295c4f7ec353ba894af5a82c329d53911cfbe893d6f1
 
 build:
-<<<<<<< HEAD
-  number: 1
-=======
   number: 0
   skip: true  # [py < 310]
->>>>>>> 9dc5d888
   entry_points:
     - sequali=sequali.__main__:main
     - sequali-report=sequali.__main__:sequali_report
