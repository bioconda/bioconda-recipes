--- conflicted
+++ resolved
@@ -35,37 +35,18 @@
     - samtools >=1.3
     - slclust
     - trimmomatic >=0.36
-<<<<<<< HEAD
     - zlib
-
-source:
-  url: https://github.com/trinityrnaseq/trinityrnaseq/archive/Trinity-v2.5.1.tar.gz
-  sha256: bf14f96981bb028d7960dec895a1bcbda1fadbbe562a913b188559fd74b90457
-=======
-    - zlib {{CONDA_ZLIB}}*
     - salmon >=0.9.1
 
 source:
-  fn: Trinity-v2.6.6.tar.gz
   url: https://github.com/trinityrnaseq/trinityrnaseq/archive/Trinity-v2.6.6.tar.gz
   sha256: 868dfadeefaf2d3c6150a88d5e86fbc09466d69bbf4a65f70b4f5a7485668984
->>>>>>> f599b93d
   patches:
     - makefile.clean.patch
     - trinity-plugins.makefile.clean.patch
 
 test:
   commands:
-<<<<<<< HEAD
-    - "Trinity --cite &> /dev/null"
-    - "align_and_estimate_abundance.pl --help &> /dev/null || [[ \"$?\" == 255 ]]"
-    - "abundance_estimates_to_matrix.pl --help &> /dev/null || [[ \"$?\" == 255 ]]"
-    - "run_DE_analysis.pl -h &> /dev/null || [[ \"$?\" == 255 ]]"
-    - "analyze_diff_expr.pl -h &> /dev/null || [[ \"$?\" == 255 ]]"
-    - "PtR --help &> /dev/null || [[ \"$?\" == 255 ]]"
-    - "TrinityStats.pl 2>&1 | grep \"usage:\" &> /dev/null"
-    - "define_clusters_by_cutting_tree.pl 2>&1 | grep \"define K clusters via k-means algorithm\" &> /dev/null"
-=======
       - "Trinity --cite &> /dev/null"
       - "align_and_estimate_abundance.pl --help &> /dev/null || [[ \"$?\" == 255 ]]"
       - "abundance_estimates_to_matrix.pl --help &> /dev/null || [[ \"$?\" == 255 ]]"
@@ -75,7 +56,6 @@
       - "TrinityStats.pl 2>&1 | grep \"usage:\" &> /dev/null"
       - "define_clusters_by_cutting_tree.pl 2>&1 | grep \"define K clusters via k-means algorithm\" &> /dev/null"
       - "Trinity_gene_splice_modeler.py --help &> /dev/null"
->>>>>>> f599b93d
 
 about:
   home: https://github.com/trinityrnaseq/trinityrnaseq/
