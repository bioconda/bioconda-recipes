{% set name = "Trinity" %}
{% set version = "2.12.0" %}
{% set sha256 = "0d47dc433cc3003e1c732b97da605e29c6ccafa38cd52cdb8ecc42399a9195d0" %}

package:
  name: {{ name|lower }}
  version: {{ version }}

source:
  url: https://github.com/trinityrnaseq/trinityrnaseq/releases/download/v{{ version }}/trinityrnaseq-v{{ version }}.FULL.tar.gz
  sha256: {{ sha256 }}
  patches:
    - makefile.patch

build:
  skip: True  # [osx]
  number: 2

requirements:
  build:
    - make
    - {{ compiler('cxx') }}
    - {{ compiler('c') }}
    - cmake
    - autoconf
    - libgomp  # [linux]
    - llvm-openmp  # [osx]
  host:
    - zlib
    - htslib
  run:
    - zlib
    - trimmomatic >=0.36
    - bowtie
    - bowtie2 >=2.3.0
    - kmer-jellyfish >=2.2
    - openjdk >=8
    - perl
    - python >=3.6
    - samtools >=1.9
    - salmon >=1.0
    - kallisto
    - numpy
    - r-cluster
    - r-gplots
    - bioconductor-qvalue
    - r-fastcluster
    - r-argparse
    - bioconductor-ctc
    - r-ape
    - bioconductor-edger
    - r-phangorn
    - r-gplots
    - r-tidyverse
    - bioconductor-goseq
    - bioconductor-go.db
    - r-sm
    - bioconductor-dexseq
    - r-vioplot
    - htslib
<<<<<<< HEAD
    - coreutils
=======
    # only to speed up dependency resolution, CI timeout otherwise:
    - r-base >=4
>>>>>>> 362ecbe4

test:
  commands:
    - "Trinity --cite"
    - "align_and_estimate_abundance.pl --help || [[ \"$?\" == 255 ]]"
    - "abundance_estimates_to_matrix.pl --help || [[ \"$?\" == 255 ]]"
    - "run_DE_analysis.pl -h || [[ \"$?\" == 255 ]]"
    - "analyze_diff_expr.pl -h || [[ \"$?\" == 255 ]]"
    - "PtR --help || [[ \"$?\" == 255 ]]"
    - "TrinityStats.pl 2>&1 | grep \"usage:\""
    - "define_clusters_by_cutting_tree.pl 2>&1 | grep \"define K clusters via k-means algorithm\""
    - "Trinity_gene_splice_modeler.py --help"

about:
  home: https://github.com/trinityrnaseq/trinityrnaseq/
  license: BSD-3-Clause
  license_family: BSD
  license_file:
    - LICENSE
    - LICENSE.txt
  summary: "Trinity assembles transcript sequences from Illumina RNA-Seq data."
  doc_url: https://github.com/trinityrnaseq/trinityrnaseq/wiki
  dev_url: https://github.com/trinityrnaseq/trinityrnaseq/

extra:
  identifiers:
    - biotools:trinity
    - doi:10.1038/nbt.1883
    - usegalaxy-eu:trinity<|MERGE_RESOLUTION|>--- conflicted
+++ resolved
@@ -14,7 +14,7 @@
 
 build:
   skip: True  # [osx]
-  number: 2
+  number: 3
 
 requirements:
   build:
@@ -58,12 +58,8 @@
     - bioconductor-dexseq
     - r-vioplot
     - htslib
-<<<<<<< HEAD
     - coreutils
-=======
-    # only to speed up dependency resolution, CI timeout otherwise:
     - r-base >=4
->>>>>>> 362ecbe4
 
 test:
   commands:
