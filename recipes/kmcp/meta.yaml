--- conflicted
+++ resolved
@@ -6,21 +6,13 @@
 
 source:
   url: https://github.com/shenwei356/kmcp/releases/download/v{{ version }}/kmcp_darwin_amd64.tar.gz # [osx]
-<<<<<<< HEAD
   md5: 64cc9f297e9f1fb8643aab721c72477e # [osx]
 
   url: https://github.com/shenwei356/kmcp/releases/download/v{{ version }}/kmcp_linux_amd64.tar.gz # [linux]
   md5: 9913cf15c9a8c73dc943cf096a717b13 # [linux]
-=======
-  md5: 5b4a0b3d5906f16e9e544784527cf056 # [osx]
-
-  url: https://github.com/shenwei356/kmcp/releases/download/v{{ version }}/kmcp_linux_amd64.tar.gz # [linux]
-  md5: f8aabfd73fa8eb7b51ef129ba72818b0 # [linux]
->>>>>>> b7cb9e3c
 
 build:
   number: 1
-  skip: False
 
 test:
   commands:
