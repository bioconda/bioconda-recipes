<<<<<<< HEAD
{% set version="0.26.0" %}
=======
{% set version="0.28.0" %}
>>>>>>> db8f5707

package:
  name: adam
  version: {{ version }}

source:
  url: https://search.maven.org/remotecontent?filepath=org/bdgenomics/adam/adam-distribution-spark2_2.11/{{ version }}/adam-distribution-spark2_2.11-{{ version }}-bin.tar.gz
  sha256: ba514ecd38dde12ba60886504cd41c6036150026c85cda957a84e582e57fbf9f
  patches:
    - adam-shell.patch
    - adam-submit.patch

build:
<<<<<<< HEAD
  number: 1
=======
  number: 0
>>>>>>> db8f5707
  noarch: generic

requirements:
  run:
    - openjdk >=8,<9
    - pyspark

test:
  commands:
    - adam-submit --help
    - adam-submit transform --help

about:
  home: https://github.com/bigdatagenomics/adam
  license: Apache 2
<<<<<<< HEAD
  summary: Genomics analysis platform built on Apache Avro, Apache Spark and Parquet
=======
  summary: Genomics analysis platform built on Apache Avro, Apache Spark, and Apache Parquet
>>>>>>> db8f5707
<|MERGE_RESOLUTION|>--- conflicted
+++ resolved
@@ -1,8 +1,4 @@
-<<<<<<< HEAD
-{% set version="0.26.0" %}
-=======
 {% set version="0.28.0" %}
->>>>>>> db8f5707
 
 package:
   name: adam
@@ -16,11 +12,7 @@
     - adam-submit.patch
 
 build:
-<<<<<<< HEAD
-  number: 1
-=======
   number: 0
->>>>>>> db8f5707
   noarch: generic
 
 requirements:
@@ -36,8 +28,4 @@
 about:
   home: https://github.com/bigdatagenomics/adam
   license: Apache 2
-<<<<<<< HEAD
-  summary: Genomics analysis platform built on Apache Avro, Apache Spark and Parquet
-=======
-  summary: Genomics analysis platform built on Apache Avro, Apache Spark, and Apache Parquet
->>>>>>> db8f5707
+  summary: Genomics analysis platform built on Apache Avro, Apache Spark, and Apache Parquet