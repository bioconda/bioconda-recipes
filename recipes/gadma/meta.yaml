--- conflicted
+++ resolved
@@ -10,11 +10,7 @@
   sha256: 02e9c15b47348d67c9eda11a63fdf097d3e05c7c1c384b7363b9d5f4cad83ac6
 
 build:
-<<<<<<< HEAD
-  number: 2
-=======
   number: 0
->>>>>>> 5492ec64
   entry_points:
     - gadma = gadma.core:main
     - gadma-run_ls_on_boot_data = gadma.run_ls_on_boot_data:main
