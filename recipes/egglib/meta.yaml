--- conflicted
+++ resolved
@@ -10,15 +10,9 @@
   sha256: 69dad3b35adb4cddb59d4ab13ba807d980fa3eed09e5520f9963b2aeb189ca3c
 
 build:
-<<<<<<< HEAD
-  number: 1
-  skip: True  # [osx]
-  script: {{ PYTHON }} -m pip install . --no-deps --no-build-isolation -vvv
-=======
   number: 0
   skip: True  # [py < 38 or osx]
   script: {{ PYTHON }} -m pip install . --no-deps --no-build-isolation --no-cache-dir -vvv
->>>>>>> 9dc5d888
   entry_points:
     - egglib-config = egglib.cli.config:main
     - egglib-test = egglib.cli.test:main
