{% set name = "egglib" %}
{% set version = "3.3.3" %}

package:
  name: "{{ name|lower }}"
  version: "{{ version }}"

source:
  url: https://pypi.io/packages/source/{{ name[0] }}/{{ name }}/EggLib-{{ version }}.zip
  sha256: 8f788e1d40243a7e489c71a20581a5e842e0f49bca87096fcee572c087865fc2

build:
  number: 1
<<<<<<< HEAD
  skip: True  # [py < 38 or osx]
=======
  skip: True  # [osx]
>>>>>>> 90bc105b
  script: {{ PYTHON }} -m pip install . --no-deps --no-build-isolation -vvv
  entry_points:
    - egglib-config = egglib.cli.config:main
    - egglib-test = egglib.cli.test:main
  run_exports:
    - {{ pin_subpackage(name, max_pin='x') }}

requirements:
  build:
    - {{ compiler('c') }}
    - {{ compiler('cxx') }}
  host:
    - pip
    - python
    - setuptools
  run:
    - python
    - platformdirs
    - click

test:
  imports:
    - egglib
    - egglib.coalesce
    - egglib.io
    - egglib.stats
    - egglib.tools
    - egglib.wrappers

about:
  home: "https://egglib.org/"
  license: "GPL-3.0-or-later"
  license_family: GPL3
  license_file: LICENSE
  summary: "Evolutionary Genetics and Genomics Library. EggLib is a C++/Python library and program package for evolutionary genetics and genomics. Main features are sequence data management, sequence polymorphism analysis, and coalescent simulations. EggLib is a flexible Python module with a performant underlying C++ library and allows fast and intuitive development of Python programs and scripts."
  doc_url: "https://www.egglib.org/index.html"
  dev_url: "https://gitlab.com/demita/egglib/"

extra:
  additional-platforms:
    - linux-aarch64
  recipe-maintainers:
    - ranwez
  identifiers:
    - doi:10.1111/1755-0998.13672
    - biotools:egglib<|MERGE_RESOLUTION|>--- conflicted
+++ resolved
@@ -11,11 +11,7 @@
 
 build:
   number: 1
-<<<<<<< HEAD
-  skip: True  # [py < 38 or osx]
-=======
   skip: True  # [osx]
->>>>>>> 90bc105b
   script: {{ PYTHON }} -m pip install . --no-deps --no-build-isolation -vvv
   entry_points:
     - egglib-config = egglib.cli.config:main
