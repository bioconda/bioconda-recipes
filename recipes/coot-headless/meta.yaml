--- conflicted
+++ resolved
@@ -1,9 +1,5 @@
 {% set name = "coot-headless" %}
 {% set version = "Release-1.1.18" %}
-<<<<<<< HEAD
-=======
-{% set sha256 = "c6e2864023c0bc83278c6fd760af704fd955616a007f00d61452b015f892f463" %}
->>>>>>> 47ed8804
 
 package:
   name: {{ name }}
@@ -15,10 +11,6 @@
 
 build:
   number: 0
-<<<<<<< HEAD
-
-=======
->>>>>>> 47ed8804
   run_exports:
     # Minor version changes may be disruptive
     # Refer to https://github.com/pemsley/coot/issues/239#issuecomment-3031606299
