<<<<<<< HEAD
{% set version = "5.4.3" %}
=======
{% set version = "5.4.4" %}
>>>>>>> 46d1fdb0

package:
  name: snakemake-minimal
  version: {{ version }}

source:
  url: https://pypi.io/packages/source/s/snakemake/snakemake-{{ version }}.tar.gz
<<<<<<< HEAD
  sha256: fbe197c8bf52ce78de8b0dc1ccb67beadc3f85cff2b31ea5d4ae01e19f9a0ad2
=======
  sha256: 157323e0e1be34302edbbf399b2acbe25a4291bceffd47a0469963a970c9375f
>>>>>>> 46d1fdb0

build:
  number: 1
  noarch: python
  script: python -m pip install --no-deps --ignore-installed .
  entry_points:
    - snakemake = snakemake:main
    - snakemake-bash-completion = snakemake:bash_completion

requirements:
  host:
    - python >=3.5
    - pip
    - setuptools
  run:
    - python >=3.5
    - setuptools
    - wrapt
    - requests
    - docutils
    - pyyaml
    - datrie
    - requests >=2.8.1
    - psutil
    - ratelimiter
    - configargparse
    - appdirs
    - jsonschema
    - gitpython

test:
  imports:
    - snakemake
  commands:
    - export GIT\_PYTHON_REFRESH=warn
    - snakemake --version
    - snakemake --version | grep "{{ version }}"

about:
  home: https://snakemake.readthedocs.io
  license: MIT
  summary: Snakemake is a workflow management system that aims to reduce the complexity of creating workflows by providing a fast and comfortable execution environment, together with a clean and modern specification language in python style. Snakemake workflows are essentially Python scripts extended by declarative code to define rules. Rules describe how to create output files from input files. This package provides the core snakemake functionility. For features like reports and remote files, check out the snakemake package which provides all optional dependencies.

extra:
  identifiers:
    - doi:10.1093/bioinformatics/bts480
    - biotools:Snakemake<|MERGE_RESOLUTION|>--- conflicted
+++ resolved
@@ -1,8 +1,4 @@
-<<<<<<< HEAD
-{% set version = "5.4.3" %}
-=======
 {% set version = "5.4.4" %}
->>>>>>> 46d1fdb0
 
 package:
   name: snakemake-minimal
@@ -10,11 +6,7 @@
 
 source:
   url: https://pypi.io/packages/source/s/snakemake/snakemake-{{ version }}.tar.gz
-<<<<<<< HEAD
-  sha256: fbe197c8bf52ce78de8b0dc1ccb67beadc3f85cff2b31ea5d4ae01e19f9a0ad2
-=======
   sha256: 157323e0e1be34302edbbf399b2acbe25a4291bceffd47a0469963a970c9375f
->>>>>>> 46d1fdb0
 
 build:
   number: 1
