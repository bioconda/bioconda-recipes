--- conflicted
+++ resolved
@@ -10,11 +10,7 @@
   sha256: {{ sha256 }}
 
 build:
-<<<<<<< HEAD
-  number: 9
-=======
-  number: 10
->>>>>>> 263049ca
+  number: 11
   skip: True # [py2k]
 
 requirements:
