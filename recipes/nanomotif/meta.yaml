--- conflicted
+++ resolved
@@ -1,10 +1,5 @@
 {% set name = "nanomotif" %}
-<<<<<<< HEAD
-{% set version = "0.4.3" %}
-
-=======
 {% set version = "0.5.0" %}
->>>>>>> 99852681
 
 package:
   name: {{ name|lower }}
@@ -12,11 +7,8 @@
 
 source:
   url: https://pypi.io/packages/source/{{ name[0] }}/{{ name }}/nanomotif-{{ version }}.tar.gz
-<<<<<<< HEAD
-  sha256: fdaf89c6b595fa63ec3b87706e43b938ed6982d0dd04620b9f622e9003386540
-=======
   sha256: 35f94c2a3a52f2acc8e7e27ceac679a0895e1d9d770aae8a88231c8e13b5a27d
->>>>>>> 99852681
+
 
 build:
   entry_points:
@@ -40,24 +32,16 @@
     - numpy >=1.24.4
     - pandas >=2.0.2
     - polars >=0.19
-<<<<<<< HEAD
-    - seaborn >=0.12.2
-=======
     - seaborn-base >=0.12.2
->>>>>>> 99852681
     - scipy >=1.10.1
     - networkx >=3.1
     - progressbar2 >=3.53.1
     - biopython >=1.6.2
     - pyarrow >=15.0.2
-<<<<<<< HEAD
-    - snakemake >=7.32.4
-
-=======
     - snakemake-minimal >=7.32.4
     - hdbscan
     - pymethylation_utils
->>>>>>> 99852681
+
 
 test:
   imports:
