--- conflicted
+++ resolved
@@ -10,11 +10,7 @@
   sha256: f2f993e3f86ded38135d6433e0a7c2ed10fbe5da37f232c04d7316702582ed06
 
 build:
-<<<<<<< HEAD
-  number: 3
-=======
   number: 1
->>>>>>> 9dc5d888
   run_exports:
     - {{ pin_subpackage(name, max_pin="x") }}
 
