--- conflicted
+++ resolved
@@ -1,8 +1,4 @@
-<<<<<<< HEAD
-{% set version = "1.21.0" %}
-=======
 {% set version = "1.22.0" %}
->>>>>>> 2e17421a
 {% set name = "FunciSNP.data" %}
 {% set bioc = "3.10" %}
 
@@ -14,11 +10,7 @@
     - 'https://bioconductor.org/packages/{{ bioc }}/data/experiment/src/contrib/{{ name }}_{{ version }}.tar.gz'
     - 'https://bioarchive.galaxyproject.org/{{ name }}_{{ version }}.tar.gz'
     - 'https://depot.galaxyproject.org/software/bioconductor-{{ name|lower }}/bioconductor-{{ name|lower }}_{{ version }}_src_all.tar.gz'
-<<<<<<< HEAD
-  md5: 96450522d7b290c3d6d734145e7b0e32
-=======
   md5: 4e69ab37157ed02a3d9d15b5ef81c203
->>>>>>> 2e17421a
 build:
   number: 0
   rpaths:
