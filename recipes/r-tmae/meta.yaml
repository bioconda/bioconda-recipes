{% set name = 'tMAE' %}
{% set version = '1.0.5' %}

package:
  name: r-tmae
  version: {{ version }}

source:
  url: https://github.com/gagneurlab/{{ name }}/archive/{{ version }}.tar.gz
  sha256: c43f24bdd846ad39672d7911581cd6190af726503b1dd674d75f739cf90ed1e2

build:
<<<<<<< HEAD
  number: 3
=======
  number: 0
>>>>>>> 9dc5d888
  rpaths:
    - lib/R/lib/
    - lib/
  noarch: generic
  run_exports: '{{ pin_compatible("tMAE", max_pin="x.x") }}'

requirements:
  host:
    - r-base
    - r-BiocManager
    - r-data.table
    - r-dplyr
    - r-ggplot2
    - bioconductor-BiocGenerics
    - bioconductor-DESeq2
    - bioconductor-IRanges
    - bioconductor-GenomicRanges
    - bioconductor-GenomicScores
    - bioconductor-S4Vectors
  run:
    - r-base
    - r-BiocManager
    - r-data.table
    - r-dplyr
    - r-ggplot2
    - bioconductor-BiocGenerics
    - bioconductor-DESeq2
    - bioconductor-IRanges
    - bioconductor-GenomicRanges
    - bioconductor-GenomicScores
    - bioconductor-S4Vectors

test:
  commands:
     - '$R -e "library(''{{ name }}'')"'

about:
  home: https://github.com/gagneurlab/tMAE
  license: MIT
  license_family: MIT
  summary: Tests and visualizations for mono-allelicly expressed variants.

extra:
  recipe-maintainers:
    - c-mertes
    - mumichae
    - atajadidahari<|MERGE_RESOLUTION|>--- conflicted
+++ resolved
@@ -10,11 +10,7 @@
   sha256: c43f24bdd846ad39672d7911581cd6190af726503b1dd674d75f739cf90ed1e2
 
 build:
-<<<<<<< HEAD
-  number: 3
-=======
   number: 0
->>>>>>> 9dc5d888
   rpaths:
     - lib/R/lib/
     - lib/
