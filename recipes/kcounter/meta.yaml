--- conflicted
+++ resolved
@@ -10,11 +10,7 @@
   sha256: 7c837e29d62d1889379a8b6a3ad634a6aa5f0bc0459d5719597c87e046502528
 
 build:
-<<<<<<< HEAD
-  number: 6
-=======
   number: 7
->>>>>>> 9dc5d888
   run_exports:
     - {{ pin_subpackage(name, max_pin="x.x") }}
 
