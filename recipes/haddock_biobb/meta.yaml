--- conflicted
+++ resolved
@@ -6,12 +6,8 @@
   version: '{{ version }}'
 
 build:
-<<<<<<< HEAD
-  number: 2
-=======
   number: 1
   noarch: python
->>>>>>> 9dc5d888
   run_exports:
     - {{ pin_subpackage(name, max_pin='x') }}
 
