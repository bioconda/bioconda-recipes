{% set version = "0.7.3" %}
{% set sha256 = "140dccbabec00153c8231ac3c92eb8aecc0277c8947055d4d41abe949ae658c3" %}

package:
  name: krakenuniq
  version: {{ version }}

source:
  url: https://github.com/fbreitwieser/krakenuniq/archive/v{{ version }}.tar.gz
  sha256: {{ sha256 }}
  patches:
    - krakenuniq.patch
    - krakenuniq2.patch

build:
<<<<<<< HEAD
  number: 2
  skip: True  # [osx]
=======
  number: 0
>>>>>>> 5492ec64

requirements:
  build:
    - make
    - {{ compiler('cxx') }}
    - llvm-openmp  # [osx]
    - libgomp  # [linux]
  host:
    - perl
    - zlib
    - bzip2
  run:
    - kmer-jellyfish 1.*
    - perl
    - rsync
    - wget
    - tar
    - perl-libwww-perl
    - perl-lwp-protocol-https

test:
  commands:
    - krakenuniq --version
    - krakenuniq-build --version
    - krakenuniq-extract-reads --help 2>&1 | grep Usage
    - krakenuniq-filter --version
    - krakenuniq-mpa-report --version
    - krakenuniq-report --version
    - krakenuniq-translate --version
    - read_merger.pl 2>&1 | grep "must have exactly two filename arguments"
    - build_taxdb 2>&1 | grep "USAGE"

about:
  home: https://github.com/fbreitwieser/krakenuniq
  license: GPLv3
  license_file: LICENSE.GPL-3.0
  summary: Metagenomics classifier with unique k-mer counting for more specific results

extra:
  identifiers:
    - biotools:krakenhll<|MERGE_RESOLUTION|>--- conflicted
+++ resolved
@@ -13,12 +13,7 @@
     - krakenuniq2.patch
 
 build:
-<<<<<<< HEAD
-  number: 2
-  skip: True  # [osx]
-=======
   number: 0
->>>>>>> 5492ec64
 
 requirements:
   build:
