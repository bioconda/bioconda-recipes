{% set name = "bandage_ng" %}
{% set version = "2025.6.1" %}

package:
  name: "{{ name|lower }}"
  version: "{{ version }}"

source:
  url: https://github.com/asl/BandageNG/archive/refs/tags/v{{ version }}.tar.gz
  sha256: 224cdb66fb95e9a68078b61f969b5f03a6b6259cd152b754eeee430857dc88e8

build:
<<<<<<< HEAD
  number: 5
  skip: True # [osx]
=======
  number: 0
>>>>>>> 9dc5d888
  run_exports:
    - {{ pin_subpackage("bandage_ng", max_pin=None) }}

requirements:
  build:
    - make
    - cmake
    - pkg-config
    - {{ compiler('cxx') }}
    - {{ cdt('mesa-libgl-devel') }}      # [linux]
    - {{ cdt('mesa-libegl-devel') }}     # [linux]
    - {{ cdt('mesa-dri-drivers') }}      # [linux]
    - {{ cdt('libdrm-devel') }}          # [linux]
    - {{ cdt('libglvnd-glx') }}          # [linux and cdt_name != 'cos6']
    - qt6-main
    - clangdev  # [osx]
    - llvmlite  # [osx]
  host:
    - xorg-libx11                        # [linux]
    - xorg-libxext                       # [linux]
    - xorg-libxdamage                    # [linux]
    - xorg-libsm                         # [linux]
    - xorg-libice                        # [linux]
    - xorg-libxcomposite                 # [linux]
    - xorg-libxxf86vm                    # [linux]
    - xorg-xf86vidmodeproto              # [linux]
    - libvulkan-headers
    - libvulkan-loader
    - doxygen
  run:
    - qt6-main
    - fonts-conda-ecosystem

test:
  commands:
    - which BandageNG
    - QT_QPA_PLATFORM='offscreen' BandageNG --version

about:
  home: "https://github.com/asl/BandageNG"
  license: "GPL-3.0-or-later"
  license_family: GPL3
  license_file: COPYING
  summary: "Bandage - a Bioinformatics Application for Navigating De novo Assembly Graphs Easily."
  dev_url: "https://github.com/asl/BandageNG"
  doc_url: "https://github.com/asl/BandageNG/blob/v{{ version }}/README.md"

extra:
  additional-platforms:
    - linux-aarch64
    - osx-arm64
  identifiers:
    - doi:10.1093/bioinformatics/btv383
  container:
    # needed for libGL.so.1
    extended-base: True<|MERGE_RESOLUTION|>--- conflicted
+++ resolved
@@ -10,12 +10,7 @@
   sha256: 224cdb66fb95e9a68078b61f969b5f03a6b6259cd152b754eeee430857dc88e8
 
 build:
-<<<<<<< HEAD
-  number: 5
-  skip: True # [osx]
-=======
   number: 0
->>>>>>> 9dc5d888
   run_exports:
     - {{ pin_subpackage("bandage_ng", max_pin=None) }}
 
