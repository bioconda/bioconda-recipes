--- conflicted
+++ resolved
@@ -10,17 +10,9 @@
   url: https://github.com/HKU-BAL/MegaPath/archive/refs/tags/v{{ version }}.tar.gz 
   sha256: 8202bd0002a2acaaf0c84551223d5ba9c3f058e88209324844a3245a6bd9637b
 
-
-
-
-
 build:
   skip: True  # [not linux]
   number: 2
-<<<<<<< HEAD
-=======
-
->>>>>>> f68b29b4
 
 requirements:
   build:
