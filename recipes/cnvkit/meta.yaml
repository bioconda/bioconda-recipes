--- conflicted
+++ resolved
@@ -11,13 +11,7 @@
   md5: ee3e12b06673a3f64a019c05e35c4993
 
 build:
-<<<<<<< HEAD
-  number: 0
-=======
-  number: 1
-  # Requires futures which is not available in conda for 3.6
-  skip: true # [not py27 and not py35]
->>>>>>> bf2c9444
+  number: 2
 
 requirements:
   build:
