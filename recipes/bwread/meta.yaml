--- conflicted
+++ resolved
@@ -10,11 +10,7 @@
   sha256: a6f524baf85a8c10c0de8e1d5874467816a32dccaa7b9f2b571c99ed6c449b16
 
 build:
-<<<<<<< HEAD
-  number: 2
-=======
-  number: 0
->>>>>>> 263049ca
+  number: 1
   skip: True  # [py27]
   script: "{{ PYTHON }} -m pip install . --ignore-installed --no-deps -vv"
 
