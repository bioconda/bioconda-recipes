{% set name = "pgcgap" %}
<<<<<<< HEAD
{% set version = "1.0.6" %}
=======
{% set version = "1.0.5" %}
>>>>>>> afe75ebf

package:
  name: '{{ name }}'
  version: '{{ version }}'

source:
  url: https://github.com/liaochenlanruo/pgcgap/archive/v{{ version }}.tar.gz
<<<<<<< HEAD
  sha256: fc076dfa3b69839114df885d8c1ab423debee76eb3d4b548f65b053e0777ddec
=======
  sha256: c9baf785577df8c70496195c3e5d0e59a377c9b56c3903a77c416af060c5d113
>>>>>>> afe75ebf

build:
  number: 0
  noarch: generic

requirements:
  host:
    - perl
    - perl-bioperl >=1.7.2
    - perl-file-tee

  run:
    - openjdk =8
    - abyss >=2.1.5
    - prokka >=1.13.4
    - cd-hit >=4.8.1
    - mafft >=7.402
    - fasttree >=2.1.10
    - roary >=3.12.0
    - orthofinder >=2.2.7
    - diamond >=0.9.24
    - minced =0.3
    - mmseqs2 >=7-4e23d
    - fastme >=2.1.5
    - fastani >=1.1
    - pal2nal
    - perl-file-tee
    - perl-data-dumper >=2.173
    - perl-pod-usage >=1.69
    - perl-getopt-long >=2.50
    - perl-parallel-forkmanager
    - htslib >=1.9
    - snippy >=4.3.6
    - sickle-trim >=1.33
    - r-ggplot2
    - r-gplots
    - r-corrplot
    - matplotlib
    - seaborn
    - numpy
    - pandas
    - biopython
    - r-pheatmap
    - r-plotrix
    - wget
    - coreutils

test:
  commands:
    - pgcgap --version


about:
  home: https://github.com/liaochenlanruo/pgcgap/blob/master/README.md
  license: GPLv3
  license_family: GPL
  license_file: LICENSE
  summary: A prokaryotic genomics and comparative genomics analysis pipeline
  dev_url: https://github.com/liaochenlanruo/pgcgap/tree/master

extra:
  identifiers:
    - biotools:pgcgap
  recipe-maintainers:
    - liaochenlanruo<|MERGE_RESOLUTION|>--- conflicted
+++ resolved
@@ -1,9 +1,5 @@
 {% set name = "pgcgap" %}
-<<<<<<< HEAD
-{% set version = "1.0.6" %}
-=======
 {% set version = "1.0.5" %}
->>>>>>> afe75ebf
 
 package:
   name: '{{ name }}'
@@ -11,11 +7,7 @@
 
 source:
   url: https://github.com/liaochenlanruo/pgcgap/archive/v{{ version }}.tar.gz
-<<<<<<< HEAD
-  sha256: fc076dfa3b69839114df885d8c1ab423debee76eb3d4b548f65b053e0777ddec
-=======
   sha256: c9baf785577df8c70496195c3e5d0e59a377c9b56c3903a77c416af060c5d113
->>>>>>> afe75ebf
 
 build:
   number: 0
