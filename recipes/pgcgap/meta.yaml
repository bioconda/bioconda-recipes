{% set name = "pgcgap" %}
{% set version = "1.0.12" %}

package:
  name: '{{ name }}'
  version: '{{ version }}'

source:
  url: https://github.com/liaochenlanruo/pgcgap/archive/v{{ version }}.tar.gz
  sha256: aeb0e25b1c4d90bd208eb83e528908fb1e45ed8ca6cd853ce7a47306fef7b124

build:
  number: 1
  noarch: generic

requirements:
  host:
    - perl
    - perl-bioperl >=1.7.2
    - perl-file-tee
  run:
    - abricate
    - canu >=1.8
    - openjdk =8
    - abyss >=2.1.5
    - prokka >=1.13.4
    - cd-hit >=4.8.1
    - circlator
    - mafft >=7.402
    - mash
    - modeltest-ng
    - raxml-ng
    - fasttree >=2.1.10
    - roary >=3.12.0
    - orthofinder >=2.3.8
    - gubbins
    - diamond >=0.9.24
    - minced =0.3
    - mmseqs2 >=7-4e23d
    - fastme >=2.1.5
    - fastani >=1.1
    - pal2nal
    - perl-file-tee
    - perl-data-dumper >=2.173
    - perl-pod-usage >=1.69
    - perl-getopt-long >=2.50
    - perl-parallel-forkmanager
    - htslib >=1.9
    - snippy >=4.3.6
    - sickle-trim >=1.33
    - r-ggplot2
    - r-gplots
    - r-corrplot
    - matplotlib-base
<<<<<<< HEAD
    - scoary
=======
>>>>>>> b396485b
    - seaborn
    - numpy
    - pandas
    - biopython
    - r-pheatmap
    - r-plotrix
    - unicycler
    - wget
    - coreutils

test:
  commands:
    - pgcgap --version

about:
  home: https://github.com/liaochenlanruo/pgcgap/blob/master/README.md
  license: GPLv3
  license_family: GPL
  license_file: LICENSE
  summary: A prokaryotic genomics and comparative genomics analysis pipeline
  dev_url: https://github.com/liaochenlanruo/pgcgap/tree/master

extra:
  identifiers:
    - biotools:pgcgap
  recipe-maintainers:
    - liaochenlanruo<|MERGE_RESOLUTION|>--- conflicted
+++ resolved
@@ -52,10 +52,7 @@
     - r-gplots
     - r-corrplot
     - matplotlib-base
-<<<<<<< HEAD
     - scoary
-=======
->>>>>>> b396485b
     - seaborn
     - numpy
     - pandas
