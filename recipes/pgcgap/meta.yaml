{% set name = "pgcgap" %}
{% set version = "1.0.35" %}

package:
  name: '{{ name }}'
  version: '{{ version }}'

source:
  url: https://github.com/liaochenlanruo/pgcgap/archive/v{{ version }}.tar.gz
  sha256: 533030cba1cad4176493fce05ea5223b5e2c0440ed9c60ad408c97d73119ac4a

build:
<<<<<<< HEAD
  number: 1
  noarch: generic
=======
  number: 0
  noarch: generic 
>>>>>>> 5492ec64

requirements:
  host:
    - perl
    - perl-bioperl >=1.7.8
    - perl-file-tee
    - perl-file-copy-recursive
  run:
    - abricate =1.0.1
    - abyss =2.3.4 # >=2.3.4 important
    - canu =2.1.1 # <2.2 important
    - coreutils =9.0
    - fastani =1.33
    - fastp =0.23.2
    - htslib =1.15.1
    - mamba =0.22.1
    - mash =2.3 #
    - matplotlib-base =3.5.1 #
    - muscle =5.1 # >=5.1 important
    - numpy =1.21.5 #
    - openjdk # 8.0.112 important
#    - java-jdk 8.0.112 # important
    - orthofinder =2.5.4
    - panaroo =1.2.10
    - pandas =1.3.5
    - pal2nal =14.1
    - perl
#    - perl-bioperl
    - perl-data-dumper
    - perl-file-copy-recursive
    - perl-file-tee
    - perl-parallel-forkmanager
    - perl-pod-usage
    - perl-posix
    - prokka >=1.14.5 # important
#    - python
    - r-base >=4.1.1
    - r-corrplot
    - r-ggplot2
    - r-gplots
    - r-pheatmap
    - r-plotrix
    - seaborn =0.11.2
    - sickle-trim =1.33
    - snippy =4.6.0 # >=4.6.0 important
    - snpeff =5.0 # 5.1 error important
    - trimal =1.4.1
    - unicycler =0.5.0
    - wget =1.20.3

test:
  commands:
    - pgcgap --version

about:
  home: https://github.com/liaochenlanruo/pgcgap/blob/master/README.md
  license: GPLv3
  license_family: GPL
  license_file: LICENSE
  summary: A prokaryotic genomics and comparative genomics analysis pipeline
  description: PGCGAP is a pipeline for prokaryotic comparative genomics analysis. It can take the pair-end reads, ONT reads or PacBio reads as input. In addition to genome assembly, gene prediction and annotation, it can also get common comparative genomics analysis results such as phylogenetic trees of single-core proteins and core SNPs, pan-genome, whole-genome Average Nucleotide Identity (ANI), orthogroups and orthologs, COG annotations, substitutions (SNPs) and insertions/deletions (indels), and antimicrobial and virulence genes mining with only one line of commands.
  dev_url: https://github.com/liaochenlanruo/pgcgap/tree/master
  doc_url: https://liaochenlanruo.fun/pgcgap/

extra:
  identifiers:
    - biotools:pgcgap
  recipe-maintainers:
    - liaochenlanruo
  doi:
    - 10.21203/rs.2.21224/v6<|MERGE_RESOLUTION|>--- conflicted
+++ resolved
@@ -10,13 +10,8 @@
   sha256: 533030cba1cad4176493fce05ea5223b5e2c0440ed9c60ad408c97d73119ac4a
 
 build:
-<<<<<<< HEAD
-  number: 1
-  noarch: generic
-=======
   number: 0
   noarch: generic 
->>>>>>> 5492ec64
 
 requirements:
   host:
