--- conflicted
+++ resolved
@@ -13,15 +13,10 @@
       - misc.py.patch
 
 build:
-<<<<<<< HEAD
-  number: 5
-  skip: True  # [osx]
-=======
   number: 2
   entry_points:
     - unicycler = unicycler.unicycler:main
   script: {{ PYTHON }} -m pip install . -vvv --no-deps --no-build-isolation --no-cache-dir
->>>>>>> 90bc105b
   run_exports:
     - {{ pin_subpackage('unicycler', max_pin='x.x') }}
 
