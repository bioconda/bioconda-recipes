{% set version = "0.5.0" %}
{% set sha256 = "84a8709c9f2e624225410af702d779ffb0cb06f7c22c20e1f01b989945e08a47" %}

package:
  name: unicycler
  version: {{ version }}

source:
  - url: https://github.com/rrwick/Unicycler/archive/v{{ version }}.tar.gz
    sha256: {{ sha256 }}
    patches:
      - Makefile.patch
      - misc.py.patch

build:
<<<<<<< HEAD
  number: 4
=======
  number: 5
>>>>>>> ffd6f17d
  skip: True  # [py<34 or osx]
  run_exports:
    - {{ pin_subpackage('unicycler', max_pin='x.x') }}

requirements:
  build:
    - {{ compiler("c") }}
    - {{ compiler("cxx") }}
    - make
  host:
    - python
    - pip
    - zlib
  run:
    - python
    - spades >=3.15.4,<4
    - blast
    - racon
    - miniasm


test:
  commands:
    - COLUMNS=80 unicycler -h

about:
  home: https://github.com/rrwick/Unicycler
  license: GPL-3.0
  license_family: GPL
  license_file: LICENSE
  summary: Hybrid assembly pipeline for bacterial genomes

extra:
  identifiers:
    - biotools:unicycler
    - usegalaxy-eu:unicycler<|MERGE_RESOLUTION|>--- conflicted
+++ resolved
@@ -13,12 +13,8 @@
       - misc.py.patch
 
 build:
-<<<<<<< HEAD
-  number: 4
-=======
   number: 5
->>>>>>> ffd6f17d
-  skip: True  # [py<34 or osx]
+  skip: True  # [osx]
   run_exports:
     - {{ pin_subpackage('unicycler', max_pin='x.x') }}
 
