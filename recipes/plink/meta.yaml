--- conflicted
+++ resolved
@@ -23,11 +23,8 @@
 
 test:
   commands:
-<<<<<<< HEAD
     - plink --help | grep "PLINK v1.90p"
-=======
-    - plink --help
->>>>>>> 9d1a3819
+
 
 about:
   home: https://www.cog-genomics.org/plink2
