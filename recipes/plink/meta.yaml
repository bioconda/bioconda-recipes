--- conflicted
+++ resolved
@@ -3,12 +3,7 @@
   version: "1.90b6.18"
 
 build:
-<<<<<<< HEAD
-  number: 1
-=======
-  number: 2
-  skip: True  # [osx]
->>>>>>> c3dbf305
+  number: 0
 
 source:
   url: http://s3.amazonaws.com/plink1-assets/plink_linux_x86_64_20200616.zip # [linux]
