{% set name = "StringTie" %}
{% set version = "3.0.0" %}
{% set sha256 = "eeb55de1a6d77b9884249921a46cf06a12e189f2dd14a493901b10dd325e8ade" %}

package:
  name: {{ name|lower }}
  version: {{ version }}

source:
  url: https://github.com/gpertea/stringtie/releases/download/v{{ version }}/stringtie-{{ version }}.tar.gz
  sha256: {{ sha256 }}
  patches:
    - patch

build:
<<<<<<< HEAD
  number: 1
  # TODO currently fails to build on osx.
  # Feel free to re-enable and debug.
  skip: True  # [osx]
=======
  number: 0
>>>>>>> 68539b43
  run_exports:
    - {{ pin_subpackage("stringtie", max_pin="x") }}

requirements:
  build:
    - make
    - {{ compiler('c') }}
    - {{ compiler('cxx') }}
    - autoconf
    - automake
    - libtool
  host:
    # curl is used to download prepDE.py
    - htslib
    - curl
    - bzip2
    - xz
    - zlib
  run:
    - htslib
    - python

test:
  commands:
    - stringtie 2>&1 | grep "Assemble"
    - prepDE.py --help

about:
  home: "https://ccb.jhu.edu/software/stringtie"
  license: MIT
  license_file: LICENSE
  license_family: MIT
  summary: "StringTie employs efficient algorithms for transcript structure recovery and abundance estimation from bulk RNA-Seq reads aligned to a reference genome."
  dev_url: "https://github.com/gpertea/stringtie"
  doc_url: "https://ccb.jhu.edu/software/stringtie/index.shtml?t=manual"

extra:
  additional-platforms:
    - linux-aarch64
    - osx-arm64
  identifiers:
    - biotools:stringtie
    - usegalaxy-eu:stringtie
    - doi:10.1038/nbt.3122
    - doi:10.1038/nprot.2016.095
    - doi:10.1186/s13059-019-1910-1<|MERGE_RESOLUTION|>--- conflicted
+++ resolved
@@ -13,14 +13,7 @@
     - patch
 
 build:
-<<<<<<< HEAD
-  number: 1
-  # TODO currently fails to build on osx.
-  # Feel free to re-enable and debug.
-  skip: True  # [osx]
-=======
   number: 0
->>>>>>> 68539b43
   run_exports:
     - {{ pin_subpackage("stringtie", max_pin="x") }}
 
