--- conflicted
+++ resolved
@@ -9,11 +9,7 @@
   sha256: 278a942fd760f5c660f50798f8a46e0a8d692fe99b5cfd7f33212daec298d077
 
 build:
-<<<<<<< HEAD
-  number: 2
-=======
   number: 0
->>>>>>> 5492ec64
 
 requirements:
   build:
