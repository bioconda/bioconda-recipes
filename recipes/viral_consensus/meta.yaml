{% set name = "viral_consensus" %}
{% set version = "1.0.0" %}

package:
  name: {{ name }}
  version: {{ version }}

<<<<<<< HEAD
build:
  number: 2
  run_exports:
    - {{ pin_subpackage('viral_consensus', max_pin="x.x.x") }}

=======
>>>>>>> 9dc5d888
source:
  url: https://github.com/niemasd/ViralConsensus/archive/refs/tags/{{ version }}.tar.gz
  sha256: ec48dde8a6c4228241bd3e84f94f49dbc5cc98a8055696a8bc9b97835b2982d9

build:
  number: 0
  run_exports:
    - {{ pin_subpackage('viral_consensus', max_pin="x") }}

requirements:
  build:
    - {{ compiler('cxx') }}
    - make
  host:
    - htslib
    - libcurl
    - bzip2
    - xz
    - zlib

test:
  commands:
    - viral_consensus --version

about:
  home: "https://niema.net/ViralConsensus"
  license: "GPL-3.0-or-later"
  license_family: GPL3
  license_file: LICENSE
  summary: "Fast viral consensus genome reconstruction."
  dev_url: "https://github.com/niemasd/ViralConsensus"

extra:
  additional-platforms:
    - linux-aarch64
    - osx-arm64
  identifiers:
    - biotools:viral_consensus
    - doi:10.1093/bioinformatics/btad317
    - doi:10.1093/bioinformatics/btae018
  recipe-maintainers:
    - niemasd<|MERGE_RESOLUTION|>--- conflicted
+++ resolved
@@ -5,14 +5,6 @@
   name: {{ name }}
   version: {{ version }}
 
-<<<<<<< HEAD
-build:
-  number: 2
-  run_exports:
-    - {{ pin_subpackage('viral_consensus', max_pin="x.x.x") }}
-
-=======
->>>>>>> 9dc5d888
 source:
   url: https://github.com/niemasd/ViralConsensus/archive/refs/tags/{{ version }}.tar.gz
   sha256: ec48dde8a6c4228241bd3e84f94f49dbc5cc98a8055696a8bc9b97835b2982d9
