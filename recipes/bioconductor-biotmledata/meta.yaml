<<<<<<< HEAD
{% set version = "1.9.0" %}
=======
{% set version = "1.10.0" %}
>>>>>>> 2e17421a
{% set name = "biotmleData" %}
{% set bioc = "3.10" %}

package:
  name: 'bioconductor-{{ name|lower }}'
  version: '{{ version }}'
source:
  url:
    - 'https://bioconductor.org/packages/{{ bioc }}/data/experiment/src/contrib/{{ name }}_{{ version }}.tar.gz'
    - 'https://bioarchive.galaxyproject.org/{{ name }}_{{ version }}.tar.gz'
    - 'https://depot.galaxyproject.org/software/bioconductor-{{ name|lower }}/bioconductor-{{ name|lower }}_{{ version }}_src_all.tar.gz'
<<<<<<< HEAD
  md5: 0e1954280e4fdc40e29852770f32fe1a
=======
  md5: 144f87fd0e1a228dfbf3d1f6341d7d34
>>>>>>> 2e17421a
build:
  number: 0
  rpaths:
    - lib/R/lib/
    - lib/
  noarch: generic
# Suggests: Biobase, SummarizedExperiment
requirements:
  host:
    - r-base
  run:
    - r-base
    - curl
test:
  commands:
    - '$R -e "library(''{{ name }}'')"'
about:
  home: 'https://bioconductor.org/packages/{{ bioc }}/data/experiment/html/{{ name }}.html'
  license: 'file LICENSE'
  summary: 'Example experimental microarray data set for the "biotmle" R package'
  description: 'Microarray data (from the Illumina Ref-8 BeadChips platform) and phenotype-level data from an epidemiological investigation of benzene exposure, packaged using "SummarizedExperiemnt", for use as an example with the "biotmle" R package.'
  license_file: LICENSE
<|MERGE_RESOLUTION|>--- conflicted
+++ resolved
@@ -1,8 +1,4 @@
-<<<<<<< HEAD
-{% set version = "1.9.0" %}
-=======
 {% set version = "1.10.0" %}
->>>>>>> 2e17421a
 {% set name = "biotmleData" %}
 {% set bioc = "3.10" %}
 
@@ -14,11 +10,7 @@
     - 'https://bioconductor.org/packages/{{ bioc }}/data/experiment/src/contrib/{{ name }}_{{ version }}.tar.gz'
     - 'https://bioarchive.galaxyproject.org/{{ name }}_{{ version }}.tar.gz'
     - 'https://depot.galaxyproject.org/software/bioconductor-{{ name|lower }}/bioconductor-{{ name|lower }}_{{ version }}_src_all.tar.gz'
-<<<<<<< HEAD
-  md5: 0e1954280e4fdc40e29852770f32fe1a
-=======
   md5: 144f87fd0e1a228dfbf3d1f6341d7d34
->>>>>>> 2e17421a
 build:
   number: 0
   rpaths:
