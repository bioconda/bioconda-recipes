--- conflicted
+++ resolved
@@ -11,27 +11,16 @@
 build:
   noarch: python
   number: 0
-<<<<<<< HEAD
   script: {{ PYTHON }} -m pip install . --ignore-installed --no-deps -vv
-=======
->>>>>>> 9fb72b36
   entry_points:
     - NanoSV=nanosv.NanoSV:main
-  noarch: python
 
 requirements:
   host:
-<<<<<<< HEAD
     - python >=3
     - pip
   run:
     - python >=3
-=======
-    - python >3
-    - setuptools
-  run:
-    - python >3
->>>>>>> 9fb72b36
     - pysam
     - pyvcf
 
@@ -46,6 +35,7 @@
   summary: Structural variation detection tool for Oxford Nanopore data.
 
 extra:
-  recipe-maintainers: 'wdecoster'
+  recipe-maintainers:
+    - 'wdecoster'
   identifiers:
     - doi:10.1038/s41467-017-01343-4