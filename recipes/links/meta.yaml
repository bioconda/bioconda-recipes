{% set version = "1.8.4" %}

package:
  name: links
  version: {{ version }}

source:
  url: http://www.bcgsc.ca/platform/bioinfo/software/links/releases/1.8.4/links_v1-8-4.tar.gz
  md5: 2777029b27c7b9359a7ecef936adcab8

  patches:
    - links.patch

build:
  number: 1
  skip: True # [osx]

requirements:
  build:
    - perl
    - swig
    - {{ compiler('c') }}
  run:
<<<<<<< HEAD
    - perl-threaded
=======
    - perl
>>>>>>> 3fa1538a
test:
  commands:
    - LINKS  | grep 'Usage' > /dev/null

about:
  summary: Long Interval Nucleotide K-mer Scaffolder
  home: http://www.bcgsc.ca/platform/bioinfo/software/links
  license: GPLv3
  license_file: LINKS-readme.txt<|MERGE_RESOLUTION|>--- conflicted
+++ resolved
@@ -21,11 +21,7 @@
     - swig
     - {{ compiler('c') }}
   run:
-<<<<<<< HEAD
-    - perl-threaded
-=======
     - perl
->>>>>>> 3fa1538a
 test:
   commands:
     - LINKS  | grep 'Usage' > /dev/null
