package:
  name: smeg
  version: "1.1"

build:
  skip: True  # [osx]
<<<<<<< HEAD
  number: 0
=======
  number: 3
>>>>>>> dd30db0f

source:
  url: https://github.com/ohlab/SMEG/archive/1.1.tar.gz
  sha256: 30463e51bd0438a4d24910b4ac4f55133f9c7bfd728cb75390e609e9eaf2977b

requirements:
<<<<<<< HEAD
=======
  build:
    - {{ compiler('cxx') }} 
    - bamtools
>>>>>>> dd30db0f
  run:
    - parallel
    - mauve
    - roary
    - prokka
    - bowtie2
    - samtools >=1.5,<1.9
    - bamtools
    - bedtools
    - blast
    - r-seqinr
    - r-dplyr
    - r-ggplot2
    - r-gplots
    - r-getopt
    - r-gsubfn
    - r-ape
    - r-dynamictreecut
    - r-data.table
<<<<<<< HEAD
=======
    - samtools=1.8
    - bowtie2
>>>>>>> dd30db0f
    - readline>=6.2

test:
  commands:
    - smeg -h

about:
  home: https://github.com/ohlab/SMEG
  license: MIT
  summary: Strain-level MEtagenomic Growth estimation (SMEG) measures growth rates of microbial strains from complex metagenomic dataset<|MERGE_RESOLUTION|>--- conflicted
+++ resolved
@@ -4,23 +4,13 @@
 
 build:
   skip: True  # [osx]
-<<<<<<< HEAD
   number: 0
-=======
-  number: 3
->>>>>>> dd30db0f
-
+  
 source:
   url: https://github.com/ohlab/SMEG/archive/1.1.tar.gz
   sha256: 30463e51bd0438a4d24910b4ac4f55133f9c7bfd728cb75390e609e9eaf2977b
 
 requirements:
-<<<<<<< HEAD
-=======
-  build:
-    - {{ compiler('cxx') }} 
-    - bamtools
->>>>>>> dd30db0f
   run:
     - parallel
     - mauve
@@ -40,11 +30,6 @@
     - r-ape
     - r-dynamictreecut
     - r-data.table
-<<<<<<< HEAD
-=======
-    - samtools=1.8
-    - bowtie2
->>>>>>> dd30db0f
     - readline>=6.2
 
 test:
