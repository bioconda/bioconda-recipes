--- conflicted
+++ resolved
@@ -12,20 +12,12 @@
 requirements:
   build:
     - {{ compiler('c') }}
-<<<<<<< HEAD
-    - perl-threaded
-=======
     - perl
->>>>>>> 3fa1538a
     - perl-app-cpanminus
     - perl-module-build
     - perl-bioperl
   run:
-<<<<<<< HEAD
-    - perl-threaded
-=======
     - perl
->>>>>>> 3fa1538a
     - perl-bioperl
 
 test:
