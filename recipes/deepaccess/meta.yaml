--- conflicted
+++ resolved
@@ -1,9 +1,5 @@
 {% set name = "deepaccess" %}
-<<<<<<< HEAD
 {% set version = "0.1.2" %}
-=======
-{% set version = "0.1.1" %}
->>>>>>> 94c859b0
 
 package:
   name: "{{ name|lower }}"
@@ -11,11 +7,7 @@
 
 source:
   url: "https://pypi.io/packages/source/{{ name[0] }}/{{ name }}/{{ name }}-{{ version }}.tar.gz"
-<<<<<<< HEAD
   sha256: edd5693832179e659dce2689f3444fd8aa67841e43ea7b81a595629a8e27b30e
-=======
-  sha256: be7505f1e52f92c2249259e5b0e8130884f9b3fa962b60fca6e1c1994f9c06de
->>>>>>> 94c859b0
 
 build:
   number: 0
@@ -59,5 +51,5 @@
 extra:
   recipe-maintainers:
     - jhammelman
-  idenifiers:
+  identifiers:
     - "doi:10.1101/2021.02.26.433073"