# from: https://github.com/conda-forge/nglview-feedstock/blob/master/recipe/meta.yaml
{% set name = "nglview" %}
{% set version = "1.1.2" %}
{% set sha256 = "dcfe70789ca99644b5399530bfb937bb2c5a069b8a9aa43651165ff5ac7e0859" %}
{% set minimum_ipywidgets_version = "7" %}

package:
  name: {{ name|lower }}
  version: {{ version }}

source:
  url: https://pypi.io/packages/source/{{ name[0] }}/{{ name }}/{{ name }}-{{ version }}.tar.gz
  sha256: {{ sha256 }}

build:
<<<<<<< HEAD
  number: 1
=======
  noarch: python
  number: 2
>>>>>>> 3fa1538a
  script: python -m pip install --no-deps --ignore-installed .

requirements:
  host:
    - python
    - pip
    - setuptools
  run:
    - python
    - numpy
    - ipywidgets >={{ minimum_ipywidgets_version }}
    - notebook

test:
  imports:
    - nglview
    - notebook

about:
  home: http://github.com/arose/nglview
  license: MIT
  license_file: LICENSE
  summary: 'An IPython widget to interactively view molecular structures and trajectories. Utilizes the embeddable NGL Viewer for rendering.'
  doc_url: https://arose.github.io/nglview/latest/
  dev_url: https://github.com/arose/nglview

extra:
  recipe-maintainers:
    - hainm<|MERGE_RESOLUTION|>--- conflicted
+++ resolved
@@ -13,12 +13,8 @@
   sha256: {{ sha256 }}
 
 build:
-<<<<<<< HEAD
-  number: 1
-=======
   noarch: python
   number: 2
->>>>>>> 3fa1538a
   script: python -m pip install --no-deps --ignore-installed .
 
 requirements:
