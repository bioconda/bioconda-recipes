--- conflicted
+++ resolved
@@ -39,10 +39,6 @@
     - 'bioconductor-shortread >=1.19.1'
     - bioconductor-zlibbioc
     - r-base
-<<<<<<< HEAD
-    - {{ compiler('c') }}
-=======
->>>>>>> 3fa1538a
   run:
     - bioconductor-biobase
     - bioconductor-biocgenerics
