--- conflicted
+++ resolved
@@ -11,15 +11,10 @@
   sha256: {{ sha256 }}
 
 build:
-<<<<<<< HEAD
-  number: 2
-  script: {{ PYTHON }} -m pip install . --no-deps --no-build-isolation --no-cache-dir -vvv
-=======
   number: 0
   script:
     - {{ PYTHON }} setup.py build_ext --force  # [py<39]
     - {{ PYTHON }} -m pip install . --no-deps --no-build-isolation --no-cache-dir -vvv
->>>>>>> 90bc105b
   run_exports:
     - {{ pin_subpackage(name|lower, max_pin='x.x') }}
 
