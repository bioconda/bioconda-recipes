{% set name = "tidyp" %}
package:
  name: {{name}}
  version: "1.04"

source:
  url: "https://github.com/petdance/tidyp/archive/refs/tags/1.04.tar.gz"
  sha256: 5f0965041119bed0ed70a7f0be39e8f0162141eea14d77f472b49f8b3303ab0b

build:
<<<<<<< HEAD
  number: 7
=======
  number: 9
>>>>>>> 9dc5d888
  run_exports:
    - {{ pin_subpackage('tidyp', max_pin="x") }}

requirements:
  build:
    - make
    - {{ compiler('c') }}

about:
  home: "http://www.tidyp.com/"
  license: BSD-like
  summary: "Program for cleaning up and validating HTML"

extra:
  additional-platforms:
    - linux-aarch64
    - osx-arm64
  skip-lints:
    - missing_tests<|MERGE_RESOLUTION|>--- conflicted
+++ resolved
@@ -8,11 +8,7 @@
   sha256: 5f0965041119bed0ed70a7f0be39e8f0162141eea14d77f472b49f8b3303ab0b
 
 build:
-<<<<<<< HEAD
-  number: 7
-=======
   number: 9
->>>>>>> 9dc5d888
   run_exports:
     - {{ pin_subpackage('tidyp', max_pin="x") }}
 
