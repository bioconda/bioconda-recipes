--- conflicted
+++ resolved
@@ -21,13 +21,8 @@
   script: python setup.py install --single-version-externally-managed --record=record.txt
 
 requirements:
-<<<<<<< HEAD
-  host:
+  build:
     - python>=3.5
-=======
-  build:
-    - python
->>>>>>> 04d29e0a
     - setuptools
     - wheel >=0.28.0
     - pyyaml
