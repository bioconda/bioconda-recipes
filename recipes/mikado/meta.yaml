{% set name = "mikado" %}
{% set version = "2.2.3" %}


package:
  name: {{ name|lower }}
  version: {{ version }}

source:
  url: https://pypi.io/packages/source/{{ name[0] }}/{{ name }}/Mikado-{{ version }}.tar.gz
  sha256: bdbdbdeb56bab4a4d633a0be36aea1aac3c025763a5d6721c98982ac1bd17bf9

build:
<<<<<<< HEAD
  number: 1
  skip: true   # [py2k or win or osx or py==35 or py==34]
=======
  number: 0
  skip: true   # [py2k or win or py==35 or py==34]
>>>>>>> 93339e4e
  entry_points:
    - mikado = Mikado.__main__:main
    - daijin = Mikado.daijin.__main__:main
  script: {{ PYTHON }} -m pip install . -vv

requirements:
  build:
    - {{ compiler('c') }}
    - {{ compiler('cxx') }}
  host:
    - cython >=0.29.13
    - numpy >=1.17.2
    - pip
    - python
    - scipy >=1.3.1
  run:
    - biopython >=1.78
    - dataclasses  # [py<37]
    - datrie >=0.8
    - docutils
    - drmaa
    - sqlite
    - hypothesis
    - marshmallow >=3.1.0
    - marshmallow-dataclass >=8.3.1
    - msgpack-python >=1.0.0
    - networkx >=2.3
    - numpy >=1.17.2
    - pandas >=1.0
    - pip    
    - pyfaidx >=0.5.8
    - pysam >=0.15.3
    - pytest >=5.4.1
    - python
    - pyyaml >=5.1.2
    - python-rapidjson >=1.0
    - scipy >=1.3.1
    - six >=1.12.0
    - snakemake >=5.7.0
    - sqlalchemy >=1.3.9,<1.4.0
    - sqlalchemy-utils >=0.34.1
    - tabulate >=0.8.5
    - toml >=0.10.0
    - typeguard >=2.9.1

test:
  imports:
    - Mikado
    - Mikado.configuration
    - Mikado.loci
    - rapidjson
  commands:
    - mikado --help
    - daijin --help
  requires:
    - pip

about:
  home: https://github.com/EI-CoreBioinformatics/mikado
  summary: A Python3 annotation program to select the best gene model in each locus
  license: LGPL-3.0-or-later
  license_file: LICENSE.txt

extra:
  recipe-maintainers:
    - lucventurini
    - ljyanesm
    - gemygk
    - swarbred<|MERGE_RESOLUTION|>--- conflicted
+++ resolved
@@ -11,13 +11,8 @@
   sha256: bdbdbdeb56bab4a4d633a0be36aea1aac3c025763a5d6721c98982ac1bd17bf9
 
 build:
-<<<<<<< HEAD
   number: 1
-  skip: true   # [py2k or win or osx or py==35 or py==34]
-=======
-  number: 0
-  skip: true   # [py2k or win or py==35 or py==34]
->>>>>>> 93339e4e
+  skip: true   # [py2k]
   entry_points:
     - mikado = Mikado.__main__:main
     - daijin = Mikado.daijin.__main__:main
@@ -29,7 +24,7 @@
     - {{ compiler('cxx') }}
   host:
     - cython >=0.29.13
-    - numpy >=1.17.2
+    - numpy
     - pip
     - python
     - scipy >=1.3.1
@@ -45,7 +40,7 @@
     - marshmallow-dataclass >=8.3.1
     - msgpack-python >=1.0.0
     - networkx >=2.3
-    - numpy >=1.17.2
+    - {{ pin_compatible('numpy') }}
     - pandas >=1.0
     - pip    
     - pyfaidx >=0.5.8
