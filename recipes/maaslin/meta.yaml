--- conflicted
+++ resolved
@@ -3,20 +3,6 @@
 {% set sha256 = "7019bda725adf7623b1437239646ffeb3cba2386c701ecb277a41a18a6bd58a3" %}
 
 package:
-<<<<<<< HEAD
-  name: maaslin
-  version: "0.05"
-
-source:
-  url: https://bitbucket.org/biobakery/maaslin/downloads/Maaslin_0.0.5.tar.gz
-  md5: 929541f17238bd9abf972ba3f9c95566
-
-build:
-  # If this is a new build for the same version, increment the build
-  # number. If you do not include this key, it defaults to 0.
-  number: 0
-
-=======
   name: {{ name|lower }}
   version: {{ version }}
 
@@ -29,7 +15,6 @@
 build:
   number: 1
   noarch: generic
->>>>>>> 46d1fdb0
   # This is required to make R link correctly on Linux.
   rpaths:
     - lib/R/lib/
