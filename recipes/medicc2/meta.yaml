{% set name = "medicc2" %}
{% set version = "1.0.0" %}


package:
  name: {{ name }}
  version: {{ version }}

source:
  url: https://pypi.io/packages/source/{{ name[0] }}/{{ name }}/{{ name }}-{{ version }}.tar.gz
  sha256: 79386ba51a183183dc14798b5c0b6b492902f8de115ee3504ebd7b22d6dc42f1

build:
<<<<<<< HEAD
  number: 1
  skip: true  # [py < 37 or py > 39]
=======
  number: 0
  skip: true  # [py < 37]
>>>>>>> 263049ca
  script: {{ PYTHON }} -m pip install . -vv

requirements:
  build:
    - {{ compiler('c') }}
    - {{ compiler("cxx") }}
  host:
    - python
    - pip
    # The following are needed for building the Cython extension
    - numpy >=1.20.1
    - openfst ==1.8.2
    - setuptools
    - cython >=0.29.21
  run:
    - python
    - numpy >=1.20.1
    - pyyaml >=5.4.1
    - {{ pin_compatible('openfst', max_pin='x.x.x') }}
    - pandas >=1.2.2
    - joblib >=1.0.1
    - biopython >=1.78
    - scipy >=1.7
    - matplotlib-base >=3.3
    - pyranges

test:
  commands:
    - medicc2 --help

extra:
  recipe-maintainers:
    - tlkaufmann

about:
  home: https://bitbucket.org/schwarzlab/medicc2
  license: GPL-3
  license_file: LICENSE
  summary: Whole-genome doubling-aware copy number phylogenies for cancer evolution
  description: |
    For more information see the accompanying biorxiv preprint "Kaufmann et al. Whole-genome 
    doubling-aware copy number phylogenies for cancer evolution with MEDICC2."<|MERGE_RESOLUTION|>--- conflicted
+++ resolved
@@ -11,13 +11,8 @@
   sha256: 79386ba51a183183dc14798b5c0b6b492902f8de115ee3504ebd7b22d6dc42f1
 
 build:
-<<<<<<< HEAD
   number: 1
-  skip: true  # [py < 37 or py > 39]
-=======
-  number: 0
   skip: true  # [py < 37]
->>>>>>> 263049ca
   script: {{ PYTHON }} -m pip install . -vv
 
 requirements:
