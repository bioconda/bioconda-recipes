--- conflicted
+++ resolved
@@ -12,11 +12,7 @@
   sha256: {{ hash }}
 
 build:
-<<<<<<< HEAD
-  number: 1
-=======
   number: 0
->>>>>>> 90bc105b
   run_exports:
     - {{ pin_subpackage("medicc2", max_pin="x") }}
   script: {{ PYTHON }} -m pip install . -vv
