{% set version="1.1.0" %}
about:
<<<<<<< HEAD
    home: https://github.com/mehrdadbakhtiari/adVNTR
    license: BSD 3-Clause
    summary: A tool for genotyping Variable Number Tandem Repeats (VNTR) from sequence data

package:
    name: advntr
    version: {{ version }}
=======
  home: https://github.com/mehrdadbakhtiari/adVNTR
  license: BSD 3-Clause
  summary: A tool for genotyping Variable Number Tandem Repeats (VNTR) from sequence data

package:
  name: advntr
  version: {{ version }}
>>>>>>> 3fa1538a

build:
  number: 1
  skip: false
  script:
    - python -m pip install --no-deps --ignore-installed .
  entry_points:
    - advntr=advntr.__main__:main

source:
  url: https://github.com/mehrdadbakhtiari/adVNTR/archive/{{ version }}.tar.gz
  sha256: 828731975c0e9e1c0b335b7fb05926ef8fac28d89cbe713c3f90f5a9931a8559

requirements:
  host:
    - python
    - pip
    - setuptools
    - cython
    - numpy
    - scipy
    - networkx ==1.11
    - matplotlib
  run:
    - python
    - cython
    - {{ pin_compatible('numpy') }}
    - scipy
    - networkx ==1.11
    - joblib
    - scikit-learn
    - biopython
    - blast
    - muscle
    - pysam >=0.9.1.4
    - htslib ==1.3

test:
  commands:
    - advntr genotype --help<|MERGE_RESOLUTION|>--- conflicted
+++ resolved
@@ -1,14 +1,5 @@
 {% set version="1.1.0" %}
 about:
-<<<<<<< HEAD
-    home: https://github.com/mehrdadbakhtiari/adVNTR
-    license: BSD 3-Clause
-    summary: A tool for genotyping Variable Number Tandem Repeats (VNTR) from sequence data
-
-package:
-    name: advntr
-    version: {{ version }}
-=======
   home: https://github.com/mehrdadbakhtiari/adVNTR
   license: BSD 3-Clause
   summary: A tool for genotyping Variable Number Tandem Repeats (VNTR) from sequence data
@@ -16,7 +7,6 @@
 package:
   name: advntr
   version: {{ version }}
->>>>>>> 3fa1538a
 
 build:
   number: 1
