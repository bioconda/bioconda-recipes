{% set version="1.4.0" %}

package:
  name: advntr
  version: {{ version }}

build:
  skip: True  # [py==37]
<<<<<<< HEAD
  number: 0
=======
  number: 2
>>>>>>> d7c3b1c1
  script:
    - make install CXX="${CXX} ${CXXFLAGS}" PREFIX=${PREFIX}
    - python -m pip install --no-deps --ignore-installed .
  entry_points:
    - advntr=advntr.__main__:main

source:
  url: https://github.com/mehrdadbakhtiari/adVNTR/archive/{{ version }}.tar.gz
  sha256: 1cdf40104be3449f7d3aba7c8cb854e97dd7304d84229bdf9bfef7b113e49d5c

requirements:
  build:
    - make
    - {{ compiler('c') }}
    - {{ compiler('cxx') }}
  host:
    - python
    - pip
    - setuptools
    - cython
    - numpy
    - scipy
  run:
    - python
    - {{ pin_compatible('numpy') }}
    - {{ pin_compatible('scipy') }}
    - matplotlib
    - networkx 1.11
    - joblib
    - scikit-learn
    - cython
    - biopython
    - muscle
    - pysam 0.15.1
    - htslib 1.9
    - keras

test:
  commands:
    - advntr genotype --help
    - adVNTR-Filtering --help

about:
  home: https://github.com/mehrdadbakhtiari/adVNTR
  license: BSD 3-Clause
  license_file: LICENSE
  summary: A tool for genotyping Variable Number Tandem Repeats (VNTR) from sequence data

extra:
  skip-lints:
    - cython_must_be_in_host<|MERGE_RESOLUTION|>--- conflicted
+++ resolved
@@ -6,11 +6,7 @@
 
 build:
   skip: True  # [py==37]
-<<<<<<< HEAD
-  number: 0
-=======
   number: 2
->>>>>>> d7c3b1c1
   script:
     - make install CXX="${CXX} ${CXXFLAGS}" PREFIX=${PREFIX}
     - python -m pip install --no-deps --ignore-installed .
