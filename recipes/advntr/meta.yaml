--- conflicted
+++ resolved
@@ -1,12 +1,6 @@
+
 {% set version="1.1.0" %}
-<<<<<<< HEAD
-about:
-    home: https://github.com/mehrdadbakhtiari/adVNTR
-    license: BSD 3-Clause
-    summary: A tool for genotyping Variable Number Tandem Repeats (VNTR) from sequence data
-=======
 
->>>>>>> a8d3fe7a
 package:
   name: advntr
   version: {{ version }}
@@ -21,10 +15,7 @@
 source:
   url: https://github.com/mehrdadbakhtiari/adVNTR/archive/{{ version }}.tar.gz
   sha256: 828731975c0e9e1c0b335b7fb05926ef8fac28d89cbe713c3f90f5a9931a8559
-<<<<<<< HEAD
-=======
 
->>>>>>> a8d3fe7a
 requirements:
   build:
     - {{ compiler('c') }}
