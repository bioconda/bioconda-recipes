{% set version = '0.3.1' %}

package:
  name: r-nbpseq
  version: {{ version|replace("-", "_") }}

source:
  url:
    - {{ cran_mirror }}/src/contrib/NBPSeq_{{ version }}.tar.gz
    - {{ cran_mirror }}/src/contrib/Archive/NBPSeq/NBPSeq_{{ version }}.tar.gz
  sha256: 2454246b639e6bde46438b8fe7749fc2e898cc30de0c5ec3d5d33360c9b4b61e

build:
<<<<<<< HEAD
  number: 6
=======
  number: 0
>>>>>>> 5492ec64
  rpaths:
    - lib/R/lib/
    - lib/

requirements:
  build:
    - {{ compiler('c') }}
    - make
  host:
    - r-base
    - bioconductor-qvalue
  run:
    - r-base
    - bioconductor-qvalue

test:
  commands:
    - $R -e "library('NBPSeq')"

about:
  home: https://CRAN.R-project.org/package=NBPSeq
  license: GPL-2.0-only
  summary: Negative Binomial (NB) models for two-group comparisons and regression inferences
    from RNA-Sequencing Data.
  license_family: GPL2
  license_file: '{{ environ["PREFIX"] }}/lib/R/share/licenses/GPL-2'<|MERGE_RESOLUTION|>--- conflicted
+++ resolved
@@ -11,11 +11,7 @@
   sha256: 2454246b639e6bde46438b8fe7749fc2e898cc30de0c5ec3d5d33360c9b4b61e
 
 build:
-<<<<<<< HEAD
-  number: 6
-=======
   number: 0
->>>>>>> 5492ec64
   rpaths:
     - lib/R/lib/
     - lib/
