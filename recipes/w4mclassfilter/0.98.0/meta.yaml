package:
  name: w4mclassfilter
  version: 0.98.0
source:
  url: https://github.com/HegemanLab/w4mclassfilter/releases/download/v0.98.0/w4mclassfilter_0.98.0.tar.gz
  md5: 2f3ef13570c3d033bd3e24ada5d52e71
build:
<<<<<<< HEAD
  number: 0
=======
  number: 1
>>>>>>> 3fa1538a
  rpaths:
    - lib/R/lib/
    - lib/
requirements:
  build:
    - r-base
  run:
    - r-base
test:
  commands:
    - '$R -e "library(w4mclassfilter)"'
about:
  home: https://github.com/HegemanLab/w4mclassfilter
  license: MIT
  summary: 'Filter Workflow4Metabolomics dataMatrix, sampleMetadata, and
    variableMetadata files by sample-class, imputing zero for NA values and
    eliminating zero-variance rows and columns from the data-matrix.
    MIT Licence allows redistribution.'<|MERGE_RESOLUTION|>--- conflicted
+++ resolved
@@ -5,11 +5,7 @@
   url: https://github.com/HegemanLab/w4mclassfilter/releases/download/v0.98.0/w4mclassfilter_0.98.0.tar.gz
   md5: 2f3ef13570c3d033bd3e24ada5d52e71
 build:
-<<<<<<< HEAD
-  number: 0
-=======
   number: 1
->>>>>>> 3fa1538a
   rpaths:
     - lib/R/lib/
     - lib/
