{% set esme_version = "1.0.1" %}
{% set pnetcdf_version = "1.14.0" %}
{% set hdf5_version = "1.14.5" %}
{% set netcdf_c_version = "4.9.2" %}
{% set netcdf_fortran_version = "4.6.1" %}
{% set pio_version = "2.6.5" %}
{% set pio_pkg_version = pio_version.replace('.', '_') %}
{% set esmf_version = "8.8.0" %}
{% set omb_version = "7.5" %}
{% set build = 0 %}

{% set mpi_name, mpi_version = mpi.split('=') if '=' in mpi else (mpi, '') %}
{% set mpi_version_name = mpi_version | replace('.', '_') %}

package:
<<<<<<< HEAD
  name: esme_psmpi_{{ mpi_version_name }}
=======
  name: esme_mvapich_{{ mpi_version_name }}
>>>>>>> 284327cc
  version: {{ esme_version }}

build:
  number: {{ build }}
  string: {{ mpi_name }}_h{{ PKG_HASH }}_{{ build }}
  skip: true  # [win or osx]
  ignore_run_exports:
    - libacl
    - libstdcxx
    - zlib
  run_exports:
    - {{ pin_compatible('esme_mvapich', max_pin='x.x.x') }}

source:
  - url: https://parallel-netcdf.github.io/Release/pnetcdf-{{ pnetcdf_version }}.tar.gz
    sha256: 575f189fb01c53f93b3d6ae0e506f46e19694807c81af0b9548e947995acf704  # 1.14.0
    folder: esme_pnetcdf
  - url: https://github.com/HDFGroup/hdf5/releases/download/hdf5_{{ hdf5_version }}/hdf5-{{ hdf5_version }}.tar.gz
    sha256: ec2e13c52e60f9a01491bb3158cb3778c985697131fc6a342262d32a26e58e44  # 1.14.5
    folder: esme_hdf5
  - url: https://github.com/Unidata/netcdf-c/archive/refs/tags/v{{ netcdf_c_version }}.tar.gz
    sha256: bc104d101278c68b303359b3dc4192f81592ae8640f1aee486921138f7f88cb7  # 4.9.2
    folder: esme_netcdf-c
  - url: https://github.com/Unidata/netcdf-fortran/archive/refs/tags/v{{ netcdf_fortran_version }}.tar.gz
    sha256: 40b534e0c81b853081c67ccde095367bd8a5eead2ee883431331674e7aa9509f  # 4.6.1
    folder: esme_netcdf-fortran
  - url: https://github.com/NCAR/ParallelIO/archive/refs/tags/pio{{ pio_pkg_version }}.tar.gz
    sha256: 6ae51aa3f76e597a3a840a292ae14eca21359b1a4ea75e476a93aa2088c0677a  # 2.6.5
    folder: esme_pio
  - url: https://github.com/esmf-org/esmf/archive/refs/tags/v{{ esmf_version }}.tar.gz
    sha256: f89327428aeef6ad34660b5b78f30d1c55ec67efb8f7df1991fdaa6b1eb3a27c  # 8.8.0
    folder: esme_esmf
  - url: https://mvapich.cse.ohio-state.edu/download/mvapich/osu-micro-benchmarks-{{ omb_version }}.tar.gz
    sha256: 1cf84ac5419456202757a757c5f9a4f5c6ecd05c65783c7976421cfd6020b3b3  # 7.5
    folder: esme_omb

requirements:
  run:
    - cmake
    - esme_esmf_{{ mpi_name }}_{{ mpi_version_name }}
    - make
    - esme_omb_{{ mpi_name }}_{{ mpi_version_name }}
    - perl-xml-libxml
    - python=3.8
test:
  commands:
    - echo "Skipping ESME tests, since individual packages were already tested"

outputs:

  - name: esme_pnetcdf_{{ mpi_name }}_{{ mpi_version_name }}
    version: {{ pnetcdf_version }}
    script: build_pnetcdf.sh
    requirements:
      build:
        - {{ compiler('c') }}
        - {{ compiler('cxx') }}
        - {{ compiler('fortran') }}
        - make
        - m4
      host:
        - {{ mpi_name }} {% if mpi_version %}={{ mpi_version }}{% endif %}
    test:
      commands:
        - export PATH=$PATH:${PREFIX}/bin
        - pnetcdf-config --all
    build:
      string: h{{ PKG_HASH }}_{{ build }}
    about:
      home: https://parallel-netcdf.github.io/
      license: PnetCDF License
      license_family: OTHER
      license_file: LICENSE_PNETCDF
      summary: PnetCDF - Parallel netCDF
      description: |
        PnetCDF is a high-performance parallel I/O library for accessing files in netCDF formats.

  - name: esme_hdf5_{{ mpi_name }}_{{ mpi_version_name }}
    version: {{ hdf5_version }}
    script: build_hdf5.sh
    requirements:
      build:
        - {{ compiler('c') }}
        - {{ compiler('cxx') }}
        - {{ compiler('fortran') }}
        - make
      host:
        - libaec
        - libacl
        - {{ mpi_name }} {% if mpi_version %}={{ mpi_version }}{% endif %}
        - zlib
      run:
        - libaec
        - zlib
    test:
      commands:
        - export PATH=$PATH:${PREFIX}/bin
        - h5pfc -showconfig
    build:
      string: h{{ PKG_HASH }}_{{ build }}
    about:
      home: https://www.hdfgroup.org/
      license: BSD-3-Clause
      license_family: BSD
      license_file: LICENSE_HDF5
      summary: HDF5 - Hierarchical Data Format 5
      description: |
        HDF5 (Hierarchical Data Format 5) is a file format and set of tools designed for managing, storing, and organizing large and complex data.

  - name: esme_netcdf-c_{{ mpi_name }}_{{ mpi_version_name }}
    version: {{ netcdf_c_version }}
    script: build_netcdf-c.sh
    requirements:
      build:
        - {{ compiler('c') }}
        - {{ compiler('cxx') }}
        - make
        - m4
      host:
        - esme_hdf5_{{ mpi_name }}_{{ mpi_version_name }}
        - libcurl
        - libxml2
        - {{ mpi_name }} {% if mpi_version %}={{ mpi_version }}{% endif %}
        - esme_pnetcdf_{{ mpi_name }}_{{ mpi_version_name }}
        - zlib
    test:
      commands:
        - export PATH=$PATH:${PREFIX}/bin
        - nc-config --all
    build:
      string: h{{ PKG_HASH }}_{{ build }}
    about:
      home: http://www.unidata.ucar.edu/software/netcdf/
      license: MIT
      license_family: MIT
      license_file: COPYRIGHT_NETCDF-C
      summary: NetCDF-C - netCDF interface for C
      description: |
        NetCDF-C is the C implementation of the Unidata's network Common Data Form (netCDF), providing an interface for storing, accessing, and sharing array-oriented scientific data in a platform-independent format.

  - name: esme_netcdf-fortran_{{ mpi_name }}_{{ mpi_version_name }}
    version: {{ netcdf_fortran_version }}
    script: build_netcdf-fortran.sh
    requirements:
      build:
        - {{ compiler('c') }}
        - {{ compiler('cxx') }}
        - {{ compiler('fortran') }}
        - make
        - m4
      host:
        - esme_hdf5_{{ mpi_name }}_{{ mpi_version_name }}
        - {{ mpi_name }} {% if mpi_version %}={{ mpi_version }}{% endif %}
        - esme_netcdf-c_{{ mpi_name }}_{{ mpi_version_name }}
        - esme_pnetcdf_{{ mpi_name }}_{{ mpi_version_name }}
    test:
      commands:
        - export PATH=$PATH:${PREFIX}/bin
        - nf-config --all
    build:
      string: h{{ PKG_HASH }}_{{ build }}
    about:
      home: http://www.unidata.ucar.edu/software/netcdf/
      license: MIT
      license_family: MIT
      license_file: COPYRIGHT_NETCDF-FORTRAN
      summary: NetCDF-Fortran - netCDF interface for Fortran
      description: |
        NetCDF-Fortran provides Fortran language bindings for the NetCDF library, allowing Fortran programs to read and write scientific data in netCDF format.

  - name: esme_pio_{{ mpi_name }}_{{ mpi_version_name }}
    version: {{ pio_version }}
    script: build_pio.sh
    requirements:
      build:
        - autoconf
        - automake
        - {{ compiler('c') }}
        - {{ compiler('cxx') }}
        - {{ compiler('fortran') }}
        - libtool
        - make
        - m4
        - pkg-config
      host:
        - esme_hdf5_{{ mpi_name }}_{{ mpi_version_name }}
        - {{ mpi_name }} {% if mpi_version %}={{ mpi_version }}{% endif %}
        - esme_netcdf-c_{{ mpi_name }}_{{ mpi_version_name }}
        - esme_netcdf-fortran_{{ mpi_name }}_{{ mpi_version_name }}
        - esme_pnetcdf_{{ mpi_name }}_{{ mpi_version_name }}
    test:
      commands:
        - test -f ${PREFIX}/include/pio.h
    build:
      string: h{{ PKG_HASH }}_{{ build }}
    about:
      home: https://github.com/NCAR/ParallelIO
      license: Apache-2.0
      license_family: Apache
      license_file: LICENSE_PIO
      summary: ParallelIO - High-level parallel I/O library
      description: |
        A high-level Parallel I/O Library for structured grid applications.

  - name: esme_esmf_{{ mpi_name }}_{{ mpi_version_name }}
    version: {{ esmf_version }}
    script: build_esmf.sh
    requirements:
      build:
        - cmake
        - {{ compiler('c') }}
        - {{ compiler('cxx') }}
        - {{ compiler('fortran') }}
        - make
      host:
        - esme_hdf5_{{ mpi_name }}_{{ mpi_version_name }}
        - {{ mpi_name }} {% if mpi_version %}={{ mpi_version }}{% endif %}
        - esme_netcdf-c_{{ mpi_name }}_{{ mpi_version_name }}
        - esme_netcdf-fortran_{{ mpi_name }}_{{ mpi_version_name }}
        - openblas
        - esme_pio_{{ mpi_name }}_{{ mpi_version_name }}
        - esme_pnetcdf_{{ mpi_name }}_{{ mpi_version_name }}
      run:
        - esme_hdf5_{{ mpi_name }}_{{ mpi_version_name }}
        - {{ mpi_name }} {% if mpi_version %}={{ mpi_version }}{% endif %}
        - esme_netcdf-c_{{ mpi_name }}_{{ mpi_version_name }}
        - esme_netcdf-fortran_{{ mpi_name }}_{{ mpi_version_name }}
        - openblas
        - esme_pio_{{ mpi_name }}_{{ mpi_version_name }}
        - esme_pnetcdf_{{ mpi_name }}_{{ mpi_version_name }}
    test:
      commands:
        - if test -f ${ESMFMKFILE}; then echo "ESMF makefile found"; else echo "ESMF makefile not found"; exit 1; fi
    build:
      string: h{{ PKG_HASH }}_{{ build }}
    about:
      home: http://earthsystemmodeling.org/
      license: ESMF License
      license_family: OTHER
      license_file: LICENSE_ESMF
      summary: ESMF - Earth System Modeling Framework
      description: |
        The Earth System Modeling Framework (ESMF) is a suite of software tools for developing high-performance, multi-component Earth science modeling applications.

  - name: esme_omb_{{ mpi_name }}_{{ mpi_version_name }}
    version: {{ omb_version }}
    script: build_omb.sh
    requirements:
      build:
        - {{ compiler('c') }}
        - {{ compiler('cxx') }}
        - make
      host:
        - {{ mpi_name }} {% if mpi_version %}={{ mpi_version }}{% endif %}
      run:
        - {{ mpi_name }} {% if mpi_version %}={{ mpi_version }}{% endif %}
        - openssh  # [mpi_name == 'openmpi']
    test:
      commands:
        {% if mpi_name == "psmpi" %}
          - echo "PSMPI does not have mpiexec, skipping test."
        {% elif mpi_name == "openmpi" %}
          - echo "Setting plm_rsh_agent and allowing root execution for OpenMPI"
          - export OMPI_MCA_plm_rsh_agent=$(command -v ssh)
          - echo "Allow root execution for OpenMPI"
          - mpiexec --allow-run-as-root -n 2 $PREFIX/libexec/osu-micro-benchmarks/mpi/pt2pt/osu_latency -m 1024:1024
        {% else %}
          - mpiexec -n 2 $PREFIX/libexec/osu-micro-benchmarks/mpi/pt2pt/osu_latency -m 1024:1024
        {% endif %}
    build:
      string: h{{ PKG_HASH }}_{{ build }}
#     skip: true  # [mpi_name == "mvapich"]
    about:
      home: https://mvapich.cse.ohio-state.edu/
      license: BSD-3-Clause
      license_family: BSD
      license_file: LICENSE_OMB
      summary: OSU Micro Benchmarks
      description: |
        The OSU Micro Benchmarks (OMB) is a suite of performance measurement tools developed by The Ohio State University.

about:
  home: https://github.com/j34ni/bioconda-recipes
  license: BSD-3-Clause
  license_family: BSD
  license_file: LICENSE_ESME
  summary: Earth System Modelling Environment (ESME) - A bundle for scientific computing packages for climate modelling with MPI support.
  description: |
    ESME (Earth System Modelling Environment) is a package designed to facilitate the installation and management of various scientific computing libraries with support for multiple MPI implementations (namely MPIch, OpenMPI, MVAPIch and ParaStationMPI). This bundle currently includes:
    - PnetCDF: Version {{ pnetcdf_version }}
    - HDF5: Version {{ hdf5_version }}
    - netCDF_C: Version {{ netcdf_c_version }}
    - netCDF_Fortran: Version {{ netcdf_fortran_version }}
    - ParallelIO: Version {{ pio_version }} 
    - ESMF: Version {{ esmf_version }}
    - OSU_Micro_Benchmarks: Version {{ omb_version }}

extra:
  recipe-maintainers:
    - j34ni
  skip-lints:
    - version_constraints_missing_whitespace
    - compilers_must_be_in_build
    - folder_and_package_name_must_match<|MERGE_RESOLUTION|>--- conflicted
+++ resolved
@@ -13,11 +13,7 @@
 {% set mpi_version_name = mpi_version | replace('.', '_') %}
 
 package:
-<<<<<<< HEAD
   name: esme_psmpi_{{ mpi_version_name }}
-=======
-  name: esme_mvapich_{{ mpi_version_name }}
->>>>>>> 284327cc
   version: {{ esme_version }}
 
 build:
