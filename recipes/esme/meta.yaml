{% set esme_version = "1.0.0" %}
{% set pnetcdf_version = "1.14.0" %}
{% set hdf5_version = "1.14.5" %}
{% set netcdf_c_version = "4.9.2" %}
{% set netcdf_fortran_version = "4.6.1" %}
{% set pio_version = "2.6.2" %}
{% set pio_pkg_version = pio_version.replace('.', '_') %}
{% set esmf_version = "8.8.0" %}
{% set omb_version = "7.5" %}
{% set build = 0 %}

{% set mpi_name, mpi_version = mpi.split('=') if '=' in mpi else (mpi, '') %}
{% set mpi_version_name = mpi_version | replace('.', '_') %}

package:
  name: esme_{{ mpi_name }}_{{ mpi_version_name }}
  version: {{ esme_version }}

build:
  number: {{ build }}
  string: {{ mpi_name }}_h{{ PKG_HASH }}_{{ build }}
  skip: true  # [win or osx]
  ignore_run_exports:
    - libacl
    - libstdcxx
    - zlib
  run_exports:
    - {{ pin_compatible('esme', max_pin='x.x.x') }}

source:
  - url: https://parallel-netcdf.github.io/Release/pnetcdf-{{ pnetcdf_version }}.tar.gz
    sha256: 575f189fb01c53f93b3d6ae0e506f46e19694807c81af0b9548e947995acf704  # 1.14.0
    folder: esme_pnetcdf
  - url: https://github.com/HDFGroup/hdf5/releases/download/hdf5_{{ hdf5_version }}/hdf5-{{ hdf5_version }}.tar.gz
    sha256: ec2e13c52e60f9a01491bb3158cb3778c985697131fc6a342262d32a26e58e44  # 1.14.5
    folder: esme_hdf5
  - url: https://github.com/Unidata/netcdf-c/archive/refs/tags/v{{ netcdf_c_version }}.tar.gz
    sha256: bc104d101278c68b303359b3dc4192f81592ae8640f1aee486921138f7f88cb7  # 4.9.2
    folder: esme_netcdf-c
  - url: https://github.com/Unidata/netcdf-fortran/archive/refs/tags/v{{ netcdf_fortran_version }}.tar.gz
    sha256: 40b534e0c81b853081c67ccde095367bd8a5eead2ee883431331674e7aa9509f  # 4.6.1
    folder: esme_netcdf-fortran
  - url: https://github.com/NCAR/ParallelIO/archive/refs/tags/pio{{ pio_pkg_version }}.tar.gz
    sha256: c318894f0230197458917e932ec66301b4407a744df481e9c6a6d9d85f7e5ab1  # 2.6.2
    folder: esme_pio
  - url: https://github.com/esmf-org/esmf/archive/refs/tags/v{{ esmf_version }}.tar.gz
    sha256: f89327428aeef6ad34660b5b78f30d1c55ec67efb8f7df1991fdaa6b1eb3a27c  # 8.8.0
    folder: esme_esmf
  - url: https://mvapich.cse.ohio-state.edu/download/mvapich/osu-micro-benchmarks-{{ omb_version }}.tar.gz
    sha256: 1cf84ac5419456202757a757c5f9a4f5c6ecd05c65783c7976421cfd6020b3b3  # 7.5
    folder: esme_omb

requirements:
  run:
    - cmake
    - esme_esmf_{{ mpi_name }}_{{ mpi_version_name }}
    - make
    - esme_omb_{{ mpi_name }}_{{ mpi_version_name }}
    - perl-xml-libxml
    - python=3.8
test:
  commands:
    - echo "Skipping ESME tests, since individual packages were already tested"

outputs:

  - name: esme_pnetcdf_{{ mpi_name }}_{{ mpi_version_name }}
    version: {{ pnetcdf_version }}
    script: build_pnetcdf.sh
    requirements:
      build:
        - {{ compiler('c') }}
        - {{ compiler('cxx') }}
        - {{ compiler('fortran') }}
        - make
        - m4
      host:
        - {{ mpi_name }} {% if mpi_version %}={{ mpi_version }}{% endif %}
    test:
      commands:
        - export PATH=$PATH:${PREFIX}/bin
        - pnetcdf-config --all
    build:
      string: h{{ PKG_HASH }}_{{ build }}
    about:
      home: https://parallel-netcdf.github.io/
      license: PnetCDF License
      license_family: OTHER
      license_file: LICENSE_PNETCDF
      summary: PnetCDF - Parallel netCDF
      description: |
        PnetCDF is a high-performance parallel I/O library for accessing files in netCDF formats.

  - name: esme_hdf5_{{ mpi_name }}_{{ mpi_version_name }}
    version: {{ hdf5_version }}
    script: build_hdf5.sh
    requirements:
      build:
        - {{ compiler('c') }}
        - {{ compiler('cxx') }}
        - {{ compiler('fortran') }}
        - make
      host:
        - libaec
        - libacl
        - {{ mpi_name }} {% if mpi_version %}={{ mpi_version }}{% endif %}
        - zlib
      run:
        - libaec
        - zlib
    test:
      commands:
        - export PATH=$PATH:${PREFIX}/bin
        - h5pfc -showconfig
    build:
      string: h{{ PKG_HASH }}_{{ build }}
    about:
      home: https://www.hdfgroup.org/
      license: BSD-3-Clause
      license_family: BSD
      license_file: LICENSE_HDF5
      summary: HDF5 - Hierarchical Data Format 5
      description: |
        HDF5 (Hierarchical Data Format 5) is a file format and set of tools designed for managing, storing, and organizing large and complex data.

  - name: esme_netcdf-c_{{ mpi_name }}_{{ mpi_version_name }}
    version: {{ netcdf_c_version }}
    script: build_netcdf-c.sh
    requirements:
      build:
        - {{ compiler('c') }}
        - {{ compiler('cxx') }}
        - make
        - m4
      host:
        - esme_hdf5_{{ mpi_name }}_{{ mpi_version_name }}
        - libcurl
        - libxml2
        - {{ mpi_name }} {% if mpi_version %}={{ mpi_version }}{% endif %}
        - esme_pnetcdf_{{ mpi_name }}_{{ mpi_version_name }}
        - zlib
    test:
      commands:
        - export PATH=$PATH:${PREFIX}/bin
        - nc-config --all
    build:
      string: h{{ PKG_HASH }}_{{ build }}
    about:
      home: http://www.unidata.ucar.edu/software/netcdf/
      license: MIT
      license_family: MIT
      license_file: COPYRIGHT_NETCDF-C
      summary: NetCDF-C - netCDF interface for C
      description: |
        NetCDF-C is the C implementation of the Unidata's network Common Data Form (netCDF), providing an interface for storing, accessing, and sharing array-oriented scientific data in a platform-independent format.

  - name: esme_netcdf-fortran_{{ mpi_name }}_{{ mpi_version_name }}
    version: {{ netcdf_fortran_version }}
    script: build_netcdf-fortran.sh
    requirements:
      build:
        - {{ compiler('c') }}
        - {{ compiler('cxx') }}
        - {{ compiler('fortran') }}
        - make
        - m4
      host:
        - esme_hdf5_{{ mpi_name }}_{{ mpi_version_name }}
        - {{ mpi_name }} {% if mpi_version %}={{ mpi_version }}{% endif %}
        - esme_netcdf-c_{{ mpi_name }}_{{ mpi_version_name }}
        - esme_pnetcdf_{{ mpi_name }}_{{ mpi_version_name }}
    test:
      commands:
        - export PATH=$PATH:${PREFIX}/bin
        - nf-config --all
    build:
      string: h{{ PKG_HASH }}_{{ build }}
    about:
      home: http://www.unidata.ucar.edu/software/netcdf/
      license: MIT
      license_family: MIT
      license_file: COPYRIGHT_NETCDF-FORTRAN
      summary: NetCDF-Fortran - netCDF interface for Fortran
      description: |
        NetCDF-Fortran provides Fortran language bindings for the NetCDF library, allowing Fortran programs to read and write scientific data in netCDF format.

  - name: esme_pio_{{ mpi_name }}_{{ mpi_version_name }}
    version: {{ pio_version }}
    script: build_pio.sh
    requirements:
      build:
        - autoconf
        - automake
        - {{ compiler('c') }}
        - {{ compiler('cxx') }}
        - {{ compiler('fortran') }}
        - libtool
        - make
        - m4
        - pkg-config
      host:
        - esme_hdf5_{{ mpi_name }}_{{ mpi_version_name }}
        - {{ mpi_name }} {% if mpi_version %}={{ mpi_version }}{% endif %}
        - esme_netcdf-c_{{ mpi_name }}_{{ mpi_version_name }}
        - esme_netcdf-fortran_{{ mpi_name }}_{{ mpi_version_name }}
        - esme_pnetcdf_{{ mpi_name }}_{{ mpi_version_name }}
    test:
      commands:
        - test -f ${PREFIX}/include/pio.h
    build:
      string: h{{ PKG_HASH }}_{{ build }}
    about:
      home: https://github.com/NCAR/ParallelIO
      license: Apache-2.0
      license_family: Apache
      license_file: LICENSE_PIO
      summary: ParallelIO - High-level parallel I/O library
      description: |
        A high-level Parallel I/O Library for structured grid applications.

  - name: esme_esmf_{{ mpi_name }}_{{ mpi_version_name }}
    version: {{ esmf_version }}
    script: build_esmf.sh
    requirements:
      build:
        - cmake
        - {{ compiler('c') }}
        - {{ compiler('cxx') }}
        - {{ compiler('fortran') }}
        - make
      host:
        - esme_hdf5_{{ mpi_name }}_{{ mpi_version_name }}
        - {{ mpi_name }} {% if mpi_version %}={{ mpi_version }}{% endif %}
        - esme_netcdf-c_{{ mpi_name }}_{{ mpi_version_name }}
        - esme_netcdf-fortran_{{ mpi_name }}_{{ mpi_version_name }}
        - openblas
        - esme_pio_{{ mpi_name }}_{{ mpi_version_name }}
        - esme_pnetcdf_{{ mpi_name }}_{{ mpi_version_name }}
      run:
        - esme_hdf5_{{ mpi_name }}_{{ mpi_version_name }}
        - {{ mpi_name }} {% if mpi_version %}={{ mpi_version }}{% endif %}
        - esme_netcdf-c_{{ mpi_name }}_{{ mpi_version_name }}
        - esme_netcdf-fortran_{{ mpi_name }}_{{ mpi_version_name }}
        - openblas
        - esme_pio_{{ mpi_name }}_{{ mpi_version_name }}
        - esme_pnetcdf_{{ mpi_name }}_{{ mpi_version_name }}
    test:
      commands:
        - if test -f ${ESMFMKFILE}; then echo "ESMF makefile found"; else echo "ESMF makefile not found"; exit 1; fi
    build:
      string: h{{ PKG_HASH }}_{{ build }}
    about:
      home: http://earthsystemmodeling.org/
      license: ESMF License
      license_family: OTHER
      license_file: LICENSE_ESMF
      summary: ESMF - Earth System Modeling Framework
      description: |
        The Earth System Modeling Framework (ESMF) is a suite of software tools for developing high-performance, multi-component Earth science modeling applications.

  - name: esme_omb_{{ mpi_name }}_{{ mpi_version_name }}
    version: {{ omb_version }}
    script: build_omb.sh
    requirements:
      build:
        - {{ compiler('c') }}
        - {{ compiler('cxx') }}
        - make
      host:
        - {{ mpi_name }} {% if mpi_version %}={{ mpi_version }}{% endif %}
      run:
        - {{ mpi_name }} {% if mpi_version %}={{ mpi_version }}{% endif %}
<<<<<<< HEAD
        - openssh  # [mpi_name == 'openmpi']
=======
>>>>>>> 26e8dbb2
    test:
      commands:
        {% if mpi_name == "psmpi" %}
          - echo "PSMPI does not have mpiexec, skipping test."
        {% elif mpi_name == "openmpi" %}
<<<<<<< HEAD
          - echo "Setting plm_rsh_agent and allowing root execution for OpenMPI"
          - export OMPI_MCA_plm_rsh_agent=$(command -v ssh)
=======
          - echo "Allow root execution for OpenMPI"
>>>>>>> 26e8dbb2
          - mpiexec --allow-run-as-root -n 2 $PREFIX/libexec/osu-micro-benchmarks/mpi/pt2pt/osu_latency -m 1024:1024
        {% else %}
          - mpiexec -n 2 $PREFIX/libexec/osu-micro-benchmarks/mpi/pt2pt/osu_latency -m 1024:1024
        {% endif %}
    build:
      string: h{{ PKG_HASH }}_{{ build }}
      skip: true  # [mpi_name == "mvapich"]
    about:
      home: https://mvapich.cse.ohio-state.edu/
      license: BSD-3-Clause
      license_family: BSD
      license_file: LICENSE_OMB
      summary: OSU Micro Benchmarks
      description: |
        The OSU Micro Benchmarks (OMB) is a suite of performance measurement tools developed by The Ohio State University.

about:
  home: https://github.com/j34ni/bioconda-recipes
  license: BSD-3-Clause
  license_family: BSD
  license_file: LICENSE_ESME
  summary: Earth System Modelling Environment (ESME) - A bundle for scientific computing packages for climate modelling with MPI support.
  description: |
    ESME (Earth System Modelling Environment) is a package designed to facilitate the installation and management of various scientific computing libraries with support for multiple MPI implementations (namely MPIch, OpenMPI, MVAPIch and ParaStationMPI). This bundle currently includes:
    - PnetCDF: Version {{ pnetcdf_version }}
    - HDF5: Version {{ hdf5_version }}
    - netCDF_C: Version {{ netcdf_c_version }}
    - netCDF_Fortran: Version {{ netcdf_fortran_version }}
    - ParallelIO: Version {{ pio_version }} 
    - ESMF: Version {{ esmf_version }}
    - OSU_Micro_Benchmarks: Version {{ omb_version }}

extra:
  recipe-maintainers:
    - j34ni
  skip-lints:
    - version_constraints_missing_whitespace
    - compilers_must_be_in_build
    - folder_and_package_name_must_match<|MERGE_RESOLUTION|>--- conflicted
+++ resolved
@@ -270,21 +270,15 @@
         - {{ mpi_name }} {% if mpi_version %}={{ mpi_version }}{% endif %}
       run:
         - {{ mpi_name }} {% if mpi_version %}={{ mpi_version }}{% endif %}
-<<<<<<< HEAD
         - openssh  # [mpi_name == 'openmpi']
-=======
->>>>>>> 26e8dbb2
     test:
       commands:
         {% if mpi_name == "psmpi" %}
           - echo "PSMPI does not have mpiexec, skipping test."
         {% elif mpi_name == "openmpi" %}
-<<<<<<< HEAD
           - echo "Setting plm_rsh_agent and allowing root execution for OpenMPI"
           - export OMPI_MCA_plm_rsh_agent=$(command -v ssh)
-=======
           - echo "Allow root execution for OpenMPI"
->>>>>>> 26e8dbb2
           - mpiexec --allow-run-as-root -n 2 $PREFIX/libexec/osu-micro-benchmarks/mpi/pt2pt/osu_latency -m 1024:1024
         {% else %}
           - mpiexec -n 2 $PREFIX/libexec/osu-micro-benchmarks/mpi/pt2pt/osu_latency -m 1024:1024
