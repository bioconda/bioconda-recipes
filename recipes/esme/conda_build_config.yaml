mpi:
<<<<<<< HEAD
  - psmpi=5.10.0
=======
  - mpich=4.2.3
>>>>>>> 8e7427ef
<|MERGE_RESOLUTION|>--- conflicted
+++ resolved
@@ -1,6 +1,3 @@
 mpi:
-<<<<<<< HEAD
   - psmpi=5.10.0
-=======
-  - mpich=4.2.3
->>>>>>> 8e7427ef
+  #- mpich=4.2.3