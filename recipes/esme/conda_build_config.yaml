mpi:
<<<<<<< HEAD
  - mvapich=3.0
=======
  - psmpi=5.10.0
  #- mpich=4.2.3
>>>>>>> 26e8dbb2
<|MERGE_RESOLUTION|>--- conflicted
+++ resolved
@@ -1,7 +1,4 @@
 mpi:
-<<<<<<< HEAD
   - mvapich=3.0
-=======
-  - psmpi=5.10.0
-  #- mpich=4.2.3
->>>>>>> 26e8dbb2
+  #- psmpi=5.10.0
+  #- mpich=4.2.3