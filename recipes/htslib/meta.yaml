{% set version = "1.9" %}

package:
  name: htslib
  version: {{ version }}

build:
<<<<<<< HEAD
  number: 8
=======
  number: 9
>>>>>>> 4e159ced
  run_exports:
    - {{ pin_subpackage('htslib', max_pin='x.x') }}

source:
  url: https://github.com/samtools/htslib/releases/download/{{ version }}/htslib-{{ version }}.tar.bz2
  sha256: e04b877057e8b3b8425d957f057b42f0e8509173621d3eccaedd0da607d9929a

requirements:
  build:
    - {{ compiler('c') }}
  host:
    - curl
    - bzip2
    - xz
    - zlib
    - libdeflate
  run:
    - curl
    - bzip2
    - xz
    - zlib
    - libdeflate

test:
  commands:  # We want to make sure that libdeflate is actually linked via HTSLib
    - "otool -L $PREFIX/bin/bgzip | grep deflate"  # [osx]
    - "ldd $PREFIX/bin/bgzip | grep deflate"  # [not osx]

about:
  home: https://github.com/samtools/htslib
  license: MIT
  summary: C library for high-throughput sequencing data formats.

extra:
  identifiers:
    - biotools:HTSlib<|MERGE_RESOLUTION|>--- conflicted
+++ resolved
@@ -5,11 +5,7 @@
   version: {{ version }}
 
 build:
-<<<<<<< HEAD
-  number: 8
-=======
   number: 9
->>>>>>> 4e159ced
   run_exports:
     - {{ pin_subpackage('htslib', max_pin='x.x') }}
 
