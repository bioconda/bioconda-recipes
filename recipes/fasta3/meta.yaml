{% set name = "fasta3" %}
{% set version = "36.3.8" %}
{% set hash = "102ee6bc9406d7b13a69eeb16c67c30258a146807a5363d8dab867c45f2e0725" %}

package:
  name: {{ name|lower }}
  version: {{ version }}

source:
  url: http://faculty.virginia.edu/wrpearson/fasta/fasta36/fasta-{{ version }}g.tar.gz
  sha256: {{ hash }}
  patches:
    - libpath.patch

build:
  number: 3
  skip: True # [osx]

requirements:
<<<<<<< HEAD
    build:
       - zlib

    run:
       - zlib
=======
  build:
    - zlib

  run:
    - zlib
>>>>>>> 3fa1538a
test:
  commands:
    - fasta36 > /dev/null
    - fastf36 > /dev/null
    - fastm36 > /dev/null
    - fasts36 > /dev/null
    - fastx36 > /dev/null
    - fasty36 > /dev/null
    - ggsearch36 > /dev/null
    - glsearch36 > /dev/null
    - lalign36 > /dev/null
    - ssearch36 > /dev/null
    - tfastf36 > /dev/null
    - tfastm36 > /dev/null
    - tfasts36 > /dev/null
    - tfastx36 > /dev/null
    - tfasty36 > /dev/null

about:
  home: http://faculty.virginia.edu/wrpearson/fasta
  license: Apache 2.0
  summary: The FASTA package - protein and DNA sequence similarity searching and alignment programs
  license_file: LICENSE<|MERGE_RESOLUTION|>--- conflicted
+++ resolved
@@ -17,19 +17,11 @@
   skip: True # [osx]
 
 requirements:
-<<<<<<< HEAD
-    build:
-       - zlib
-
-    run:
-       - zlib
-=======
   build:
     - zlib
 
   run:
     - zlib
->>>>>>> 3fa1538a
 test:
   commands:
     - fasta36 > /dev/null
