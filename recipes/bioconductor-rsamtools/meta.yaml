{% set version = "2.22.0" %}
{% set name = "Rsamtools" %}
{% set bioc = "3.20" %}

about:
  description: This package provides an interface to the 'samtools', 'bcftools', and 'tabix' utilities for manipulating SAM (Sequence Alignment / Map), FASTA, binary variant call (BCF) and compressed indexed tab-delimited (tabix) files.
  home: https://bioconductor.org/packages/{{ bioc }}/bioc/html/{{ name }}.html
  license: Artistic-2.0 | file LICENSE
  license_file: LICENSE
  summary: Binary alignment (BAM), FASTA, variant call (BCF), and tabix file import

build:
<<<<<<< HEAD
  number: 0
=======
  number: 1
>>>>>>> 9dc5d888
  rpaths:
    - lib/R/lib/
    - lib/
  run_exports: '{{ pin_subpackage("bioconductor-rsamtools", max_pin="x.x") }}'

extra:
  additional-platforms:
    - linux-aarch64
<<<<<<< HEAD
=======
    - osx-arm64
>>>>>>> 9dc5d888
  identifiers:
    - biotools:rsamtools
    - doi:10.1038/nmeth.3252
  parent_recipe:
    name: bioconductor-rsamtools
    path: recipes/bioconductor-rsamtools
    version: 1.32.3

package:
  name: bioconductor-{{ name|lower }}
  version: '{{ version }}'

# Suggests: GenomicAlignments, ShortRead (>= 1.19.10), GenomicFeatures, TxDb.Dmelanogaster.UCSC.dm3.ensGene, TxDb.Hsapiens.UCSC.hg18.knownGene, RNAseqData.HNRNPC.bam.chr14, BSgenome.Hsapiens.UCSC.hg19, RUnit, BiocStyle, knitr
# SystemRequirements: GNU make
requirements:
  build:
    - {{ compiler('c') }}
    - {{ compiler('cxx') }}
    - make
  host:
    - bioconductor-biocgenerics >=0.52.0,<0.53.0
    - bioconductor-biocparallel >=1.40.0,<1.41.0
    - bioconductor-biostrings >=2.74.0,<2.75.0
    - bioconductor-genomeinfodb >=1.42.0,<1.43.0
    - bioconductor-genomicranges >=1.58.0,<1.59.0
    - bioconductor-iranges >=2.40.0,<2.41.0
    - bioconductor-rhtslib >=3.2.0,<3.3.0
    - bioconductor-s4vectors >=0.44.0,<0.45.0
    - bioconductor-xvector >=0.46.0,<0.47.0
    - bioconductor-zlibbioc >=1.52.0,<1.53.0
    - r-base
    - r-bitops
    - libblas
    - liblapack
    - zlib
    - liblzma-devel
  run:
    - bioconductor-biocgenerics >=0.52.0,<0.53.0
    - bioconductor-biocparallel >=1.40.0,<1.41.0
    - bioconductor-biostrings >=2.74.0,<2.75.0
    - bioconductor-genomeinfodb >=1.42.0,<1.43.0
    - bioconductor-genomicranges >=1.58.0,<1.59.0
    - bioconductor-iranges >=2.40.0,<2.41.0
    - bioconductor-rhtslib >=3.2.0,<3.3.0
    - bioconductor-s4vectors >=0.44.0,<0.45.0
    - bioconductor-xvector >=0.46.0,<0.47.0
    - bioconductor-zlibbioc >=1.52.0,<1.53.0
    - r-base
    - r-bitops

source:
  md5: a2863f9fd8439f30148428b1f2f20714
  url:
    - https://bioconductor.org/packages/{{ bioc }}/bioc/src/contrib/{{ name }}_{{ version }}.tar.gz
    - https://bioconductor.org/packages/{{ bioc }}/bioc/src/contrib/Archive/{{ name }}/{{ name }}_{{ version }}.tar.gz
    - https://bioarchive.galaxyproject.org/{{ name }}_{{ version }}.tar.gz
    - https://depot.galaxyproject.org/software/bioconductor-{{ name|lower }}/bioconductor-{{ name|lower }}_{{ version }}_src_all.tar.gz

test:
  commands:
    - $R -e "library('{{ name }}')"
<|MERGE_RESOLUTION|>--- conflicted
+++ resolved
@@ -10,11 +10,7 @@
   summary: Binary alignment (BAM), FASTA, variant call (BCF), and tabix file import
 
 build:
-<<<<<<< HEAD
-  number: 0
-=======
   number: 1
->>>>>>> 9dc5d888
   rpaths:
     - lib/R/lib/
     - lib/
@@ -23,10 +19,7 @@
 extra:
   additional-platforms:
     - linux-aarch64
-<<<<<<< HEAD
-=======
     - osx-arm64
->>>>>>> 9dc5d888
   identifiers:
     - biotools:rsamtools
     - doi:10.1038/nmeth.3252
