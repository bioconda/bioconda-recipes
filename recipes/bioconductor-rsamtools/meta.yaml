{% set version = "2.18.0" %}
{% set name = "Rsamtools" %}
{% set bioc = "3.18" %}

package:
  name: 'bioconductor-{{ name|lower }}'
  version: '{{ version }}'
source:
  url:
    - 'https://bioconductor.org/packages/{{ bioc }}/bioc/src/contrib/{{ name }}_{{ version }}.tar.gz'
    - 'https://bioconductor.org/packages/{{ bioc }}/bioc/src/contrib/Archive/{{ name }}/{{ name }}_{{ version }}.tar.gz'
    - 'https://bioarchive.galaxyproject.org/{{ name }}_{{ version }}.tar.gz'
    - 'https://depot.galaxyproject.org/software/bioconductor-{{ name|lower }}/bioconductor-{{ name|lower }}_{{ version }}_src_all.tar.gz'
  md5: 63af2a7dd2513e992fd78b26ca2b3775
build:
<<<<<<< HEAD
  number: 3
  skip: True  # [osx]
=======
  number: 2
>>>>>>> 9124b24e
  rpaths:
    - lib/R/lib/
    - lib/
  run_exports: '{{ pin_subpackage("bioconductor-rsamtools", max_pin="x.x") }}'
# Suggests: GenomicAlignments, ShortRead (>= 1.19.10), GenomicFeatures, TxDb.Dmelanogaster.UCSC.dm3.ensGene, TxDb.Hsapiens.UCSC.hg18.knownGene, RNAseqData.HNRNPC.bam.chr14, BSgenome.Hsapiens.UCSC.hg19, RUnit, BiocStyle, knitr
# SystemRequirements: GNU make
requirements:
  host:
    - 'bioconductor-biocgenerics >=0.48.0,<0.49.0'
    - 'bioconductor-biocparallel >=1.36.0,<1.37.0'
    - 'bioconductor-biostrings >=2.70.0,<2.71.0'
    - 'bioconductor-genomeinfodb >=1.38.0,<1.39.0'
    - 'bioconductor-genomicranges >=1.54.0,<1.55.0'
    - 'bioconductor-iranges >=2.36.0,<2.37.0'
    - 'bioconductor-rhtslib >=2.4.0,<2.5.0'
    - 'bioconductor-s4vectors >=0.40.0,<0.41.0'
    - 'bioconductor-xvector >=0.42.0,<0.43.0'
    - 'bioconductor-zlibbioc >=1.48.0,<1.49.0'
    - r-base
    - r-bitops
    - libblas
    - liblapack
  run:
    - 'bioconductor-biocgenerics >=0.48.0,<0.49.0'
    - 'bioconductor-biocparallel >=1.36.0,<1.37.0'
    - 'bioconductor-biostrings >=2.70.0,<2.71.0'
    - 'bioconductor-genomeinfodb >=1.38.0,<1.39.0'
    - 'bioconductor-genomicranges >=1.54.0,<1.55.0'
    - 'bioconductor-iranges >=2.36.0,<2.37.0'
    - 'bioconductor-rhtslib >=2.4.0,<2.5.0'
    - 'bioconductor-s4vectors >=0.40.0,<0.41.0'
    - 'bioconductor-xvector >=0.42.0,<0.43.0'
    - 'bioconductor-zlibbioc >=1.48.0,<1.49.0'
    - r-base
    - r-bitops
  build:
    - {{ compiler('c') }}
    - {{ compiler('cxx') }}
    - make
    - libcxx <=17 #[osx]
test:
  commands:
    - '$R -e "library(''{{ name }}'')"'
about:
  home: 'https://bioconductor.org/packages/{{ bioc }}/bioc/html/{{ name }}.html'
  license: 'Artistic-2.0 | file LICENSE'
  summary: 'Binary alignment (BAM), FASTA, variant call (BCF), and tabix file import'
  description: 'This package provides an interface to the ''samtools'', ''bcftools'', and ''tabix'' utilities for manipulating SAM (Sequence Alignment / Map), FASTA, binary variant call (BCF) and compressed indexed tab-delimited (tabix) files.'
  license_file: LICENSE
extra:
  additional-platforms:
    - linux-aarch64
  identifiers:
    - biotools:rsamtools
    - doi:10.1038/nmeth.3252
  parent_recipe:
    name: bioconductor-rsamtools
    path: recipes/bioconductor-rsamtools
    version: 1.32.3
<|MERGE_RESOLUTION|>--- conflicted
+++ resolved
@@ -13,12 +13,8 @@
     - 'https://depot.galaxyproject.org/software/bioconductor-{{ name|lower }}/bioconductor-{{ name|lower }}_{{ version }}_src_all.tar.gz'
   md5: 63af2a7dd2513e992fd78b26ca2b3775
 build:
-<<<<<<< HEAD
   number: 3
   skip: True  # [osx]
-=======
-  number: 2
->>>>>>> 9124b24e
   rpaths:
     - lib/R/lib/
     - lib/
