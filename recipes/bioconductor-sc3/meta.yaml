{% set version = "1.7.6" %}
{% set name = "SC3" %}
{% set bioc = "3.6" %}

package:
  name: 'bioconductor-{{ name|lower }}'
  version: '{{ version }}'
source:
  url:
    - 'http://bioconductor.org/packages/{{ bioc }}/bioc/src/contrib/{{ name }}_{{ version }}.tar.gz'
    - 'https://bioarchive.galaxyproject.org/{{ name }}_{{ version }}.tar.gz'
    - 'https://depot.galaxyproject.org/software/bioconductor-{{ name|lower }}/bioconductor-{{ name|lower }}_{{ version }}_src_all.tar.gz'
  sha256: 9aa3703cf71fa5ad3fed2318788a3b33c90e6eadac5e63cab90495f883e3404e
build:
  number: 1
  rpaths:
    - lib/R/lib/
    - lib/
requirements:
  build:
    - {{ compiler('cxx') }}
  host:
    - bioconductor-biocgenerics
    - bioconductor-s4vectors
    - bioconductor-singlecellexperiment
    - bioconductor-summarizedexperiment
    - r-base
    - r-cluster
    - r-doparallel
    - r-dorng
    - r-e1071
    - r-foreach
    - r-ggplot2
    - 'r-pheatmap >=1.0.8'
    - 'r-rcpp >=0.11.1'
    - r-rcpparmadillo
    - r-robustbase
    - r-rocr
    - r-rrcov
    - r-shiny
    - r-writexls
<<<<<<< HEAD
    - {{ compiler('c') }}
=======
>>>>>>> 3fa1538a
  run:
    - bioconductor-biocgenerics
    - bioconductor-s4vectors
    - bioconductor-singlecellexperiment
    - bioconductor-summarizedexperiment
    - r-base
    - r-cluster
    - r-doparallel
    - r-dorng
    - r-e1071
    - r-foreach
    - r-ggplot2
    - 'r-pheatmap >=1.0.8'
    - 'r-rcpp >=0.11.1'
    - r-rcpparmadillo
    - r-robustbase
    - r-rocr
    - r-rrcov
    - r-shiny
    - r-writexls
test:
  commands:
    - '$R -e "library(''{{ name }}'')"'
about:
  home: 'http://bioconductor.org/packages/{{ bioc }}/bioc/html/{{ name }}.html'
  license: GPL-3
  summary: 'A tool for unsupervised clustering and analysis of single cell RNA-Seq data.'

extra:
  identifiers:
    - biotools:sc3<|MERGE_RESOLUTION|>--- conflicted
+++ resolved
@@ -39,10 +39,6 @@
     - r-rrcov
     - r-shiny
     - r-writexls
-<<<<<<< HEAD
-    - {{ compiler('c') }}
-=======
->>>>>>> 3fa1538a
   run:
     - bioconductor-biocgenerics
     - bioconductor-s4vectors
