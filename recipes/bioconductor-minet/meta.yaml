{% set version = "3.36.0" %}
{% set name = "minet" %}
{% set bioc = "3.6" %}

package:
  name: 'bioconductor-{{ name|lower }}'
  version: '{{ version }}'
source:
  url:
    - 'http://bioconductor.org/packages/{{ bioc }}/bioc/src/contrib/{{ name }}_{{ version }}.tar.gz'
    - 'https://bioarchive.galaxyproject.org/{{ name }}_{{ version }}.tar.gz'
    - 'https://depot.galaxyproject.org/software/bioconductor-{{ name }}/bioconductor-{{ name }}_{{ version }}_src_all.tar.gz'
  sha256: c8dabac10814a69fab810600b60c85358fafa62d34a9363b7d176e77209fe9c5
build:
  number: 1
  rpaths:
    - lib/R/lib/
    - lib/
requirements:
  build:
    - {{ compiler('c') }}
  host:
    - r-base
    - r-infotheo
<<<<<<< HEAD
    - {{ compiler('c') }}
=======
>>>>>>> 3fa1538a
  run:
    - r-base
    - r-infotheo
    - libcxx # [osx]
test:
  commands:
    - '$R -e "library(''{{ name }}'')"'
about:
  home: 'http://bioconductor.org/packages/{{ bioc }}/bioc/html/{{ name }}.html'
  license: 'file LICENSE'
  summary: 'This package implements various algorithms for inferring mutual information networks from data.'

extra:
  identifiers:
    - biotools:minet
    - doi:10.1186/1471-2105-9-461<|MERGE_RESOLUTION|>--- conflicted
+++ resolved
@@ -22,10 +22,6 @@
   host:
     - r-base
     - r-infotheo
-<<<<<<< HEAD
-    - {{ compiler('c') }}
-=======
->>>>>>> 3fa1538a
   run:
     - r-base
     - r-infotheo
