--- conflicted
+++ resolved
@@ -17,65 +17,6 @@
 
 requirements:
   host:
-<<<<<<< HEAD
-      - python 2.7*
-      - setuptools
-      - pyfasta >=0.5.2
-      - toil >=3.5
-      - luigi >=2.5
-      - seaborn >=0.7
-      - pandas >=0.18
-      - frozendict
-      - configobj >=5.0
-      - sqlalchemy >=1.0
-      - ete3
-      - pysam >=0.10
-      - numpy >=1.10
-      - scipy >=0.18.1
-      - bx-python >=0.7.1
-      - bamtools
-      - samtools >=1.3
-      - augustus >=3.3
-  run:
-      - python 2.7*
-      - pyfasta >=0.5.2
-      - toil >=3.5
-      - luigi >=2.5
-      - seaborn >=0.7
-      - pandas >=0.18
-      - frozendict
-      - configobj >=5.0
-      - sqlalchemy >=1.0
-      - ete3
-      - pysam >=0.10
-      - numpy >=1.10
-      - scipy >=0.18.1
-      - bx-python >=0.7.1
-      - bamtools
-      - samtools >=1.3
-      - augustus >=3.3
-      - ucsc-fatotwobit
-      - ucsc-gff3togenepred
-      - ucsc-genepredtobed
-      - ucsc-genepredtofakepsl
-      - ucsc-bamtopsl
-      - ucsc-transmappsltogenepred
-      - ucsc-pslpostarget
-      - ucsc-axtchain
-      - ucsc-chainmergesort
-      - ucsc-pslmap
-      - ucsc-pslrecalcmatch
-      - ucsc-pslmappostchain
-      - ucsc-gtftogenepred
-      - ucsc-genepredtogtf
-      - ucsc-pslcheck
-      - ucsc-pslcdnafilter
-      - ucsc-clustergenes
-      - ucsc-psltobigpsl
-      - ucsc-bedsort
-      - ucsc-bedtobigbed
-      - ucsc-blat
-=======
     - python 2.7*
     - setuptools
     - pyfasta >=0.5.2
@@ -133,7 +74,6 @@
     - ucsc-bedsort
     - ucsc-bedtobigbed
     - ucsc-blat
->>>>>>> 3fa1538a
 
 test:
   imports:
