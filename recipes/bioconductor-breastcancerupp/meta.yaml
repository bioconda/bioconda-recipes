<<<<<<< HEAD
{% set version = "1.23.0" %}
=======
{% set version = "1.24.0" %}
>>>>>>> 2e17421a
{% set name = "breastCancerUPP" %}
{% set bioc = "3.10" %}

package:
  name: 'bioconductor-{{ name|lower }}'
  version: '{{ version }}'
source:
  url:
    - 'https://bioconductor.org/packages/{{ bioc }}/data/experiment/src/contrib/{{ name }}_{{ version }}.tar.gz'
    - 'https://bioarchive.galaxyproject.org/{{ name }}_{{ version }}.tar.gz'
    - 'https://depot.galaxyproject.org/software/bioconductor-{{ name|lower }}/bioconductor-{{ name|lower }}_{{ version }}_src_all.tar.gz'
<<<<<<< HEAD
  md5: 46e4d0ed8a2533e31de577610da99c15
=======
  md5: e6c2042e03fc852bd4daa5ac7f76baec
>>>>>>> 2e17421a
build:
  number: 0
  rpaths:
    - lib/R/lib/
    - lib/
  noarch: generic
# Suggests: survcomp, genefu, Biobase
requirements:
  host:
    - r-base
  run:
    - r-base
    - curl
test:
  commands:
    - '$R -e "library(''{{ name }}'')"'
about:
  home: 'https://bioconductor.org/packages/{{ bioc }}/data/experiment/html/{{ name }}.html'
  license: Artistic-2.0
  summary: 'Gene expression dataset published by Miller et al. [2005] (UPP).'
  description: 'Gene expression data from a breast cancer study published by Miller et al. in 2005, provided as an eSet.'
<|MERGE_RESOLUTION|>--- conflicted
+++ resolved
@@ -1,8 +1,4 @@
-<<<<<<< HEAD
-{% set version = "1.23.0" %}
-=======
 {% set version = "1.24.0" %}
->>>>>>> 2e17421a
 {% set name = "breastCancerUPP" %}
 {% set bioc = "3.10" %}
 
@@ -14,11 +10,7 @@
     - 'https://bioconductor.org/packages/{{ bioc }}/data/experiment/src/contrib/{{ name }}_{{ version }}.tar.gz'
     - 'https://bioarchive.galaxyproject.org/{{ name }}_{{ version }}.tar.gz'
     - 'https://depot.galaxyproject.org/software/bioconductor-{{ name|lower }}/bioconductor-{{ name|lower }}_{{ version }}_src_all.tar.gz'
-<<<<<<< HEAD
-  md5: 46e4d0ed8a2533e31de577610da99c15
-=======
   md5: e6c2042e03fc852bd4daa5ac7f76baec
->>>>>>> 2e17421a
 build:
   number: 0
   rpaths:
