{% set version = "0.8.5" %}
{% set sha256 = "3367049769b5d30cf12d2d32121776ee1850824448c7cf29f93b6b9a0ed7fe0e" %}

package:
  name: taxtastic
  version: '{{version}}'

source:
<<<<<<< HEAD
  url: https://pypi.python.org/packages/source/t/taxtastic/taxtastic-0.5.4.tar.gz
  md5: 42e82d6370fad3da154c94c9f05000c8

build:
  number: 1
=======
  fn: taxtastic-{{version}}.tar.gz
  url: https://pypi.python.org/packages/source/t/taxtastic/taxtastic-{{version}}.tar.gz
  sha256: '{{sha256}}'
#  patches:
   # List any patch files here
   # - fix.patch

build:
  skip: true # [not py27]
  number: 0
  script: python setup.py install --single-version-externally-managed --record=record.txt
  # noarch_python: True
  # preserve_egg_dir: True
  # entry_points:
    # Put any entry points (scripts to be generated automatically) here. The
    # syntax is module:function.  For example
    #
    # - taxtastic = taxtastic:main
    #
    # Would create an entry point called taxtastic that calls taxtastic.main()


  # If this is a new build for the same version, increment the build
  # number. If you do not include this key, it defaults to 0.
  # number: 1
>>>>>>> f599b93d

requirements:
  host:
    - python
    - setuptools
    - sqlalchemy >=0.7
    - decorator
    - biopython
    - xlrd

  run:
    - python
    - sqlalchemy >=0.7
    - decorator
    - biopython
    - xlrd

test:
  # Python imports
  imports:
    - taxtastic
    - taxtastic.scripts
    - taxtastic.subcommands


about:
  home: https://github.com/fhcrc/taxtastic
  license: GPL-3.0
  license_family: GPL
  summary: Tools for taxonomic naming and annotation

# See
# http://docs.continuum.io/conda/build.html for
# more information about meta.yaml<|MERGE_RESOLUTION|>--- conflicted
+++ resolved
@@ -6,39 +6,13 @@
   version: '{{version}}'
 
 source:
-<<<<<<< HEAD
-  url: https://pypi.python.org/packages/source/t/taxtastic/taxtastic-0.5.4.tar.gz
-  md5: 42e82d6370fad3da154c94c9f05000c8
-
-build:
-  number: 1
-=======
-  fn: taxtastic-{{version}}.tar.gz
   url: https://pypi.python.org/packages/source/t/taxtastic/taxtastic-{{version}}.tar.gz
   sha256: '{{sha256}}'
-#  patches:
-   # List any patch files here
-   # - fix.patch
 
 build:
   skip: true # [not py27]
-  number: 0
+  number: 1
   script: python setup.py install --single-version-externally-managed --record=record.txt
-  # noarch_python: True
-  # preserve_egg_dir: True
-  # entry_points:
-    # Put any entry points (scripts to be generated automatically) here. The
-    # syntax is module:function.  For example
-    #
-    # - taxtastic = taxtastic:main
-    #
-    # Would create an entry point called taxtastic that calls taxtastic.main()
-
-
-  # If this is a new build for the same version, increment the build
-  # number. If you do not include this key, it defaults to 0.
-  # number: 1
->>>>>>> f599b93d
 
 requirements:
   host:
