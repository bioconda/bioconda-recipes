--- conflicted
+++ resolved
@@ -1,12 +1,6 @@
-<<<<<<< HEAD
-{% set version = "36.1" %}
-#{% set revision = "ec67d65" %}
-{% set sha256 = "3dbdb7cd236169f4d3297a56972082cf718fddb058af300cc3a62950f278b715" %}
-=======
 {% set version = "38" %}
 #{% set revision = "ec67d65" %}
 {% set sha256 = "fc54b3e1289ca1fb5d87fce03a23295307cea1a4010c38b0669e2674597ef457" %}
->>>>>>> 48365728
 
 package:
   name: cromwell
