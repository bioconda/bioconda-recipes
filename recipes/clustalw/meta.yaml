--- conflicted
+++ resolved
@@ -12,11 +12,7 @@
     - patch  # [osx]
 
 build:
-<<<<<<< HEAD
-  number: 11
-=======
   number: 12
->>>>>>> 9dc5d888
   run_exports:
     - {{ pin_subpackage('clustalw', max_pin="x") }}
 
