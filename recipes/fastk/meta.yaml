{% set name = "FASTK" %}
{% set version = "1.1.0" %}
{% set sha256 = "28a2de98ede77d4b4476596851f92413a9d99a1d3341afc6682d5333ac797f07" %}

package:
  name: {{ name|lower }}
  version: {{ version }}

source:
  url: https://github.com/thegenemyers/FASTK/archive/refs/tags/v{{ version }}.tar.gz
  sha256: {{ sha256 }}
  patches:
    - patch  # [linux]
    - patch-macOS  # [osx]

build:
<<<<<<< HEAD
  number: 1
  skip: true # [osx]
=======
  number: 2
>>>>>>> 9dc5d888
  run_exports:
    - {{ pin_subpackage("fastk", max_pin="x") }}

requirements:
  build:
    - make
    - {{ compiler('cxx') }}
    - {{ compiler('c') }}
  host:
    - bzip2
    - zlib
    - libcurl

test:
  commands:
    - 'FastK 2>&1 >/dev/null | grep "Usage: FastK"'

about:
  license: "https://github.com/thegenemyers/FASTK/blob/master/LICENSE"
  summary: "FastK is a k‑mer counter that is optimized for processing high quality DNA assembly data sets such as those produced with an Illumina instrument or a PacBio run in HiFi mode."
  home: https://github.com/thegenemyers/FASTK
  dev_url: https://github.com/thegenemyers/FASTK

extra:
  additional-platforms:
    - linux-aarch64
    - osx-arm64<|MERGE_RESOLUTION|>--- conflicted
+++ resolved
@@ -14,12 +14,7 @@
     - patch-macOS  # [osx]
 
 build:
-<<<<<<< HEAD
-  number: 1
-  skip: true # [osx]
-=======
   number: 2
->>>>>>> 9dc5d888
   run_exports:
     - {{ pin_subpackage("fastk", max_pin="x") }}
 
