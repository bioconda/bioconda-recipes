package:
  name: virmet
  version: "v1.1"

source:
  url: https://github.com/ozagordi/VirMet/archive/v1.1.tar.gz
  md5: 8e0e3535f5cbfd3793c9c07fd29f9fca 

requirements:
  build:

    - python
    - setuptools

  run:
    - biopython
    - blast >=2.3
    - bwa
    - entrez-direct
    - htslib
    - pandas
    - prinseq
    - python
<<<<<<< HEAD
    - r-ggplot2
=======
>>>>>>> upstream/master
    - samtools >=1.3
    - seqtk

about:
  home: http://virmet.readthedocs.io
  summary: 'A pipeline for viral metagenomics'
  license: MIT
  #license_file:

test:
  commands:
    # test a few subcommands
    - virmet fetch -h
    - virmet wolfpack -h
    - virmet --help<|MERGE_RESOLUTION|>--- conflicted
+++ resolved
@@ -21,10 +21,7 @@
     - pandas
     - prinseq
     - python
-<<<<<<< HEAD
     - r-ggplot2
-=======
->>>>>>> upstream/master
     - samtools >=1.3
     - seqtk
 
