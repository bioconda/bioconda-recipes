package:
  name: virmet
  version: "v1.1.1"

build:
<<<<<<< HEAD
  number: 0
=======
  number: 2
>>>>>>> a5669d38
  skip: True # [py27]

source:
  url: https://github.com/ozagordi/VirMet/archive/v1.1.1.tar.gz
  md5: 8f90622641a5423f265d9a2b193c84c5f2fb00f8

requirements:
  build:

    - python
    - setuptools

  run:
    - biopython
    - blast >=2.3
    - bwa
    - entrez-direct
    - htslib
    - pandas
    - prinseq
    - python
    - r-ggplot2
    - samtools >=1.3
    - seqtk

about:
  home: http://virmet.readthedocs.io
  summary: 'A pipeline for viral metagenomics'
  license: MIT
  #license_file:

test:
  commands:
    # test a few subcommands
    - virmet fetch -h
    - virmet wolfpack -h
    - virmet --help<|MERGE_RESOLUTION|>--- conflicted
+++ resolved
@@ -3,20 +3,15 @@
   version: "v1.1.1"
 
 build:
-<<<<<<< HEAD
   number: 0
-=======
-  number: 2
->>>>>>> a5669d38
   skip: True # [py27]
 
 source:
   url: https://github.com/ozagordi/VirMet/archive/v1.1.1.tar.gz
-  md5: 8f90622641a5423f265d9a2b193c84c5f2fb00f8
+  md5: 160c929fb9997c52d8656b1332abad6ea928b3a8 
 
 requirements:
   build:
-
     - python
     - setuptools
 
