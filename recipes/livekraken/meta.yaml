{% set name = "livekraken" %}
{% set version = "1.0" %}
{% set sha256 = "f1cb0fcceb86a31cf5192eb5bebb85149bbaf1899cc80d5b1074f520f1c257d5" %}

package:
  name: {{ name|lower }}
  version: {{ version }}

source:
  url: https://gitlab.com/SimonHTausch/LiveKraken/uploads/be6dfaaebf310a56d7cdc9676c5764b2/LiveKraken-master.tar.gz
  sha256: {{ sha256 }}

build:
<<<<<<< HEAD
  number: 1
=======
  number: 2
>>>>>>> f599b93d
  has_prefix_files:
    - libexec/livekraken
    - libexec/livekraken-build
    - libexec/livekraken-filter
    - libexec/livekraken-mpa-report
    - libexec/livekraken-report
    - libexec/livekraken-translate
    - libexec/livekraken_sankey_diagram.py

requirements:
  build:
    - {{ compiler('c') }}
  host:
    - perl
<<<<<<< HEAD
    - boost

=======
    - gcc
    - boost {{CONDA_BOOST}}*
    
>>>>>>> f599b93d
  run:
    - jellyfish 1.*
    - perl
    - python
    - argparse
    - boost {{CONDA_BOOST}}*
    
test:
  commands:
    - livekraken --version
    - livekraken-build --version
    - livekraken-filter --version
    - livekraken-mpa-report --version
    - livekraken-report --version
    - livekraken-translate --version
    - livekraken_sankey_diagram.py -h

about:
  home: https://gitlab.com/SimonHTausch/LiveKraken
  license: GPLv3
  license_file: LICENSE
  summary: LiveKraken is a real-time metagenomic classifier for Illumina sequencing data.<|MERGE_RESOLUTION|>--- conflicted
+++ resolved
@@ -11,11 +11,7 @@
   sha256: {{ sha256 }}
 
 build:
-<<<<<<< HEAD
-  number: 1
-=======
-  number: 2
->>>>>>> f599b93d
+  number: 3
   has_prefix_files:
     - libexec/livekraken
     - libexec/livekraken-build
@@ -30,21 +26,15 @@
     - {{ compiler('c') }}
   host:
     - perl
-<<<<<<< HEAD
     - boost
 
-=======
-    - gcc
-    - boost {{CONDA_BOOST}}*
-    
->>>>>>> f599b93d
   run:
     - jellyfish 1.*
     - perl
     - python
     - argparse
     - boost {{CONDA_BOOST}}*
-    
+
 test:
   commands:
     - livekraken --version
