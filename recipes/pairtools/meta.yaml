--- conflicted
+++ resolved
@@ -11,11 +11,7 @@
   sha256: 4931da4b5fcb327d13c9564e6fdda1acf2335e16213a55d2620fe340ae918b53
 
 build:
-<<<<<<< HEAD
-  number: 1
-=======
   number: 2
->>>>>>> dadf0271
   skip: True # [py<35]
   entry_points:
     - pairtools = pairtools:cli
