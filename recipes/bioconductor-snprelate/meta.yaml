{% set version = "1.12.2" %}
{% set name = "SNPRelate" %}
{% set bioc = "3.6" %}

package:
  name: 'bioconductor-{{ name|lower }}'
  version: '{{ version }}'
source:
  url:
    - 'http://bioconductor.org/packages/{{ bioc }}/bioc/src/contrib/{{ name }}_{{ version }}.tar.gz'
    - 'https://bioarchive.galaxyproject.org/{{ name }}_{{ version }}.tar.gz'
    - 'https://depot.galaxyproject.org/software/bioconductor-{{ name|lower }}/bioconductor-{{ name|lower }}_{{ version }}_src_all.tar.gz'
  sha256: 7166a26e89d9dfd300e3fb6d6a2beed21946c5832015ac1393dbcfbfbc94a017
build:
  number: 1
  skip: True  # [osx]
  rpaths:
    - lib/R/lib/
    - lib/
requirements:
  build:
    - {{ compiler('c') }}
  host:
    - 'bioconductor-gdsfmt >=1.8.3'
    - r-base
<<<<<<< HEAD
    - {{ compiler('c') }}
=======
>>>>>>> 3fa1538a
  run:
    - 'bioconductor-gdsfmt >=1.8.3'
    - r-base
test:
  commands:
    - '$R -e "library(''{{ name }}'')"'
about:
  home: 'http://bioconductor.org/packages/{{ bioc }}/bioc/html/{{ name }}.html'
  license: GPL-3
  summary: 'Genome-wide association studies (GWAS) are widely used to investigate the genetic basis of diseases and traits, but they pose many computational challenges. We developed an R package SNPRelate to provide a binary format for single-nucleotide polymorphism (SNP) data in GWAS utilizing CoreArray Genomic Data Structure (GDS) data files. The GDS format offers the efficient operations specifically designed for integers with two bits, since a SNP could occupy only two bits. SNPRelate is also designed to accelerate two key computations on SNP data using parallel computing for multi-core symmetric multiprocessing computer architectures: Principal Component Analysis (PCA) and relatedness analysis using Identity-By-Descent measures. The SNP GDS format is also used by the GWASTools package with the support of S4 classes and generic functions. The extended GDS format is implemented in the SeqArray package to support the storage of single nucleotide variations (SNVs), insertion/deletion polymorphism (indel) and structural variation calls.'<|MERGE_RESOLUTION|>--- conflicted
+++ resolved
@@ -23,10 +23,6 @@
   host:
     - 'bioconductor-gdsfmt >=1.8.3'
     - r-base
-<<<<<<< HEAD
-    - {{ compiler('c') }}
-=======
->>>>>>> 3fa1538a
   run:
     - 'bioconductor-gdsfmt >=1.8.3'
     - r-base
