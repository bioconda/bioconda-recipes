{% set version = "1.6.0" %}
{% set name = "scater" %}
{% set bioc = "3.6" %}

package:
  name: 'bioconductor-{{ name|lower }}'
  version: '{{ version }}'
source:
  url:
    - 'http://bioconductor.org/packages/{{ bioc }}/bioc/src/contrib/{{ name }}_{{ version }}.tar.gz'
    - 'https://depot.galaxyproject.org/software/{{ name }}/{{ name }}_{{ version }}_src_all.tar.gz'
  sha256: 35f2c47392514afeb8b4b59dddf81b0eb1d7d224d93a0bb3f01dc66a9dffa886
build:
  number: 1
  rpaths:
    - lib/R/lib/
    - lib/
requirements:
  build:
    - {{ compiler('cxx') }}
  host:
    - bioconductor-biobase
    - bioconductor-biocgenerics
    - bioconductor-biomart
    - bioconductor-edger
    - bioconductor-limma
    - bioconductor-rhdf5
    - bioconductor-s4vectors
    - bioconductor-singlecellexperiment
    - bioconductor-summarizedexperiment
    - bioconductor-tximport
    - bioconductor-rhdf5lib  # not specified
    - bioconductor-beachmat  # not specified
    - r-base
    - r-data.table
    - r-dplyr
    - r-ggbeeswarm
    - r-ggplot2
    - r-matrix
    - r-matrixstats
    - r-plyr
    - r-rcpp
    - r-reshape2
    - r-rjson
    - r-shiny
    - r-shinydashboard
    - r-viridis
<<<<<<< HEAD
    - {{ compiler('c') }}
=======
>>>>>>> 3fa1538a
  run:
    - bioconductor-biobase
    - bioconductor-biocgenerics
    - bioconductor-biomart
    - bioconductor-edger
    - bioconductor-limma
    - bioconductor-rhdf5
    - bioconductor-s4vectors
    - bioconductor-singlecellexperiment
    - bioconductor-summarizedexperiment
    - bioconductor-tximport
    - bioconductor-rhdf5lib  # not specified
    - bioconductor-beachmat  # not specified
    - r-base
    - r-data.table
    - r-dplyr
    - r-ggbeeswarm
    - r-ggplot2
    - r-matrix
    - r-matrixstats
    - r-plyr
    - r-rcpp
    - r-reshape2
    - r-rjson
    - r-shiny
    - r-shinydashboard
    - r-viridis
test:
  commands:
    - '$R -e "library(''{{ name }}'')"'
about:
  home: 'http://bioconductor.org/packages/{{ bioc }}/bioc/html/{{ name }}.html'
  license: 'GPL (>= 2)'
  summary: 'A collection of tools for doing various analyses of single-cell RNA-seq gene expression data, with a focus on quality control.'

extra:
  identifiers:
    - biotools:scater<|MERGE_RESOLUTION|>--- conflicted
+++ resolved
@@ -45,10 +45,6 @@
     - r-shiny
     - r-shinydashboard
     - r-viridis
-<<<<<<< HEAD
-    - {{ compiler('c') }}
-=======
->>>>>>> 3fa1538a
   run:
     - bioconductor-biobase
     - bioconductor-biocgenerics
