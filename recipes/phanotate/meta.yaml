--- conflicted
+++ resolved
@@ -10,11 +10,7 @@
   sha256: "589e441d2369e5550aef98b8d99fd079d130363bf881a70ac862fc7a8e0d2c88"
 
 build:
-<<<<<<< HEAD
-  number: 1
-=======
   number: 2
->>>>>>> 5492ec64
   skip: True  # [py27]
   script: "{{ PYTHON }} -m pip install . --no-deps -vv "
 
@@ -33,10 +29,7 @@
     - backports.tempfile
     - textwrap3
     - setuptools
-<<<<<<< HEAD
-=======
     - trnascan-se
->>>>>>> 5492ec64
 
 test:
   commands:
