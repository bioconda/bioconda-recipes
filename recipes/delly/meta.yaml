{% set version = "1.1.3" %}
{% set sha256 = "08e461b8958e34fac4395b3bc515e033dbabac2a0d578d2f8ea4d502e2cdf7f0" %}

package:
  name: delly
  version: '{{ version }}'

source:
  url: https://github.com/dellytools/delly/archive/v{{ version }}.tar.gz
  sha256: '{{ sha256 }}'

build:
<<<<<<< HEAD
  number: 4
=======
  number: 0
>>>>>>> 38b5c809

requirements:
  build:
    - make
    - {{ compiler('cxx') }}
    - wget
  host:
    - zlib
    - bzip2
    - boost-cpp
    - htslib
  run:
    - zlib
    - bzip2
    - boost-cpp
    - htslib

test:
  commands:
    - delly --help

about:
  home: https://github.com/dellytools/delly
  license: BSD-3-Clause
  license_family: BSD
  license_file: LICENSE
  summary: Structural variant discovery by integrated paired-end and split-read analysis<|MERGE_RESOLUTION|>--- conflicted
+++ resolved
@@ -10,11 +10,7 @@
   sha256: '{{ sha256 }}'
 
 build:
-<<<<<<< HEAD
-  number: 4
-=======
   number: 0
->>>>>>> 38b5c809
 
 requirements:
   build:
