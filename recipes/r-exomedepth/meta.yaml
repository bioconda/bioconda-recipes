--- conflicted
+++ resolved
@@ -11,11 +11,7 @@
   sha256: 7ba6b51e7ea435a2799b25d99bb9f48e2b1e99e15e47f88e514e98120b4cebe4
 
 build:
-<<<<<<< HEAD
-  number: 5
-=======
-  number: 0
->>>>>>> 963cd887
+  number: 1
   rpaths:
     - lib/R/lib/
     - lib/
