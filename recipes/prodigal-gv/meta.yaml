--- conflicted
+++ resolved
@@ -9,11 +9,7 @@
   sha256: 1fb40a8ae204ce2f41a413edb1edf5b8f22c28c2812320e2807ab48f8e8ce795
 
 build:
-<<<<<<< HEAD
-  number: 3
-=======
   number: 4
->>>>>>> 9f4b71f4
   run_exports:
     - {{ pin_subpackage('prodigal-gv', max_pin="x") }}
 
