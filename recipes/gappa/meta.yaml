--- conflicted
+++ resolved
@@ -3,11 +3,7 @@
   version: "0.9.0"
 
 build:
-<<<<<<< HEAD
-  number: 3
-=======
   number: 0
->>>>>>> 9dc5d888
   run_exports:
     - {{ pin_subpackage('gappa', max_pin='x.x') }}
 
