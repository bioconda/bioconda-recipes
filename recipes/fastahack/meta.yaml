{% set name = "fastahack" %}
{% set version = "1.0.0" %}

package:
  name: {{ name }}
  version: {{ version }}

source:
  url: https://github.com/ekg/fastahack/archive/refs/tags/v{{ version }}.tar.gz
  sha256: cc1c04729b0c8ba3647cbb7e15e2b490ce701d73773f30f5892d68c36a1dceae
  patches:
    - 0001-Makefile.patch

build:
<<<<<<< HEAD
  number: 2
  skip: True # [osx]
=======
  number: 3
>>>>>>> 9dc5d888
  run_exports:
    - {{ pin_subpackage("fastahack", max_pin="x") }}

requirements:
  build:
    - make
    - {{ compiler('cxx') }}

test:
  commands:
    - fastahack 2>&1 | grep "usage" >/dev/null

about:
  home: https://github.com/ekg/fastahack
  license: MIT
  license_family: MIT
  license_file: LICENSE
  summary: "fastahack --- *fast* FASTA file indexing, subsequence and sequence extraction."
  dev_url: https://github.com/ekg/fastahack
  doc_url: https://github.com/ekg/fastahack/blob/v{{ version }}/README

extra:
  additional-platforms:
    - linux-aarch64
    - osx-arm64<|MERGE_RESOLUTION|>--- conflicted
+++ resolved
@@ -12,12 +12,7 @@
     - 0001-Makefile.patch
 
 build:
-<<<<<<< HEAD
-  number: 2
-  skip: True # [osx]
-=======
   number: 3
->>>>>>> 9dc5d888
   run_exports:
     - {{ pin_subpackage("fastahack", max_pin="x") }}
 
