--- conflicted
+++ resolved
@@ -19,13 +19,6 @@
   run:
     - hdf5 <1.8.19x
     - libstdcxx-ng
-<<<<<<< HEAD
-=======
-
-  host:
-    - hdf5 <1.8.19x
-    - libstdcxx-ng
->>>>>>> 4347bfe7
 
 test:
   commands:
