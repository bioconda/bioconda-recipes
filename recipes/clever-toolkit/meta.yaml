{% set version="2.4" %}

package:
  name: clever-toolkit
  version: {{ version }}

build:
<<<<<<< HEAD
  number: 0
=======
  number: 3
>>>>>>> 3fa1538a
  skip: True  # [osx or py2k]

source:
  url: https://bitbucket.org/tobiasmarschall/clever-toolkit/downloads/clever-toolkit-v{{ version }}.tar.gz
  sha256: a8db97fd9c23a4519f63d60955361547fadcc1ece1bc51e4dd3ee224fb2131b7

requirements:
<<<<<<< HEAD
  host:
    - gxx_linux-64
=======
  build:
    - {{ compiler('cxx') }}
  host:
>>>>>>> 3fa1538a
    - boost
    - cmake
    - zlib
  run:
<<<<<<< HEAD
    - libstdcxx-ng
    - python
    - boost
    - zlib
    - bedtools 2.26.*
=======
    - python
    - boost
    - zlib
    - bedtools >=2.26
>>>>>>> 3fa1538a
    - samtools 1.*
    - bcftools 1.*
    - matplotlib 2.*

test:
  commands:
    - clever --help > /dev/null
    - laser --help > /dev/null

about:
  home: https://bitbucket.org/tobiasmarschall/clever-toolkit
  license: GPLv3
  summary: The clever toolkit (CTK) is a suite of tools to analyze next-generation sequencing data and, in particular, to discover and genotype insertions and deletions from paired-end reads.<|MERGE_RESOLUTION|>--- conflicted
+++ resolved
@@ -5,11 +5,7 @@
   version: {{ version }}
 
 build:
-<<<<<<< HEAD
-  number: 0
-=======
   number: 3
->>>>>>> 3fa1538a
   skip: True  # [osx or py2k]
 
 source:
@@ -17,30 +13,17 @@
   sha256: a8db97fd9c23a4519f63d60955361547fadcc1ece1bc51e4dd3ee224fb2131b7
 
 requirements:
-<<<<<<< HEAD
-  host:
-    - gxx_linux-64
-=======
   build:
     - {{ compiler('cxx') }}
   host:
->>>>>>> 3fa1538a
     - boost
     - cmake
     - zlib
   run:
-<<<<<<< HEAD
-    - libstdcxx-ng
-    - python
-    - boost
-    - zlib
-    - bedtools 2.26.*
-=======
     - python
     - boost
     - zlib
     - bedtools >=2.26
->>>>>>> 3fa1538a
     - samtools 1.*
     - bcftools 1.*
     - matplotlib 2.*
