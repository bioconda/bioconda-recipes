{% set version="2.4" %}

package:
  name: clever-toolkit
  version: {{ version }}

build:
<<<<<<< HEAD
  number: 4
  skip: True  # [osx or py2k]
=======
  number: 5
  skip: True  # [osx]
>>>>>>> 46d1fdb0

source:
  url: https://bitbucket.org/tobiasmarschall/clever-toolkit/downloads/clever-toolkit-v{{ version }}.tar.gz
  sha256: a8db97fd9c23a4519f63d60955361547fadcc1ece1bc51e4dd3ee224fb2131b7

requirements:
  build:
    - {{ compiler('cxx') }}
  host:
    - boost
    - cmake
    - zlib
  run:
    - python >=3
    - boost
    - zlib
    - bedtools >=2.26
    - samtools >=1
    - bcftools >=1
    - matplotlib 2
    - make

test:
  commands:
    - clever --help > /dev/null
    - laser --help > /dev/null

about:
  home: https://bitbucket.org/tobiasmarschall/clever-toolkit
  license: GPLv3
  summary: The clever toolkit (CTK) is a suite of tools to analyze next-generation sequencing data and, in particular, to discover and genotype insertions and deletions from paired-end reads.<|MERGE_RESOLUTION|>--- conflicted
+++ resolved
@@ -5,13 +5,8 @@
   version: {{ version }}
 
 build:
-<<<<<<< HEAD
-  number: 4
-  skip: True  # [osx or py2k]
-=======
   number: 5
   skip: True  # [osx]
->>>>>>> 46d1fdb0
 
 source:
   url: https://bitbucket.org/tobiasmarschall/clever-toolkit/downloads/clever-toolkit-v{{ version }}.tar.gz
