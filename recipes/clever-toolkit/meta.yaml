{% set version="2.4" %}

package:
  name: clever-toolkit
  version: {{ version }}

build:
  number: 5
<<<<<<< HEAD
  skip: True  # [osx or py2k]
=======
  skip: True  # [osx]
>>>>>>> 73b2810c

source:
  url: https://bitbucket.org/tobiasmarschall/clever-toolkit/downloads/clever-toolkit-v{{ version }}.tar.gz
  sha256: a8db97fd9c23a4519f63d60955361547fadcc1ece1bc51e4dd3ee224fb2131b7

requirements:
  build:
    - {{ compiler('cxx') }}
  host:
    - boost
    - cmake
    - zlib
  run:
    - python >=3
    - boost
    - zlib
    - bedtools >=2.26
<<<<<<< HEAD
    - samtools 1.*
    - bcftools 1.*
    - matplotlib 2.*
    - bwa #laser dependencies, not in PATH
=======
    - samtools >=1
    - bcftools >=1
    - matplotlib 2
    - make
>>>>>>> 73b2810c

test:
  commands:
    - clever --help > /dev/null
    - laser --help > /dev/null

about:
  home: https://bitbucket.org/tobiasmarschall/clever-toolkit
  license: GPLv3
  summary: The clever toolkit (CTK) is a suite of tools to analyze next-generation sequencing data and, in particular, to discover and genotype insertions and deletions from paired-end reads.<|MERGE_RESOLUTION|>--- conflicted
+++ resolved
@@ -5,12 +5,8 @@
   version: {{ version }}
 
 build:
-  number: 5
-<<<<<<< HEAD
+  number: 6
   skip: True  # [osx or py2k]
-=======
-  skip: True  # [osx]
->>>>>>> 73b2810c
 
 source:
   url: https://bitbucket.org/tobiasmarschall/clever-toolkit/downloads/clever-toolkit-v{{ version }}.tar.gz
@@ -28,17 +24,11 @@
     - boost
     - zlib
     - bedtools >=2.26
-<<<<<<< HEAD
-    - samtools 1.*
-    - bcftools 1.*
-    - matplotlib 2.*
     - bwa #laser dependencies, not in PATH
-=======
     - samtools >=1
     - bcftools >=1
     - matplotlib 2
     - make
->>>>>>> 73b2810c
 
 test:
   commands:
