--- conflicted
+++ resolved
@@ -6,17 +6,11 @@
   version: {{ version }}
 
 build:
-  number: 2
+  number: 3
 
 source:
   url: https://github.com/isovic/racon/releases/download/{{ version }}/racon-v{{ version }}.tar.gz
-<<<<<<< HEAD
-
-  sha256: f2331fb88eae5c54227dc16651607af6f045ae1ccccc1d117011762927d4606a
-=======
-  
   sha256: 7ce3b1ce6abdb6c6a63d50755b1fc55d5a4d2ab8f86a1df81890d4a7842d9b75
->>>>>>> f599b93d
 
 requirements:
   build:
