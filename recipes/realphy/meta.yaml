{% set name = "REALPHY" %}
{% set version = "1.13" %}
{% set sha256hash = "6694b8986582f6a5cd58f1791194f44549bf24c44b8f7b4218dea72b5fa0286e" %}

package:
  name: {{ name|lower }}
  version: {{ version }}

source:
  url: https://realphy.unibas.ch/downloads/{{ name }}_v113_exec.zip
  sha256: {{ sha256hash }}

build:
<<<<<<< HEAD
  number: 3
=======
  number: 0
>>>>>>> 93339e4e
  noarch: generic

requirements:
  run:
    - openjdk >8.0.121
    - zlib

test:
  commands:
    - realphy -help
    - realphy -version

about: 
  home: 'https://realphy.unibas.ch/realphy'
  license: No commercial use
  summary: 'The Reference sequence Alignment based Phylogeny'
  license_file: LICENSE<|MERGE_RESOLUTION|>--- conflicted
+++ resolved
@@ -11,11 +11,7 @@
   sha256: {{ sha256hash }}
 
 build:
-<<<<<<< HEAD
-  number: 3
-=======
-  number: 0
->>>>>>> 93339e4e
+  number: 1
   noarch: generic
 
 requirements:
