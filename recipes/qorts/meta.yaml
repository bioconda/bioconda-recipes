about:
  home: http://hartleys.github.io/QoRTs/
  license: Public Domain
  summary: The QoRTs software package is a fast, efficient, and portable multifunction toolkit designed to assist in the analysis, quality control, and data management of RNA-Seq datasets.
package:
  name: qorts
  version: 1.3.0

build:
  noarch: generic
  number: 1

source:
  url: https://github.com/hartleys/QoRTs/releases/download/1.3.0/QoRTs.jar
  md5: 2a2448470f2ce066e4624d4cc82a358c
requirements:
<<<<<<< HEAD
    host:
        - python
    run:
        - openjdk
        - python
        - r-qorts ==1.3.0
=======
  host:
    - python
  run:
    - openjdk
    - python
    - r-qorts ==1.3.0
>>>>>>> 3fa1538a

test:
  commands:
    - qorts QC --man &> /dev/null

extra:
  notes: |
    QoRTs is Java program that comes with a custom wrapper shell script.
    This shell wrapper is called "qorts" and is on $PATH by default. By default
    "-Xms512m -Xmx1g" is set in the wrapper. If you want to overwrite it you can
    specify these values directly after your binaries. If you have _JAVA_OPTIONS
    set globally this will take precedence.
    For example run it with "qorts -Xms512m -Xmx1g"<|MERGE_RESOLUTION|>--- conflicted
+++ resolved
@@ -14,21 +14,12 @@
   url: https://github.com/hartleys/QoRTs/releases/download/1.3.0/QoRTs.jar
   md5: 2a2448470f2ce066e4624d4cc82a358c
 requirements:
-<<<<<<< HEAD
-    host:
-        - python
-    run:
-        - openjdk
-        - python
-        - r-qorts ==1.3.0
-=======
   host:
     - python
   run:
     - openjdk
     - python
     - r-qorts ==1.3.0
->>>>>>> 3fa1538a
 
 test:
   commands:
