--- conflicted
+++ resolved
@@ -29,11 +29,7 @@
     - python
   run:
     - python
-<<<<<<< HEAD
-    - perl-threaded
-=======
     - perl
->>>>>>> 3fa1538a
 
 test:
   commands:
