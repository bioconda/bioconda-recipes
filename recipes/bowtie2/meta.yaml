{% set name = "bowtie2" %}
{% set version = "2.5.4" %}

package:
  name: {{ name }}
  version: {{ version }}

source:
  url: https://github.com/BenLangmead/bowtie2/archive/v{{ version }}.tar.gz
  sha256: 841a6a60111b690c11d1e123cb5c11560b4cd1502b5cee7e394fd50f83e74e13

build:
<<<<<<< HEAD
  number: 5
=======
  number: 6
>>>>>>> 9dc5d888
  run_exports:
    - {{ pin_subpackage('bowtie2', max_pin="x") }}

requirements:
  build:
    - {{ compiler('cxx') }}
    - cmake
    - make
    - git
  host:
    - llvm-openmp  # [osx]
    - libgomp  # [linux]
    - zlib
    - zstd
  run:
    - python
    - perl
    - llvm-openmp  # [osx]
    - libgomp  # [linux]

test:
  commands:
    - bowtie2 --help
    - bowtie2 --version
    # test if bowtie2 reports its version
    - bowtie2 --version | grep -q "bowtie2-align-s version [0-9]"  # [linux]
    - bowtie2-align-l --help
    - bowtie2-align-s --help
    - bowtie2-build --help
    - bowtie2-build-l --help
    - bowtie2-build-s --help
    - bowtie2-inspect --help
    - bowtie2-inspect-l --help
    - bowtie2-inspect-s --help

about:
  home: "https://bowtie-bio.sourceforge.net/bowtie2/index.shtml"
  license: "GPL-3.0-or-later"
  license_family: GPL3
  license_file: LICENSE
  summary: "A fast and sensitive gapped read aligner."
  dev_url: "https://github.com/BenLangmead/bowtie2"
  doc_url: "https://github.com/BenLangmead/bowtie2/blob/v{{ version }}/README.md"

extra:
  additional-platforms:
    - linux-aarch64
    - osx-arm64
  identifiers:
    - biotools:bowtie2
    - doi:10.1038/nmeth.1923
    - debian:bowtie2
    - usegalaxy-eu:bowtie2<|MERGE_RESOLUTION|>--- conflicted
+++ resolved
@@ -10,11 +10,7 @@
   sha256: 841a6a60111b690c11d1e123cb5c11560b4cd1502b5cee7e394fd50f83e74e13
 
 build:
-<<<<<<< HEAD
-  number: 5
-=======
   number: 6
->>>>>>> 9dc5d888
   run_exports:
     - {{ pin_subpackage('bowtie2', max_pin="x") }}
 
