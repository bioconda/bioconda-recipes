--- conflicted
+++ resolved
@@ -1,12 +1,7 @@
 #!/bin/bash
 
 LDFLAGS=""
-<<<<<<< HEAD
-mv VERSION VERSION.txt  # Causes issues with C++20
 make CXX=$CXX CPP=$CXX CC=$CC LDLIBS="-L$PREFIX/lib -lz -ltbb -ltbbmalloc -lpthread" WITH_ZSTD=1
-=======
-make CXX=$CXX CPP=$CXX CC=$CC LDLIBS="-L$PREFIX/lib -lz -ltbb -ltbbmalloc -lpthread"
->>>>>>> 32e44b2e
 
 binaries="\
 bowtie2 \
