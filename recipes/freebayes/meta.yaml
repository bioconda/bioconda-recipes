{% set name = "freebayes" %}
{% set version = "1.3.10" %}

package:
  name: {{ name }}
  version: {{ version }}

source:
  - url: https://github.com/freebayes/freebayes/releases/download/v{{ version }}/{{ name }}-{{ version }}-src.tar.gz
    sha256: f828738176b38987d40cd8180d68d77af90163384f4ed9a16bb05cfa2fdb5a71
    patches:
      - 0001-meson.patch
  - folder: contrib/multichoose
    url: https://github.com/vcflib/multichoose/archive/255192edd49cfe36557f7f4f0d2d6ee1c702ffbb.tar.gz
    sha256: 0045051ee85d36435582151830efe0eefb466be0ec9aedbbc4465dca30d22102

build:
<<<<<<< HEAD
  number: 3
=======
  number: 0
>>>>>>> 9dc5d888
  run_exports:
    - {{ pin_subpackage("freebayes", max_pin="x") }}

requirements:
  build:
    - {{ compiler('cxx') }}
    - meson
    - ninja
    - cmake
    - bc
    - clangdev  # [osx]
    - pkg-config
  host:
    - htslib
    - vcflib
    - seqlib
    - simde
    - wget
    - zlib
<<<<<<< HEAD
    - wfa2-lib
    - liblzma
=======
    - xz
    - bzip2
>>>>>>> 9dc5d888
  run:
    - parallel
    - samtools
    - vcflib

test:
  commands:
    - freebayes --version
    - freebayes-parallel

about:
  home: "https://github.com/freebayes/freebayes"
  license: MIT
  license_file: LICENSE
  license_family: MIT
  summary: "Bayesian haplotype-based polymorphism discovery and genotyping."
  dev_url: "https://github.com/freebayes/freebayes"
  doc_url: "https://github.com/freebayes/freebayes/blob/v{{ version }}/README.md"

extra:
  additional-platforms:
    - linux-aarch64
    - osx-arm64
  identifiers:
    - biotools:freebayes
    - usegalaxy-eu:freebayes
    - doi:10.48550/arXiv.1207.3907
  recipe-maintainers:
    - jpuritz
    - mencian<|MERGE_RESOLUTION|>--- conflicted
+++ resolved
@@ -15,11 +15,7 @@
     sha256: 0045051ee85d36435582151830efe0eefb466be0ec9aedbbc4465dca30d22102
 
 build:
-<<<<<<< HEAD
-  number: 3
-=======
   number: 0
->>>>>>> 9dc5d888
   run_exports:
     - {{ pin_subpackage("freebayes", max_pin="x") }}
 
@@ -39,13 +35,8 @@
     - simde
     - wget
     - zlib
-<<<<<<< HEAD
-    - wfa2-lib
-    - liblzma
-=======
     - xz
     - bzip2
->>>>>>> 9dc5d888
   run:
     - parallel
     - samtools
