package:
  name: preseq
  version: 2.0.3

source:
  url: https://github.com/smithlabcode/preseq/releases/download/v2.0.3/preseq_v2.0.3.tar.bz2
  md5: 9d83295e5208a72f90683dfbaa84b358
  patches: Makefile.patch

build:
<<<<<<< HEAD
  number: 1
=======
  number: 2
>>>>>>> 3fa1538a

requirements:
  build:
    - {{ compiler('c') }}
    - zlib
    - gsl
    - openblas

  run:
    - zlib
    - gsl
    - openblas

test:
  commands:
    - preseq
    - bam2mr

about:
  home: https://github.com/smithlabcode/preseq
  license: GNU GENERAL PUBLIC LICENSE
  summary: 'Software for predicting library complexity and genome coverage in high-throughput sequencing'<|MERGE_RESOLUTION|>--- conflicted
+++ resolved
@@ -8,11 +8,7 @@
   patches: Makefile.patch
 
 build:
-<<<<<<< HEAD
-  number: 1
-=======
   number: 2
->>>>>>> 3fa1538a
 
 requirements:
   build:
