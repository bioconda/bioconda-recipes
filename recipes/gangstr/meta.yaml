{% set version = "2.5.0" %}
{% set version_short = "2.5" %}
{% set sha256 = "32b39cc5cb0bbd5fc3e1ab6749e1461fe321c8ffd2b2efb9560c57006c193153" %}

package:
  name: gangstr
  version: {{ version }}

source:
  url: https://github.com/gymreklab/GangSTR/releases/download/v{{ version_short }}/GangSTR-{{ version }}-Source.tar.gz
  sha256: {{ sha256 }}
  patches:
    - 0001-Unvendor-dependencies-use-pkg-config-instead.patch
    - gangstr-aarch64.patch # [linux and aarch64]

build:
<<<<<<< HEAD
  number: 7
=======
  number: 8
  run_exports:
    - {{ pin_subpackage('gangstr', max_pin="x") }}
>>>>>>> 90bc105b

requirements:
  build:
    - {{ compiler('cxx') }}
    - cmake >=3.16
    - make
    - pkg-config
  host:
    - gsl
    - htslib
    - nlopt
    - zlib
  run:

test:
  commands:
    - GangSTR --version 2>&1 | grep -qFx '{{ version }}'

about:
  home: https://github.com/gymreklab/GangSTR
  license: GPL-3.0-or-later
  license_file: COPYING
  summary: GangSTR is a tool for genome-wide profiling tandem repeats from short reads.

extra:
  additional-platforms:
    - linux-aarch64
  identifiers:
    - doi:10.1093/nar/gkz501<|MERGE_RESOLUTION|>--- conflicted
+++ resolved
@@ -14,13 +14,9 @@
     - gangstr-aarch64.patch # [linux and aarch64]
 
 build:
-<<<<<<< HEAD
-  number: 7
-=======
   number: 8
   run_exports:
     - {{ pin_subpackage('gangstr', max_pin="x") }}
->>>>>>> 90bc105b
 
 requirements:
   build:
