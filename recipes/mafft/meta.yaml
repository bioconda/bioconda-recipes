--- conflicted
+++ resolved
@@ -8,19 +8,11 @@
 source:
   url: https://mafft.cbrc.jp/alignment/software/mafft-{{ version }}-without-extensions-src.tgz
   #url: http://130.54.51.12/katoh/mafft-{{ version }}-without-extensions-src.tgz
-<<<<<<< HEAD
-  sha256: "79dcae383e76163d272bd438078067f006e75d06c51c4f31d49cc9baa2a72ef0"
-
-build:
-  number: 1
-  skip: True  # [osx]
-=======
   sha256: "2cdc797068b4b52dfd2a6a46502c832911cacc1cdd8a20c8e26b3b96a6208896"
 
 build:
   number: 0
 # skip: True  # [osx]
->>>>>>> 5492ec64
 
 requirements:
   build:
