--- conflicted
+++ resolved
@@ -13,10 +13,7 @@
     - 'https://depot.galaxyproject.org/software/bioconductor-{{ name|lower }}/bioconductor-{{ name|lower }}_{{ version }}_src_all.tar.gz'
   md5: b720e953b36ccc2db0c6b359f84b5c94
 build:
-<<<<<<< HEAD
-=======
   skip: True  # [osx]
->>>>>>> dd3c0422
   number: 1
   rpaths:
     - lib/R/lib/
