<<<<<<< HEAD
{% set name = "gcen" %}
{% set version = "0.6.2" %}
{% set sha256 = "22fcb4cec4f14bc93962394f80e0b3753cec7cdc83a38ddda5ddc6fcb9c3a84f" %}

package:
  name: {{ name }}
  version: {{ version }}

source:
  url: https://github.com/wen-chen/{{ name }}/releases/download/v{{ version }}/gcen-{{ version }}-source.tar.gz
  sha256: {{ sha256 }}

build:
  number: 1

requirements:
  build:
    - make
    - {{ compiler('cxx') }}

test:
  commands:
    - network_build -h

about:
  home: https://www.biochen.org/gcen
  license: GPL v3
  summary: 'An easy toolkit of Gene Co-Expression Network analysis for lncRNAs annotation'
  description: 'GCEN is a command-line toolkit that allows biologists to easily build gene co-expression network and predict gene function, especially in RNA-Seq research or lncRNAs annotation. GCEN is primarily designed to be used in lncRNAs annotation, but is not limited to those scenarios. It is an efficient and easy-to-use solution that will allow everyone to perform gene co-expression network analysis without sophisticated programming skills. The recommended pipeline consists of four parts: data pretreatment, network construction, module identification, and function annotation. A README file and sample data are included in the software package. Because of its modular design, the GCEN can be easily integrated into another pipeline. Also, the multithreaded implementation of GCEN makes it fast and efficient for RNA-Seq data.'

extra:
  identifiers:
=======
{% set name = "gcen" %}
{% set version = "0.6.3" %}
{% set sha256 = "1e07d9732a1b8014440a4cd32567455b86ea52d4dd033bdf609650f972c5810e" %}

package:
  name: {{ name }}
  version: {{ version }}

source:
  url: https://github.com/wen-chen/{{ name }}/releases/download/v{{ version }}/gcen-{{ version }}-source.tar.gz
  sha256: {{ sha256 }}

build:
  number: 0

requirements:
  build:
    - make
    - {{ compiler('cxx') }}

test:
  commands:
    - network_build -h

about:
  home: https://www.biochen.org/gcen
  license: GPL v3
  summary: 'GCEN: an easy-to-use toolkit for Gene Co-Expression Network analysis and lncRNAs annotation'
  description: 'GCEN is a command-line toolkit that allows biologists to easily build gene co-expression network and predict gene function, especially in RNA-Seq research or lncRNAs annotation. GCEN is primarily designed to be used in lncRNAs annotation, but is not limited to those scenarios. It is an efficient and easy-to-use solution that will allow everyone to perform gene co-expression network analysis without sophisticated programming skills. The recommended pipeline consists of four parts: data pretreatment, network construction, module identification, and function annotation. A README file and sample data are included in the software package. Because of its modular design, the GCEN can be easily integrated into another pipeline. Also, the multithreaded implementation of GCEN makes it fast and efficient for RNA-Seq data.'

extra:
  identifiers:
>>>>>>> d4a27e3b
    - biotools:gcen<|MERGE_RESOLUTION|>--- conflicted
+++ resolved
@@ -1,37 +1,3 @@
-<<<<<<< HEAD
-{% set name = "gcen" %}
-{% set version = "0.6.2" %}
-{% set sha256 = "22fcb4cec4f14bc93962394f80e0b3753cec7cdc83a38ddda5ddc6fcb9c3a84f" %}
-
-package:
-  name: {{ name }}
-  version: {{ version }}
-
-source:
-  url: https://github.com/wen-chen/{{ name }}/releases/download/v{{ version }}/gcen-{{ version }}-source.tar.gz
-  sha256: {{ sha256 }}
-
-build:
-  number: 1
-
-requirements:
-  build:
-    - make
-    - {{ compiler('cxx') }}
-
-test:
-  commands:
-    - network_build -h
-
-about:
-  home: https://www.biochen.org/gcen
-  license: GPL v3
-  summary: 'An easy toolkit of Gene Co-Expression Network analysis for lncRNAs annotation'
-  description: 'GCEN is a command-line toolkit that allows biologists to easily build gene co-expression network and predict gene function, especially in RNA-Seq research or lncRNAs annotation. GCEN is primarily designed to be used in lncRNAs annotation, but is not limited to those scenarios. It is an efficient and easy-to-use solution that will allow everyone to perform gene co-expression network analysis without sophisticated programming skills. The recommended pipeline consists of four parts: data pretreatment, network construction, module identification, and function annotation. A README file and sample data are included in the software package. Because of its modular design, the GCEN can be easily integrated into another pipeline. Also, the multithreaded implementation of GCEN makes it fast and efficient for RNA-Seq data.'
-
-extra:
-  identifiers:
-=======
 {% set name = "gcen" %}
 {% set version = "0.6.3" %}
 {% set sha256 = "1e07d9732a1b8014440a4cd32567455b86ea52d4dd033bdf609650f972c5810e" %}
@@ -64,5 +30,4 @@
 
 extra:
   identifiers:
->>>>>>> d4a27e3b
     - biotools:gcen