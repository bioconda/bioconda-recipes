{% set version = "0.5.3" %}

package:
  name: selene-sdk
  version: {{ version }}

source:
  url: https://github.com/FunctionLab/selene/archive/refs/tags/{{ version }}.tar.gz
  sha256: 2b895b29e7be9fee47d2ae21cb5a82e5cfb32e56a32a7367ec0ce0020051ddf7

build:
<<<<<<< HEAD
  number: 4
=======
  number: 0
>>>>>>> 90bc105b
  script: python setup.py install --single-version-externally-managed --record=record.txt
  run_exports:
    - {{ pin_subpackage("selene-sdk", max_pin="x.x") }}

requirements:
  build:
    - {{ compiler('c') }} 
  host:
    - python  
    - setuptools
    - cython >=0.29.3
    - numpy
  run:
    - python
    - click
    - h5py
    - matplotlib-base
    - numpy
    - pandas
    - plotly
    - pyfaidx
    - pytabix
    - pyyaml >=5.1
    - scikit-learn
    - scipy
    - seaborn
    - statsmodels
    - torchvision

test:
  imports:
    - selene_sdk
    - selene_sdk.targets._genomic_features
    - selene_sdk.sequences._sequence

about:
  home: https://github.com/FunctionLab/selene
  summary: Framework for developing sequence-level deep learning networks.
  license: BSD 3-clause clear
  license_file: LICENSE

extra:
  additional-platforms:
    - linux-aarch64
  recipe-maintainers:
    - kathyxchen<|MERGE_RESOLUTION|>--- conflicted
+++ resolved
@@ -9,11 +9,7 @@
   sha256: 2b895b29e7be9fee47d2ae21cb5a82e5cfb32e56a32a7367ec0ce0020051ddf7
 
 build:
-<<<<<<< HEAD
-  number: 4
-=======
   number: 0
->>>>>>> 90bc105b
   script: python setup.py install --single-version-externally-managed --record=record.txt
   run_exports:
     - {{ pin_subpackage("selene-sdk", max_pin="x.x") }}
