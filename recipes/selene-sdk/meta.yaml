package:
  name: selene-sdk
  version: 0.5.0 

source:
<<<<<<< HEAD
  url: https://github.com/FunctionLab/selene/archive/0.5.0.tar.gz
=======
  url: https://github.com/FunctionLab/selene/archive/refs/tags/0.5.0.tar.gz
>>>>>>> 98d9b2be
  sha256: daa7969fc99f6ffa00dda2f7657442f4a1d84771b7a83c8b3464db0221ca8b32

build:
  number: 0
  # torchvision py3.8 builds not available through conda-forge.
  skip: True  # [py<30 or py>=38 or osx]
  script: python setup.py install --single-version-externally-managed --record=record.txt

requirements:
  build:
    - {{ compiler('c') }} 
  host:
    - python  
    - setuptools
    - cython>=0.29.3
    - numpy
  run:
    - python
    - click
    - h5py
    - matplotlib-base
    - numpy
    - pandas
    - plotly
    - pyfaidx
    - pytabix
    - pyyaml>=5.1
    - scikit-learn
    - scipy
    - seaborn
    - statsmodels
    - torchvision

test:
  imports:
    - selene_sdk
    - selene_sdk.targets._genomic_features
    - selene_sdk.sequences._sequence

about:
  home: https://github.com/FunctionLab/selene
  summary: Framework for developing sequence-level deep learning networks.
  license: BSD 3-clause clear
  license_file: LICENSE

extra:
  recipe-maintainers:
    - kathyxchen<|MERGE_RESOLUTION|>--- conflicted
+++ resolved
@@ -3,15 +3,11 @@
   version: 0.5.0 
 
 source:
-<<<<<<< HEAD
-  url: https://github.com/FunctionLab/selene/archive/0.5.0.tar.gz
-=======
   url: https://github.com/FunctionLab/selene/archive/refs/tags/0.5.0.tar.gz
->>>>>>> 98d9b2be
   sha256: daa7969fc99f6ffa00dda2f7657442f4a1d84771b7a83c8b3464db0221ca8b32
 
 build:
-  number: 0
+  number: 1
   # torchvision py3.8 builds not available through conda-forge.
   skip: True  # [py<30 or py>=38 or osx]
   script: python setup.py install --single-version-externally-managed --record=record.txt
