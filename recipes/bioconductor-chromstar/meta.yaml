{% set version = "1.4.0" %}
{% set name = "chromstaR" %}
{% set bioc = "3.6" %}

package:
  name: 'bioconductor-{{ name|lower }}'
  version: '{{ version }}'
source:
  url:
    - 'http://bioconductor.org/packages/{{ bioc }}/bioc/src/contrib/{{ name }}_{{ version }}.tar.gz'
    - 'https://bioarchive.galaxyproject.org/{{ name }}_{{ version }}.tar.gz'
    - 'https://depot.galaxyproject.org/software/bioconductor-{{ name|lower }}/bioconductor-{{ name|lower }}_{{ version }}_src_all.tar.gz'
  sha256: 5f329f313dfcad93b97fe08452dfb4a81f5d984acfa244dafe8ff36776fac2cf
build:
  number: 1
  rpaths:
    - lib/R/lib/
    - lib/
requirements:
  build:
    - {{ compiler('c') }}
  host:
    - bioconductor-bamsignals
    - bioconductor-chromstardata
    - bioconductor-genomeinfodb
    - bioconductor-genomicalignments
    - bioconductor-genomicranges
    - bioconductor-iranges
    - bioconductor-rsamtools
    - bioconductor-s4vectors
    - r-base
    - r-doparallel
    - r-foreach
    - r-ggplot2
    - r-mvtnorm
    - r-reshape2
<<<<<<< HEAD
    - {{ compiler('c') }}
=======
>>>>>>> 3fa1538a
  run:
    - bioconductor-bamsignals
    - bioconductor-chromstardata
    - bioconductor-genomeinfodb
    - bioconductor-genomicalignments
    - bioconductor-genomicranges
    - bioconductor-iranges
    - bioconductor-rsamtools
    - bioconductor-s4vectors
    - r-base
    - r-doparallel
    - r-foreach
    - r-ggplot2
    - r-mvtnorm
    - r-reshape2
    - libcxx # [osx]
test:
  commands:
    - '$R -e "library(''{{ name }}'')"'
about:
  home: 'http://bioconductor.org/packages/{{ bioc }}/bioc/html/{{ name }}.html'
  license: Artistic-2.0
  summary: 'This package implements functions for combinatorial and differential analysis of ChIP-seq data. It includes uni- and multivariate peak-calling, export to genome browser viewable files, and functions for enrichment analyses.'

extra:
  identifiers:
    - biotools:chromstar
    - doi:10.1101/038612<|MERGE_RESOLUTION|>--- conflicted
+++ resolved
@@ -34,10 +34,6 @@
     - r-ggplot2
     - r-mvtnorm
     - r-reshape2
-<<<<<<< HEAD
-    - {{ compiler('c') }}
-=======
->>>>>>> 3fa1538a
   run:
     - bioconductor-bamsignals
     - bioconductor-chromstardata
