--- conflicted
+++ resolved
@@ -12,11 +12,7 @@
   sha256: c046af1978bd38b42b9fc71febfb20ff2657795ab0548ed2c60fe97244f3f207
 
 build:
-<<<<<<< HEAD
-  number: 2
-=======
   number: 0
->>>>>>> 9ab25436
   noarch: generic
   rpaths:
     - lib/R/lib/
