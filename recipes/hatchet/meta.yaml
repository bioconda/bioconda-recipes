--- conflicted
+++ resolved
@@ -17,11 +17,7 @@
     sha256: 1d58586f9a33ac7035f51f6a04707248218f70bddbec78cb83f11c986ac652cd  # [osx]
 
 build:
-<<<<<<< HEAD
-  number: 2
-=======
   number: 0
->>>>>>> 9dc5d888
   skip: True  # [py < 37]
   entry_points:
     - hatchet = hatchet.__main__:main
