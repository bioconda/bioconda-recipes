--- conflicted
+++ resolved
@@ -1,8 +1,4 @@
-<<<<<<< HEAD
 {% set version = "1.4" %}
-=======
-{% set version = "1.3" %}
->>>>>>> b3de823e
 
 
 package:
@@ -11,11 +7,7 @@
 
 source:
   url: https://github.com/camillescott/shmlast/archive/v{{ version }}.tar.gz
-<<<<<<< HEAD
   sha256: 916005206da93afc4ffdf96082cd76d33cfca3fc9ba867d63deaa452af9aa881
-=======
-  sha256: 1ef13ef4b7d0061a5cd950c8a6cd29f42e1b97c6dd199a96df0dea0366c9f6ec
->>>>>>> b3de823e
 
 build:
   number: 0
