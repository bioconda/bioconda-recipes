--- conflicted
+++ resolved
@@ -1,11 +1,7 @@
 {% set name = "metafun" %}
-<<<<<<< HEAD
 {% set version = "0.3.0" %}
 {% set sha256 = "56f77c9bda65e52011a8693d1be3780e39662b06e8fcd9153692ddcb70198e9a" %}
-=======
-{% set version = "0.2.0" %}
-{% set sha256 = "bc2c68dd290bd3d607a5e7d9e0f4135b0870a5c72ec101196382e52b0effa6ab" %}
->>>>>>> ad3f0bec
+
 
 package:
   name: {{ name }}
