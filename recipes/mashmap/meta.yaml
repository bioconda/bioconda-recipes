{% set name = "mashmap" %}
{% set version = "2.0" %}

package:
  name: {{ name|lower }}
  version: {{ version }}

build:
  number: 1
  string: gsl{{CONDA_GSL}}_{{PKG_BUILDNUM}}

source:
  fn: {{ name|lower }}_{{ version }}.tar.gz
  url: https://github.com/marbl/MashMap/archive/v{{ version }}.tar.gz
  sha256: 9a952548bb7c6a44804be336133361d8fbae1c970d886da9423bdfc0587f846c

requirements:
  build:
<<<<<<< HEAD
    - gcc  # [not osx]
    - llvm  # [osx]
    - autoconf
    - automake 
    - perl
    - zlib {{CONDA_ZLIB}}*
    - gsl {{ CONDA_GSL }}*

  run:
    - libgcc  # [not osx]
    - zlib {{CONDA_ZLIB}}*
    - gsl {{ CONDA_GSL }}*
=======
  - gcc  # [not osx]
  - llvm  # [osx]
  - autoconf
  - automake 
  - m4
  - perl
  - zlib {{ CONDA_ZLIB }}*
  - gsl {{ CONDA_GSL }}*

  run:
  - libgcc  # [not osx]
  - zlib  {{ CONDA_ZLIB }}*
  - gsl {{ CONDA_GSL }}*
>>>>>>> e3034557

test:
  commands:
    - mashmap -h 2>&1 | grep 'reference_files'

about:
  home: https://github.com/marbl/MashMap
  license: Custom
  license_file: LICENSE.txt
  summary: 'A fast approximate aligner for long DNA sequences'<|MERGE_RESOLUTION|>--- conflicted
+++ resolved
@@ -6,7 +6,7 @@
   version: {{ version }}
 
 build:
-  number: 1
+  number: 0
   string: gsl{{CONDA_GSL}}_{{PKG_BUILDNUM}}
 
 source:
@@ -16,20 +16,6 @@
 
 requirements:
   build:
-<<<<<<< HEAD
-    - gcc  # [not osx]
-    - llvm  # [osx]
-    - autoconf
-    - automake 
-    - perl
-    - zlib {{CONDA_ZLIB}}*
-    - gsl {{ CONDA_GSL }}*
-
-  run:
-    - libgcc  # [not osx]
-    - zlib {{CONDA_ZLIB}}*
-    - gsl {{ CONDA_GSL }}*
-=======
   - gcc  # [not osx]
   - llvm  # [osx]
   - autoconf
@@ -43,7 +29,6 @@
   - libgcc  # [not osx]
   - zlib  {{ CONDA_ZLIB }}*
   - gsl {{ CONDA_GSL }}*
->>>>>>> e3034557
 
 test:
   commands:
