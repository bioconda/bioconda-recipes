--- conflicted
+++ resolved
@@ -6,11 +6,7 @@
   version: {{ version }}
 
 build:
-<<<<<<< HEAD
-  number: 5
-=======
   number: 7
->>>>>>> 41a6cd1a
 
 source:
   url: https://github.com/marbl/MashMap/archive/v{{ version }}.tar.gz
@@ -28,10 +24,12 @@
     - zlib
     - gsl
     - openblas
+    - mkl  # [osx]
   run:
     - zlib
     - gsl
     - openblas
+    - mkl  # [osx]
 test:
   commands:
     - mashmap -h 2>&1 | grep 'reference_files'
@@ -40,4 +38,8 @@
   home: https://github.com/marbl/MashMap
   license: Custom
   license_file: LICENSE.txt
-  summary: 'A fast approximate aligner for long DNA sequences'+  summary: 'A fast approximate aligner for long DNA sequences'
+
+extra:
+  recipe-maintainers:
+    - mjsteinbaugh