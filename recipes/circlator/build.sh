#!/bin/bash

<<<<<<< HEAD
$PYTHON setup.py install --single-version-externally-managed --record=record.txt

# Add more build steps here, if they are necessary.

# See
# http://docs.continuum.io/conda/build.html
# for a list of environment variables that are set during the build process.
=======
$PYTHON setup.py install --single-version-externally-managed --record=record.txt
>>>>>>> 35958ef8
<|MERGE_RESOLUTION|>--- conflicted
+++ resolved
@@ -1,13 +1,3 @@
 #!/bin/bash
 
-<<<<<<< HEAD
-$PYTHON setup.py install --single-version-externally-managed --record=record.txt
-
-# Add more build steps here, if they are necessary.
-
-# See
-# http://docs.continuum.io/conda/build.html
-# for a list of environment variables that are set during the build process.
-=======
-$PYTHON setup.py install --single-version-externally-managed --record=record.txt
->>>>>>> 35958ef8
+$PYTHON setup.py install --single-version-externally-managed --record=record.txt