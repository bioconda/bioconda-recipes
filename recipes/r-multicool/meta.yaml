--- conflicted
+++ resolved
@@ -21,10 +21,7 @@
     - r-base
     - r-rcpp >=0.11.2
     - gcc  # [not osx]
-<<<<<<< HEAD
     - llvm  # [osx]
-=======
->>>>>>> bf30e33c
 
   run:
     - r-base
