{% set version = '0.9' %}

package:
  name: r-mixkernel
  version: {{ version|replace("-", "_") }}

source:
  url:
    - {{ cran_mirror }}/src/contrib/mixKernel_{{ version }}.tar.gz
    - {{ cran_mirror }}/src/contrib/Archive/mixKernel/mixKernel_{{ version }}.tar.gz
  sha256: dfa6304a9f67a5f1b7217d35c28f24c51906304cc6ed533c86f11407065e36ea

build:
  noarch: generic
<<<<<<< HEAD
  number: 2
=======
  number: 0
>>>>>>> ca702d84
  rpaths:
    - lib/R/lib/
    - lib/
  run_exports:
    - {{ pin_subpackage('r-mixkernel', max_pin="x") }}

requirements:
  host:
    - r-base
    - bioconductor-mixomics
    - r-ggplot2
    - r-reticulate >=1.14
    - r-vegan
    - bioconductor-phyloseq
    - r-corrplot
    - r-psych
    - r-quadprog
    - r-ldrtools
    - r-matrix
    - r-markdown
  run:
    - r-base
    - bioconductor-mixomics
    - r-ggplot2
    - r-reticulate >=1.14
    - r-vegan
    - bioconductor-phyloseq
    - r-corrplot
    - r-psych
    - r-quadprog
    - r-ldrtools
    - r-matrix
    - r-markdown

test:
  commands:
    - $R -e "library('mixKernel')"

about:
  home: https://CRAN.R-project.org/package=mixKernel
  license: GPL (>= 2)
  summary: Kernel-based methods are powerful methods for integrating  heterogeneous types of
    data. mixKernel aims at providing methods to combine kernel for unsupervised exploratory
    analysis. Different solutions are  provided to compute a meta-kernel, in a consensus
    way or in a way that  best preserves the original topology of the data. mixKernel
    also integrates kernel PCA to visualize similarities between samples in a non linear
    space and from the multiple source point of view. Functions to assess and display
    important variables are also provided in the package. Jerome Mariette and  Nathalie
    Villa-Vialaneix (2017) <doi:10.1093/bioinformatics/btx682>.
  license_family: GPL3<|MERGE_RESOLUTION|>--- conflicted
+++ resolved
@@ -12,11 +12,7 @@
 
 build:
   noarch: generic
-<<<<<<< HEAD
-  number: 2
-=======
   number: 0
->>>>>>> ca702d84
   rpaths:
     - lib/R/lib/
     - lib/
