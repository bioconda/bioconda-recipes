--- conflicted
+++ resolved
@@ -18,7 +18,6 @@
 
 # replace $PREFIX with /opt/anaconda1anaconda2anaconda3 for later replacement of concrete build PREFIX
 # note: can't apply a patch here, as upp.config is not part of upstream but gets generated during python setup
-<<<<<<< HEAD
 # sed is different on OSX and expects a suffix for -i: https://unix.stackexchange.com/questions/92895/how-can-i-achieve-portability-with-sed-i-in-place-editing
 if [ "$(uname)" == "Linux" ];
 then
@@ -27,9 +26,6 @@
 then
 	sed -i '' 's@'"$PREFIX"'@/opt/anaconda1anaconda2anaconda3@g' $PREFIX/share/sepp/sepp/upp.config
 fi
-=======
-sed -i.bak "s|path=.*/|path=/opt/anaconda1anaconda2anaconda3/bin/|g" $PREFIX/share/sepp/sepp/upp.config
->>>>>>> 828bbaeb
 
 ${PYTHON} -m pip install . --no-build-isolation --no-deps --no-cache-dir -vvv
 
