{% set version = "0.24" %}
{% set md5sum = "3334fc57b268f2d3ba1035526e9e7a91" %}

package:
  name: jannovar-cli
  version: {{ version }}

source:
  fn: "jannovar-cli-{{ version }}-bin.zip"
  url: https://search.maven.org/remotecontent?filepath=de/charite/compbio/jannovar-cli/{{ version }}/jannovar-cli-{{ version }}-bin.zip
  md5: "{{ md5sum }}"

build:
<<<<<<< HEAD
  number: 1
=======
  number: 2
>>>>>>> a4745cb3

requirements:
  run:
    - openjdk >=8

test:
  commands:
    - jannovar --version
    - jannovar de.charite.compbio.jannovar.Jannovar --version

about:
  home: https://github.com/charite/jannovar
  summary: Java tool for performing annotation of VCF files
  license: BSD2<|MERGE_RESOLUTION|>--- conflicted
+++ resolved
@@ -1,5 +1,5 @@
-{% set version = "0.24" %}
-{% set md5sum = "3334fc57b268f2d3ba1035526e9e7a91" %}
+{% set version = "0.25" %}
+{% set md5sum = "ab25f5413d8edfd29b6d3993b56ab7d9" %}
 
 package:
   name: jannovar-cli
@@ -11,11 +11,7 @@
   md5: "{{ md5sum }}"
 
 build:
-<<<<<<< HEAD
-  number: 1
-=======
-  number: 2
->>>>>>> a4745cb3
+  number: 0
 
 requirements:
   run:
