--- conflicted
+++ resolved
@@ -53,11 +53,7 @@
 fi
 
 pass_arr=($pass_args)
-<<<<<<< HEAD
-if [[ ${pass_arr[0]:=} == de* ]]
-=======
 if [[ ${pass_arr[0]:=} == \'de* ]]
->>>>>>> a4745cb3
 then
     eval "$java" $jvm_mem_opts $jvm_prop_opts -cp "$JAR_DIR/jannovar-cli-$PKG_VERSION.jar" $pass_args
 else
