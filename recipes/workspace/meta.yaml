build:
  number: 2


package:
  name: workspace
  version: "0.3.1"

source:
  url: https://pypi.python.org/packages/source/w/workspace/workspace-0.3.1.tar.gz
  md5: 643250e65bd836e3ed4810fe4cb86182
<<<<<<< HEAD
#  patches:
   # List any patch files here
   # - fix.patch

# host:
  # noarch_python: True
  # preserve_egg_dir: True
  # entry_points:
    # Put any entry points (scripts to be generated automatically) here. The
    # syntax is module:function.  For example
    #
    # - workspace = workspace:main
    #
    # Would create an entry point called workspace that calls workspace.main()


  # If this is a new build for the same version, increment the build
  # number. If you do not include this key, it defaults to 0.
  # number: 1
=======
>>>>>>> 3fa1538a

requirements:
  host:
    - python
    - setuptools
    - sprinkles >=0.4.4

  run:
    - python
    - sprinkles >=0.4.4

test:
  # Python imports
  imports:
    - workspace
    - workspace.plugins

  # commands:
    # You can put test commands to be run here.  Use this to test that the
    # entry points work.


  # You can also put a file called run_test.py in the recipe that will be run
  # at test time.

  # requires:
    # Put any additional test requirements here.  For example
    # - nose

about:
  home: http://an9.org/w/WorkspacePy
  license: MIT License
  summary: 'Workspace Overmind'

# See
# http://docs.continuum.io/conda/build.html for
# more information about meta.yaml<|MERGE_RESOLUTION|>--- conflicted
+++ resolved
@@ -9,28 +9,6 @@
 source:
   url: https://pypi.python.org/packages/source/w/workspace/workspace-0.3.1.tar.gz
   md5: 643250e65bd836e3ed4810fe4cb86182
-<<<<<<< HEAD
-#  patches:
-   # List any patch files here
-   # - fix.patch
-
-# host:
-  # noarch_python: True
-  # preserve_egg_dir: True
-  # entry_points:
-    # Put any entry points (scripts to be generated automatically) here. The
-    # syntax is module:function.  For example
-    #
-    # - workspace = workspace:main
-    #
-    # Would create an entry point called workspace that calls workspace.main()
-
-
-  # If this is a new build for the same version, increment the build
-  # number. If you do not include this key, it defaults to 0.
-  # number: 1
-=======
->>>>>>> 3fa1538a
 
 requirements:
   host:
