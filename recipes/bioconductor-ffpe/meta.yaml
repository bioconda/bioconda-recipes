{% set version = "1.22.0" %}
{% set name = "ffpe" %}
{% set bioc = "3.6" %}

package:
  name: 'bioconductor-{{ name|lower }}'
  version: '{{ version }}'

source:
  url:
    - 'http://bioconductor.org/packages/{{ bioc }}/bioc/src/contrib/{{ name }}_{{ version }}.tar.gz'
    - 'https://bioarchive.galaxyproject.org/{{ name }}_{{ version }}.tar.gz'
    - 'https://depot.galaxyproject.org/software/bioconductor-{{ name }}/bioconductor-{{ name }}_{{ version }}_src_all.tar.gz'
  sha256: 0400831fc0451f4847ad511452ab4868b77264da0bbcdd5a36bf374f160f1430

build:
  number: 1
  rpaths:
    - lib/R/lib/
    - lib/

requirements:
  build:
    - {{ compiler('c') }}
  host:
    - bioconductor-affy
    - bioconductor-biobase
    - bioconductor-biocgenerics
    - bioconductor-lumi
    - bioconductor-methylumi
    - r-base
    - r-sfsmisc
    - r-ttr
<<<<<<< HEAD
    - {{ compiler('c') }}
=======
>>>>>>> 3fa1538a
  run:
    - bioconductor-affy
    - bioconductor-biobase
    - bioconductor-biocgenerics
    - bioconductor-lumi
    - bioconductor-methylumi
    - r-base
    - r-sfsmisc
    - r-ttr

test:
  commands:
    - '$R -e "library(''{{ name }}'')"'

about:
  home: 'http://bioconductor.org/packages/{{ bioc }}/bioc/html/{{ name }}.html'
  license: 'GPL (>2)'
  summary: 'Identify low-quality data using metrics developed for expression data derived from Formalin-Fixed, Paraffin-Embedded (FFPE) data.  Also a function for making Concordance at the Top plots (CAT-plots).'

extra:
  identifiers:
    - biotools:ffpe<|MERGE_RESOLUTION|>--- conflicted
+++ resolved
@@ -31,10 +31,6 @@
     - r-base
     - r-sfsmisc
     - r-ttr
-<<<<<<< HEAD
-    - {{ compiler('c') }}
-=======
->>>>>>> 3fa1538a
   run:
     - bioconductor-affy
     - bioconductor-biobase
