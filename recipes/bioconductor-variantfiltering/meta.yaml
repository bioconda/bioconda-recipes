--- conflicted
+++ resolved
@@ -41,10 +41,6 @@
     - bioconductor-xvector
     - r-base
     - r-shiny
-<<<<<<< HEAD
-    - {{ compiler('c') }}
-=======
->>>>>>> 3fa1538a
   run:
     - bioconductor-annotationdbi
     - bioconductor-biobase
