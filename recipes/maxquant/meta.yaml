--- conflicted
+++ resolved
@@ -31,15 +31,11 @@
 about:
   home: http://www.coxdocs.org/doku.php?id=maxquant:start
   license: http://www.coxdocs.org/lib/exe/fetch.php?media=license_agreement.pdf
-<<<<<<< HEAD
   summary: |
     MaxQuant is a quantitative proteomics software package designed for analyzing
     large mass-spectrometric data sets. License restricted.
-=======
-  summary: MaxQuant is a quantitative proteomics software package designed for analyzing large mass-spectrometric data sets. License restricted.
 
 extra:
   identifiers:
     - biotools:MaxQuant
-    - doi:10.1038/s41592-018-0018-y
->>>>>>> a0059d33
+    - doi:10.1038/s41592-018-0018-y