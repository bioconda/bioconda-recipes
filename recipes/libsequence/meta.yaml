
package:
  name: libsequence
  version: '1.9.2'

source:
  url: http://github.com/molpopgen/libsequence/archive/1.9.2.tar.gz
  md5: e9ac2e624ee5bf93483df01e62429530

build:
<<<<<<< HEAD
  number: 1
=======
  number: 2
>>>>>>> 3fa1538a

requirements:
  build:
    - {{ compiler('c') }}
    - zlib
    - tbb
    - htslib
  run:
    - zlib
    - tbb
    - htslib

test:
  commands:
    - libsequenceConfig --version | grep 1.9.2 > /dev/null

about:
  home: http://http://molpopgen.github.io/libsequence/
  license: GNU Lesser General Public License v2 or later (LGPLv2+)
  summary: 'A C++ class library for evolutionary genetics.'<|MERGE_RESOLUTION|>--- conflicted
+++ resolved
@@ -8,11 +8,7 @@
   md5: e9ac2e624ee5bf93483df01e62429530
 
 build:
-<<<<<<< HEAD
-  number: 1
-=======
   number: 2
->>>>>>> 3fa1538a
 
 requirements:
   build:
