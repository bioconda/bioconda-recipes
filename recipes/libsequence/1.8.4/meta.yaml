--- conflicted
+++ resolved
@@ -10,11 +10,7 @@
   sha256: {{ hash }}
 
 build:
-<<<<<<< HEAD
-  number: 0
-=======
   number: 1
->>>>>>> 3fa1538a
 
 requirements:
   build:
@@ -22,11 +18,7 @@
     - zlib
     - tbb
     - htslib
-<<<<<<< HEAD
-  run: 
-=======
   run:
->>>>>>> 3fa1538a
     - zlib
     - tbb
     - htslib
