{% set version = "1.26.0" %}
{% set name = "TurboNorm" %}
{% set bioc = "3.6" %}

package:
  name: 'bioconductor-{{ name|lower }}'
  version: '{{ version }}'
source:
  url:
    - 'http://bioconductor.org/packages/{{ bioc }}/bioc/src/contrib/{{ name }}_{{ version }}.tar.gz'
    - 'https://bioarchive.galaxyproject.org/{{ name }}_{{ version }}.tar.gz'
    - 'https://depot.galaxyproject.org/software/bioconductor-{{ name|lower }}/bioconductor-{{ name|lower }}_{{ version }}_src_all.tar.gz'
  sha256: 4d0bb6762f3790b288c37cd9042195281e8d64df227d2475481e1d5b7c1dd62b
build:
  number: 1
  rpaths:
    - lib/R/lib/
    - lib/
requirements:
  build:
    - {{ compiler('c') }}
  host:
    - bioconductor-affy
    - bioconductor-convert
    - 'bioconductor-limma >=1.7.0'
    - bioconductor-marray
    - r-base
    - r-lattice
<<<<<<< HEAD
    - {{ compiler('c') }}
=======
>>>>>>> 3fa1538a
  run:
    - bioconductor-affy
    - bioconductor-convert
    - 'bioconductor-limma >=1.7.0'
    - bioconductor-marray
    - r-base
    - r-lattice
    - libcxx # [osx]
test:
  commands:
    - '$R -e "library(''{{ name }}'')"'
about:
  home: 'http://bioconductor.org/packages/{{ bioc }}/bioc/html/{{ name }}.html'
  license: LGPL
  summary: 'A fast scatterplot smoother based on B-splines with second-order difference penalty. Functions for microarray normalization of single-colour data i.e. Affymetrix/Illumina and two-colour data supplied as marray MarrayRaw-objects or limma RGList-objects are available.'

extra:
  identifiers:
    - biotools:turbonorm<|MERGE_RESOLUTION|>--- conflicted
+++ resolved
@@ -26,10 +26,6 @@
     - bioconductor-marray
     - r-base
     - r-lattice
-<<<<<<< HEAD
-    - {{ compiler('c') }}
-=======
->>>>>>> 3fa1538a
   run:
     - bioconductor-affy
     - bioconductor-convert
