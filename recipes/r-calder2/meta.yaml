--- conflicted
+++ resolved
@@ -1,9 +1,4 @@
-<<<<<<< HEAD
 {% set version = '0.3' %}
-=======
-{% set version = '0.2' %}
->>>>>>> 15065be8
-
 
 package:
   name: r-calder2
@@ -12,12 +7,8 @@
 source:
 
   url: https://github.com/CSOgroup/CALDER2/archive/refs/tags/{{ version }}.tar.gz
+  sha256: 6ea5e0c0476ae95ef0405af9005ccfc40f53cd499d528652748203e40a3b183c
 
-<<<<<<< HEAD
-  sha256: 6ea5e0c0476ae95ef0405af9005ccfc40f53cd499d528652748203e40a3b183c
-=======
-  sha256: 0ffd5bfd9d01a50c7fdf81c0f4fcfff7fb903347bf447eec23cbc0de05458c48
->>>>>>> 15065be8
 
 build:
   noarch: generic
