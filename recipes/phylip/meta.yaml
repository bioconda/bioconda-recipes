--- conflicted
+++ resolved
@@ -30,15 +30,9 @@
     - BB_MAKE_JOBS
 
 requirements:
-<<<<<<< HEAD
-  build: 
-    - {{ compiler('c') }}
-  run: 
-=======
   build:
     - {{ compiler('c') }}
   run:
->>>>>>> 3fa1538a
     - openjdk >=6
     - python
 
