--- conflicted
+++ resolved
@@ -11,17 +11,10 @@
   sha256: {{ sha256 }}
 
 build:
-<<<<<<< HEAD
-  number: 2
-  script: "{{ PYTHON }} -m pip install . --no-deps --ignore-installed --no-cache-dir -vvv"
-  # python 3.12: error: 'PyLongObject' {aka 'struct _longobject'} has no member named 'ob_digit'
-  skip: true # [py == 312 ]
-=======
   number: 3
   script: "{{ PYTHON }} -m pip install . --no-deps --no-build-isolation --no-cache-dir -vvv"
   # python 3.12: error: 'PyLongObject' {aka 'struct _longobject'} has no member named 'ob_digit'
   skip: True  # [py == 312 ]
->>>>>>> 90bc105b
   entry_points:
     - umi_tools = umi_tools.umi_tools:main
   run_exports:
