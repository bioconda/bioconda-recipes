{% set version = "0.7.0" %}
{% set github = "https://github.com/acidgenomics/r-deseqanalysis" %}

package:
  name: r-deseqanalysis
  version: "{{ version }}"

source:
  url: "{{ github }}/archive/v{{ version }}.tar.gz"
  sha256: cf5b1cae6fa44e0db16cba3aab8de0d738ab26af7326f9ff24ee42ffb05574d6

build:
  noarch: generic
<<<<<<< HEAD
  number: 2
=======
  number: 0
  run_exports:
    - {{ pin_subpackage('r-deseqanalysis', max_pin="x.x") }}
>>>>>>> ca702d84

requirements:
  host:
    # Depends:
    - r-base
<<<<<<< HEAD
    - bioconductor-deseq2 >=1.40.0
    # Imports:
    - bioconductor-biocgenerics >=0.46.0
    - bioconductor-iranges >=2.32.0
    - bioconductor-s4vectors >=0.36.0
    - bioconductor-summarizedexperiment >=1.28.0
    - r-acidbase >=0.6.15
    - r-acidcli >=0.2.7
    - r-acidexperiment >=0.4.7
    - r-acidgenerics >=0.6.7
    - r-acidgenomes >=0.5.0
    - r-acidmarkdown >=0.2.5
    - r-acidplots >=0.5.5
    - r-acidplyr >=0.3.10
    - r-ggplot2 >=3.4.2
    - r-goalie >=0.6.9
    - r-pipette >=0.10.9
    - r-stringi >=1.7.12
    - r-syntactic >=0.6.5
=======
    # Imports:
    - bioconductor-biocgenerics >=0.46.0
    - bioconductor-deseq2 >=1.40.0
    - bioconductor-iranges >=2.34.0
    - bioconductor-s4vectors >=0.38.0
    - bioconductor-summarizedexperiment >=1.30.0
    - r-acidbase >=0.7.0
    - r-acidcli >=0.2.8
    - r-acidexperiment >=0.4.8
    - r-acidgenerics >=0.6.13
    - r-acidgenomes >=0.5.2
    - r-acidmarkdown >=0.2.6
    - r-acidplots >=0.6.2
    - r-acidplyr >=0.4.2
    - r-ggplot2 >=3.4.3
    - r-goalie >=0.6.19
    - r-pipette >=0.14.0
    - r-syntactic >=0.6.7
>>>>>>> ca702d84
    # Suggests:
    - bioconductor-apeglm >=1.22.0
    - bioconductor-tximport >=1.28.0
    - r-ashr >=2.2.63
    - r-basejump >=0.17.0
    - r-complexupset >=1.3.3
    - r-ggrepel >=0.9.3
    - r-knitr >=1.44
    - r-pheatmap >=1.0.12
    - r-rmarkdown >=2.25
  run:
    # Depends:
    - r-base
<<<<<<< HEAD
    - bioconductor-deseq2 >=1.40.0
    # Imports:
    - bioconductor-biocgenerics >=0.46.0
    - bioconductor-iranges >=2.32.0
    - bioconductor-s4vectors >=0.36.0
    - bioconductor-summarizedexperiment >=1.28.0
    - r-acidbase >=0.6.15
    - r-acidcli >=0.2.7
    - r-acidexperiment >=0.4.7
    - r-acidgenerics >=0.6.7
    - r-acidgenomes >=0.5.0
    - r-acidmarkdown >=0.2.5
    - r-acidplots >=0.5.5
    - r-acidplyr >=0.3.10
    - r-ggplot2 >=3.4.2
    - r-goalie >=0.6.9
    - r-pipette >=0.10.9
    - r-stringi >=1.7.12
    - r-syntactic >=0.6.5
=======
    # Imports:
    - bioconductor-biocgenerics >=0.46.0
    - bioconductor-deseq2 >=1.40.0
    - bioconductor-iranges >=2.34.0
    - bioconductor-s4vectors >=0.38.0
    - bioconductor-summarizedexperiment >=1.30.0
    - r-acidbase >=0.7.0
    - r-acidcli >=0.2.8
    - r-acidexperiment >=0.4.8
    - r-acidgenerics >=0.6.13
    - r-acidgenomes >=0.5.2
    - r-acidmarkdown >=0.2.6
    - r-acidplots >=0.6.2
    - r-acidplyr >=0.4.2
    - r-ggplot2 >=3.4.3
    - r-goalie >=0.6.19
    - r-pipette >=0.14.0
    - r-syntactic >=0.6.7
>>>>>>> ca702d84
    # Suggests:
    - bioconductor-apeglm >=1.22.0
    - bioconductor-tximport >=1.28.0
    - r-ashr >=2.2.63
    - r-basejump >=0.17.0
    - r-complexupset >=1.3.3
    - r-ggrepel >=0.9.3
    - r-knitr >=1.44
    - r-pheatmap >=1.0.12
    - r-rmarkdown >=2.25

test:
  commands:
    - $R -e "library('DESeqAnalysis')"

about:
  home: https://r.acidgenomics.com/packages/deseqanalysis/
  dev_url: "{{ github }}"
  license: AGPL-3.0
  license_file: LICENSE
  license_family: GPL
  summary: Toolkit for performing differential expression with DESeq2.

extra:
  recipe-maintainers:
    - acidgenomics
    - mjsteinbaugh<|MERGE_RESOLUTION|>--- conflicted
+++ resolved
@@ -11,39 +11,14 @@
 
 build:
   noarch: generic
-<<<<<<< HEAD
-  number: 2
-=======
   number: 0
   run_exports:
     - {{ pin_subpackage('r-deseqanalysis', max_pin="x.x") }}
->>>>>>> ca702d84
 
 requirements:
   host:
     # Depends:
     - r-base
-<<<<<<< HEAD
-    - bioconductor-deseq2 >=1.40.0
-    # Imports:
-    - bioconductor-biocgenerics >=0.46.0
-    - bioconductor-iranges >=2.32.0
-    - bioconductor-s4vectors >=0.36.0
-    - bioconductor-summarizedexperiment >=1.28.0
-    - r-acidbase >=0.6.15
-    - r-acidcli >=0.2.7
-    - r-acidexperiment >=0.4.7
-    - r-acidgenerics >=0.6.7
-    - r-acidgenomes >=0.5.0
-    - r-acidmarkdown >=0.2.5
-    - r-acidplots >=0.5.5
-    - r-acidplyr >=0.3.10
-    - r-ggplot2 >=3.4.2
-    - r-goalie >=0.6.9
-    - r-pipette >=0.10.9
-    - r-stringi >=1.7.12
-    - r-syntactic >=0.6.5
-=======
     # Imports:
     - bioconductor-biocgenerics >=0.46.0
     - bioconductor-deseq2 >=1.40.0
@@ -62,7 +37,6 @@
     - r-goalie >=0.6.19
     - r-pipette >=0.14.0
     - r-syntactic >=0.6.7
->>>>>>> ca702d84
     # Suggests:
     - bioconductor-apeglm >=1.22.0
     - bioconductor-tximport >=1.28.0
@@ -76,27 +50,6 @@
   run:
     # Depends:
     - r-base
-<<<<<<< HEAD
-    - bioconductor-deseq2 >=1.40.0
-    # Imports:
-    - bioconductor-biocgenerics >=0.46.0
-    - bioconductor-iranges >=2.32.0
-    - bioconductor-s4vectors >=0.36.0
-    - bioconductor-summarizedexperiment >=1.28.0
-    - r-acidbase >=0.6.15
-    - r-acidcli >=0.2.7
-    - r-acidexperiment >=0.4.7
-    - r-acidgenerics >=0.6.7
-    - r-acidgenomes >=0.5.0
-    - r-acidmarkdown >=0.2.5
-    - r-acidplots >=0.5.5
-    - r-acidplyr >=0.3.10
-    - r-ggplot2 >=3.4.2
-    - r-goalie >=0.6.9
-    - r-pipette >=0.10.9
-    - r-stringi >=1.7.12
-    - r-syntactic >=0.6.5
-=======
     # Imports:
     - bioconductor-biocgenerics >=0.46.0
     - bioconductor-deseq2 >=1.40.0
@@ -115,7 +68,6 @@
     - r-goalie >=0.6.19
     - r-pipette >=0.14.0
     - r-syntactic >=0.6.7
->>>>>>> ca702d84
     # Suggests:
     - bioconductor-apeglm >=1.22.0
     - bioconductor-tximport >=1.28.0
