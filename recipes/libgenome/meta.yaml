--- conflicted
+++ resolved
@@ -6,15 +6,10 @@
   version: {{ version }}
 
 build:
-<<<<<<< HEAD
-  number: 4
-  skip: True  # [osx]
-=======
   number: 5
   skip: True  # [osx]
   run_exports:
     - {{ pin_subpackage('libgenome', max_pin='x.x') }}
->>>>>>> 5492ec64
 
 source:
   url: https://depot.galaxyproject.org/software/libgenome/libgenome_1.3.1_src_all.zip
