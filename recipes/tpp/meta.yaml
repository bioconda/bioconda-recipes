{% set name = "TPP" %}
{% set version = "5.0.0" %}
{% set sha256 = "caed7a664be42fb9a168df699204816672e640569179cddaa42cf178d339534e" %}

package:
  name: {{ name|lower }}
  version: {{ version }}

source:
  url: https://downloads.sourceforge.net/project/sashimi/Trans-Proteomic%20Pipeline%20%28TPP%29/TPP%20v5.0%20%28Typhoon%29%20rev%200/TPP_5.0.0-src.tgz
  sha256: {{ sha256 }}
  patches:
    - tpp5.0.0.patch

build:
  number: 1
  skip: true  # [osx]
  detect_binary_files_with_prefix: true

requirements:
<<<<<<< HEAD
    build:
        - {{ compiler('c') }}
        - perl
        - perl-xml-parser
        - perl-findbin-libs
        - zlib
        - bzip2
        - perl-extutils-makemaker
        - perl-app-cpanminus
    run:
        - perl
        - perl-findbin-libs
        - perl-xml-parser
        - hardklor
        - zlib
        - bzip2
=======
  build:
    - {{ compiler('c') }}
    - perl
    - perl-xml-parser
    - perl-findbin-libs
    - zlib
    - bzip2
    - perl-extutils-makemaker
    - perl-app-cpanminus
  run:
    - perl
    - perl-findbin-libs
    - perl-xml-parser
    - hardklor
    - zlib
    - bzip2
>>>>>>> 3fa1538a

test:
  requires:
    - git
  commands:
    - ProteinProphet

about:
  license: GPL v. 2.0 and LGPL
  summary: >
    The Trans-Proteomic Pipeline (TPP) is a collection of integrated
    tools for MS/MS proteomics developed at the Seattle Proteome Center. The
    Bioconda package includes the command-line versions of the TPP toolset.
    These programs include tools for validation (PeptideProphet, iProphet,
    ProteinProphet, Mayu) and quantification (XPRESS, ASAPRatio, Libra) as
    well as a number of parsers and converters (Out2XML, Mascot2XML,
    Tandem2XML, etc).
  home: http://tools.proteomecenter.org/wiki/index.php?title=Software:TPP<|MERGE_RESOLUTION|>--- conflicted
+++ resolved
@@ -18,24 +18,6 @@
   detect_binary_files_with_prefix: true
 
 requirements:
-<<<<<<< HEAD
-    build:
-        - {{ compiler('c') }}
-        - perl
-        - perl-xml-parser
-        - perl-findbin-libs
-        - zlib
-        - bzip2
-        - perl-extutils-makemaker
-        - perl-app-cpanminus
-    run:
-        - perl
-        - perl-findbin-libs
-        - perl-xml-parser
-        - hardklor
-        - zlib
-        - bzip2
-=======
   build:
     - {{ compiler('c') }}
     - perl
@@ -52,7 +34,6 @@
     - hardklor
     - zlib
     - bzip2
->>>>>>> 3fa1538a
 
 test:
   requires:
