{% set version = "0.9.0" %}
{% set name = "shovill" %}

package:
  name: {{ name }}
  version: {{ version }}

build:
<<<<<<< HEAD
    number: 0
=======
  number: 1
>>>>>>> 3fa1538a

source:
  url: https://github.com/tseemann/shovill/archive/v{{ version }}.tar.gz
  sha256: 0a428609ec39661eb4af417d24e1a5d4cfe5cbc120f7999914c19406fddd41cd

requirements:
<<<<<<< HEAD
    run:
        - perl
        - perl-time-piece
        - perl-file-spec
        - perl-findbin
        - unzip
        - lighter
        - bwa
        - kmc >=2
        - flash
        - pilon >=1.22
        - seqtk
        - trimmomatic
        - spades
        - pigz
        - samtools >=1.3
=======
  run:
    - perl
    - perl-time-piece
    - perl-file-spec
    - perl-findbin
    - unzip
    - lighter
    - bwa
    - kmc >=2
    - flash
    - pilon >=1.22
    - seqtk
    - trimmomatic
    - spades
    - pigz
    - samtools >=1.3
>>>>>>> 3fa1538a

test:
  commands:
    - "shovill --help"
    - "shovill --version"

about:
  home: https://github.com/tseemann/shovill
  license: GPL2
  license_file: LICENSE
  summary: Faster SPAdes assembly of Illumina reads<|MERGE_RESOLUTION|>--- conflicted
+++ resolved
@@ -6,35 +6,13 @@
   version: {{ version }}
 
 build:
-<<<<<<< HEAD
-    number: 0
-=======
   number: 1
->>>>>>> 3fa1538a
 
 source:
   url: https://github.com/tseemann/shovill/archive/v{{ version }}.tar.gz
   sha256: 0a428609ec39661eb4af417d24e1a5d4cfe5cbc120f7999914c19406fddd41cd
 
 requirements:
-<<<<<<< HEAD
-    run:
-        - perl
-        - perl-time-piece
-        - perl-file-spec
-        - perl-findbin
-        - unzip
-        - lighter
-        - bwa
-        - kmc >=2
-        - flash
-        - pilon >=1.22
-        - seqtk
-        - trimmomatic
-        - spades
-        - pigz
-        - samtools >=1.3
-=======
   run:
     - perl
     - perl-time-piece
@@ -51,7 +29,6 @@
     - spades
     - pigz
     - samtools >=1.3
->>>>>>> 3fa1538a
 
 test:
   commands:
