{% set name = "vinalc" %}
{% set version = "1.4.1" %}

package:
  name: {{ name }}
  version: {{ version }}

source:
  url: https://github.com/XiaohuaZhangLLNL/VinaLC/archive/refs/tags/v{{ version }}.tar.gz
  sha256: ab73e3cced10adb76ec720cd05585d961b769eaf2610046420366f9c47d792cd
<<<<<<< HEAD
  patches:
    - fix-boost-filesystem.patch
=======

>>>>>>> e1c7501b
build:
  number: 0
  script: |
    cmake -DCMAKE_INSTALL_PREFIX=$PREFIX \
        -DCMAKE_C_COMPILER=$CC \
        -DCMAKE_CXX_COMPILER=$CXX \
        -DCMAKE_BUILD_TYPE=Release \
        -DBOOST_ROOT=$PREFIX \
        -DMPI_CXX_COMPILER=$PREFIX/bin/mpicxx \
        -DWITH_MPI=ON \
        -DWITH_OPENMP=ON \
        -DCMAKE_INSTALL_RPATH=$PREFIX/lib \
        -DCMAKE_INSTALL_RPATH_USE_LINK_PATH=TRUE \
        -DCMAKE_BUILD_WITH_INSTALL_RPATH=TRUE \
        -DCMAKE_SKIP_BUILD_RPATH=FALSE
    make -j$CPU_COUNT
    make install
  run_exports:
    - {{ pin_subpackage(name, max_pin="x") }}

requirements:
  build:
    - {{ compiler('c') }}
    - {{ compiler('cxx') }}
    - pkg-config
    - autoconf
    - automake
    - libtool
    - cmake >=3.29
    - make
  host:
    - mpich-mpicxx
    - boost-cpp
    - libboost-mpi
    - zlib
  run:
    - mpich-mpicxx
    - boost-cpp
    - libboost-mpi

test:
  commands:
    - mpirun --allow-run-as-root -n 2 vinalc --help

about:
  home: "https://github.com/XiaohuaZhangLLNL/VinaLC"
  summary: "VinaLC: MPI-accelerated molecular docking program for virtual screening."
  license: "Apache-2.0"
  license_family: APACHE
  license_file: License
  dev_url: "https://github.com/XiaohuaZhangLLNL/VinaLC"

extra:
  additional-platforms:
    - linux-aarch64
    - osx-arm64<|MERGE_RESOLUTION|>--- conflicted
+++ resolved
@@ -8,12 +8,6 @@
 source:
   url: https://github.com/XiaohuaZhangLLNL/VinaLC/archive/refs/tags/v{{ version }}.tar.gz
   sha256: ab73e3cced10adb76ec720cd05585d961b769eaf2610046420366f9c47d792cd
-<<<<<<< HEAD
-  patches:
-    - fix-boost-filesystem.patch
-=======
-
->>>>>>> e1c7501b
 build:
   number: 0
   script: |
