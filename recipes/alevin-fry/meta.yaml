{% set version = "0.7.0" %}

package:
  name: alevin-fry
  version: {{ version }}

build:
  number: 2

source:
  url: https://github.com/COMBINE-lab/alevin-fry/archive/v{{ version }}.tar.gz
<<<<<<< HEAD
  sha256: 6e1a6fd1ca518e5d17b7f235eff6383cab337cfa9ce10e0fac4c03a2f84c1928
=======
  sha256: 8a368695da8e85826f3d72670c83c44344d5c184a7bccda4ab2dea486eb3e00b
>>>>>>> 2f2b59f4
  patches:
    - patches/clap_patch_for_v0.6.0.patch

requirements:
  build:
    - rust >=1.60  
    - cmake
    - autoconf
    - make
    - {{ compiler('cxx') }}
    - pkg-config
  host:
  run:

test:
  commands:
    - alevin-fry --help

about:
  home: https://github.com/COMBINE-lab/alevin-fry
  license: BSD 3-Clause
  license_file: LICENSE
  summary: alevin-fry is a tool for the efficient processing of single-cell data based on RAD files produced by alevin<|MERGE_RESOLUTION|>--- conflicted
+++ resolved
@@ -5,17 +5,11 @@
   version: {{ version }}
 
 build:
-  number: 2
+  number: 0
 
 source:
   url: https://github.com/COMBINE-lab/alevin-fry/archive/v{{ version }}.tar.gz
-<<<<<<< HEAD
   sha256: 6e1a6fd1ca518e5d17b7f235eff6383cab337cfa9ce10e0fac4c03a2f84c1928
-=======
-  sha256: 8a368695da8e85826f3d72670c83c44344d5c184a7bccda4ab2dea486eb3e00b
->>>>>>> 2f2b59f4
-  patches:
-    - patches/clap_patch_for_v0.6.0.patch
 
 requirements:
   build:
