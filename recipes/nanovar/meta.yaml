--- conflicted
+++ resolved
@@ -10,11 +10,7 @@
 
 build:
   skip: True  # [py<36 or osx]
-<<<<<<< HEAD
-  number: 2
-=======
-  number: 0
->>>>>>> 93339e4e
+  number: 1
   script: {{ PYTHON }} -m pip install . --ignore-installed --no-deps -vv
 
 requirements:
