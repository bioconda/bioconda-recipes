--- conflicted
+++ resolved
@@ -1,12 +1,5 @@
-<<<<<<< HEAD
-{% set version = "1.0.2" %}
-
-build:
-  number: 1
-=======
 {% set version = "1.0.3" %}
 {% set sha256 = "568250fcdb213ecb06d180b17bda75e29d2550155aa7cbdf19e7728840c87535" %}
->>>>>>> f599b93d
 
 package:
   name: migmap
@@ -17,7 +10,7 @@
   sha256: '{{ sha256 }}'
 
 build:
-  number: 0
+  number: 1
 
 requirements:
   run:
