{% set version = "0.43.2" %}

package:
  name: bustools
  version: {{ version }}

source:
  url: https://github.com/BUStools/bustools/archive/v{{ version }}.tar.gz
  sha256: ad5816152644ee615316daecf5883183994bd7cc96e6c008439123f4cd750b1f

build:
<<<<<<< HEAD
  number: 1
=======
  number: 2
>>>>>>> 90bc105b
  run_exports:
    - {{ pin_subpackage('bustools', max_pin="x.x") }}

requirements:
  build:
    - make
    - {{ compiler('cxx') }}
    - cmake
  host:
    - hdf5
    - zlib

test:
  commands:
    - bustools sort

about:
  home: https://github.com/BUStools/bustools
  license: BSD-2-Clause "Simplified" License
  license_family: BSD
  license_file: LICENSE
  summary: |
    bustools is a program for manipulating BUS files for single cell RNA-Seq datasets.

extra:
  additional-platforms:
    - linux-aarch64
    - osx-arm64<|MERGE_RESOLUTION|>--- conflicted
+++ resolved
@@ -9,11 +9,7 @@
   sha256: ad5816152644ee615316daecf5883183994bd7cc96e6c008439123f4cd750b1f
 
 build:
-<<<<<<< HEAD
-  number: 1
-=======
   number: 2
->>>>>>> 90bc105b
   run_exports:
     - {{ pin_subpackage('bustools', max_pin="x.x") }}
 
