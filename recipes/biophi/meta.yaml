{% set version = "1.0.10" %} # Remember to update sha256 below

package:
  name: biophi
  version: '{{ version }}'

source:
  url: https://github.com/Merck/BioPhi/archive/v{{ version }}.tar.gz
  sha256: '553c238753281be106b9ad5d470fce71b3d79517734e0ebb85ffd15b4eb7dfe7'

build:
  noarch: python
<<<<<<< HEAD
  number: 0
=======
  number: 4
>>>>>>> d7c30a0a
  entry_points:
    - biophi = biophi.common.cli.main:main
  script: {{ PYTHON }} -m pip install . --ignore-installed --no-deps -vv
  run_exports:
    - {{ pin_subpackage("biophi", max_pin="x.x") }}

requirements:
  host:
    - python >=3.8
    - pip <24.1  # due to error in omegaconf (dependency of fairseq)
    - setuptools
    - pytest
  run:
    - python >=3.8
    - abnumber ==0.3.2
    - anarci ==2020.04.23
    - hmmer >=3.1
    - click >=7
    - sqlalchemy <2  # BioPhi is currently incompatible with SQLAlchemy 2.0 Engine
    - flask <3
    - werkzeug <3
    - redis-py
    - celery
    - requests
    - tqdm
    - xlsxwriter
    - humanize
    - sapiens >=1.0.4
    - pandas <2.2

test:
  imports:
    - biophi
  commands:
    - biophi --help
    - biophi sapiens --help
    - biophi oasis --help

about:
  home: https://github.com/Merck/BioPhi
  license: MIT
  license_family: MIT
  license_file: LICENSE
  summary: BioPhi open-source antibody design platform<|MERGE_RESOLUTION|>--- conflicted
+++ resolved
@@ -10,11 +10,7 @@
 
 build:
   noarch: python
-<<<<<<< HEAD
   number: 0
-=======
-  number: 4
->>>>>>> d7c30a0a
   entry_points:
     - biophi = biophi.common.cli.main:main
   script: {{ PYTHON }} -m pip install . --ignore-installed --no-deps -vv
