{% set name = "twilight" %}
{% set version = "0.2.1" %}
<<<<<<< HEAD
=======

>>>>>>> 6ddc538b


package:
  name: {{ name }}
  version: {{ version }}

source:
  url: "https://github.com/TurakhiaLab/TWILIGHT/archive/refs/tags/v{{ version }}.tar.gz"
  sha256: 3c2389beb24fbafb9b692b6ba1776cc91afaae5180ad660d68a8fccc7f7cf909
<<<<<<< HEAD
=======

>>>>>>> 6ddc538b


build:
  number: 1
  run_exports:
    - {{ pin_subpackage("twilight", max_pin="x.x") }}
  skip: True  # [win]

requirements:
  build:
    - {{ compiler('c') }}
    - {{ compiler('cxx') }}
    - cmake
    - make
    - cuda-nvcc  # [linux]
    - cuda-cudart-dev  # [linux]
    - cuda-version >=12.2,<13  # [linux]
  host:
    - zlib
    - boost-cpp
    - tbb
    - tbb-devel
  run:
    - boost-cpp
    - tbb
    - tbb-devel

test:
  commands:
    - twilight
    - twilight --version

about:
  home: "https://github.com/TurakhiaLab/TWILIGHT"
  license: MIT
  license_family: MIT
  license_file: LICENSE
  summary: "TWILIGHT: A high throughput tool for tall and wide multiple sequence alignment."
  dev_url: "https://github.com/TurakhiaLab/TWILIGHT"
  doc_url: "https://turakhia.ucsd.edu/TWILIGHT"
  description: 'TWILIGHT (Tall and Wide Alignments at High Throughput) is a tool designed for ultrafast and ultralarge multiple sequence alignment. It is able to scale to millions of long nucleotide sequences (>10000 bases).'

extra:
  additional-platforms:
    - linux-aarch64
    - osx-arm64
  recipe-maintainers:
    - y3tseng<|MERGE_RESOLUTION|>--- conflicted
+++ resolved
@@ -1,9 +1,5 @@
 {% set name = "twilight" %}
 {% set version = "0.2.1" %}
-<<<<<<< HEAD
-=======
-
->>>>>>> 6ddc538b
 
 
 package:
@@ -13,10 +9,7 @@
 source:
   url: "https://github.com/TurakhiaLab/TWILIGHT/archive/refs/tags/v{{ version }}.tar.gz"
   sha256: 3c2389beb24fbafb9b692b6ba1776cc91afaae5180ad660d68a8fccc7f7cf909
-<<<<<<< HEAD
-=======
 
->>>>>>> 6ddc538b
 
 
 build:
