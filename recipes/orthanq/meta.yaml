--- conflicted
+++ resolved
@@ -19,11 +19,8 @@
     - {{ compiler('c') }}
     - {{ compiler('cxx') }}
     - {{ compiler('rust') }}
-<<<<<<< HEAD
     - {{ stdlib("c") }}
     - rust >=1.54
-=======
->>>>>>> d001d703
     - pkg-config
     - make
     - cmake
@@ -49,11 +46,8 @@
     - samtools =1.19
     - vg =1.56
     - minimap2
-<<<<<<< HEAD
     - python
-=======
     - bwa
->>>>>>> d001d703
   run:
     - gsl
     - libcblas
