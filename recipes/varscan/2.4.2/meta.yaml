about:
<<<<<<< HEAD
    home: http://dkoboldt.github.io/varscan/
    license: The Non-Profit Open Software License version 3.0 (NPOSL-3.0)
    summary: variant detection in massively parallel sequencing data

package:
    name: varscan
    version: 2.4.2

=======
  home: http://dkoboldt.github.io/varscan/
  license: The Non-Profit Open Software License version 3.0 (NPOSL-3.0)
  summary: variant detection in massively parallel sequencing data
package:
  name: varscan
  version: 2.4.2
>>>>>>> b5fc5ea8
build:
  number: 1
  noarch: generic

source:
<<<<<<< HEAD
    fn: VarScan-2.4.2.jar
    url: https://github.com/dkoboldt/varscan/raw/master/VarScan.v2.4.2.jar
    md5: 4b810741505a8145a7f8f9f6791bbacf

=======
  fn: VarScan-2.4.2.jar
  url: https://github.com/dkoboldt/varscan/raw/master/VarScan.v2.4.2.jar
  md5: 4b810741505a8145a7f8f9f6791bbacf
>>>>>>> b5fc5ea8
requirements:
  build:
  run:
    - openjdk

test:
  commands:
    - varscan mpileup2cns --help

extra:
  identifiers:
    - biotools:varscan<|MERGE_RESOLUTION|>--- conflicted
+++ resolved
@@ -1,36 +1,18 @@
 about:
-<<<<<<< HEAD
-    home: http://dkoboldt.github.io/varscan/
-    license: The Non-Profit Open Software License version 3.0 (NPOSL-3.0)
-    summary: variant detection in massively parallel sequencing data
-
-package:
-    name: varscan
-    version: 2.4.2
-
-=======
   home: http://dkoboldt.github.io/varscan/
   license: The Non-Profit Open Software License version 3.0 (NPOSL-3.0)
   summary: variant detection in massively parallel sequencing data
 package:
   name: varscan
   version: 2.4.2
->>>>>>> b5fc5ea8
 build:
   number: 1
   noarch: generic
 
 source:
-<<<<<<< HEAD
-    fn: VarScan-2.4.2.jar
-    url: https://github.com/dkoboldt/varscan/raw/master/VarScan.v2.4.2.jar
-    md5: 4b810741505a8145a7f8f9f6791bbacf
-
-=======
   fn: VarScan-2.4.2.jar
   url: https://github.com/dkoboldt/varscan/raw/master/VarScan.v2.4.2.jar
   md5: 4b810741505a8145a7f8f9f6791bbacf
->>>>>>> b5fc5ea8
 requirements:
   build:
   run:
