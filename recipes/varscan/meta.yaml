{% set name = "varscan" %}
{% set version = "2.4.3" %}
{% set sha256hash = "dc0e908ebe6a429fdd2d0f80f26c428cfc71f65429dc1816d41230b649168ff3" %}

package:
<<<<<<< HEAD
    name: {{ name|lower }}
    version: {{ version }}

about:
    home: http://dkoboldt.github.io/varscan/
    license: The Non-Profit Open Software License version 3.0 (NPOSL-3.0)
    summary: variant detection in massively parallel sequencing data

=======
  name: {{ name|lower }}
  version: {{ version }}
about:
  home: http://dkoboldt.github.io/varscan/
  license: The Non-Profit Open Software License version 3.0 (NPOSL-3.0)
  summary: variant detection in massively parallel sequencing data
>>>>>>> b5fc5ea8
build:
  number: 0
  noarch: generic

source:
<<<<<<< HEAD
    fn: VarScan-{{ version }}.jar
    url: https://github.com/dkoboldt/varscan/raw/master/VarScan.v{{ version }}.jar
    sha256: {{ sha256hash }}

=======
  fn: VarScan-{{ version }}.jar
  url: https://github.com/dkoboldt/varscan/raw/master/VarScan.v{{ version }}.jar
  sha256: {{ sha256hash }}
>>>>>>> b5fc5ea8
requirements:
  build:
  run:
    - openjdk

test:
  commands:
    - varscan mpileup2cns --help

extra:
  identifiers:
    - biotools:varscan<|MERGE_RESOLUTION|>--- conflicted
+++ resolved
@@ -3,38 +3,22 @@
 {% set sha256hash = "dc0e908ebe6a429fdd2d0f80f26c428cfc71f65429dc1816d41230b649168ff3" %}
 
 package:
-<<<<<<< HEAD
-    name: {{ name|lower }}
-    version: {{ version }}
-
-about:
-    home: http://dkoboldt.github.io/varscan/
-    license: The Non-Profit Open Software License version 3.0 (NPOSL-3.0)
-    summary: variant detection in massively parallel sequencing data
-
-=======
   name: {{ name|lower }}
   version: {{ version }}
 about:
   home: http://dkoboldt.github.io/varscan/
   license: The Non-Profit Open Software License version 3.0 (NPOSL-3.0)
   summary: variant detection in massively parallel sequencing data
->>>>>>> b5fc5ea8
+
 build:
   number: 0
   noarch: generic
 
 source:
-<<<<<<< HEAD
-    fn: VarScan-{{ version }}.jar
-    url: https://github.com/dkoboldt/varscan/raw/master/VarScan.v{{ version }}.jar
-    sha256: {{ sha256hash }}
-
-=======
   fn: VarScan-{{ version }}.jar
   url: https://github.com/dkoboldt/varscan/raw/master/VarScan.v{{ version }}.jar
   sha256: {{ sha256hash }}
->>>>>>> b5fc5ea8
+
 requirements:
   build:
   run:
