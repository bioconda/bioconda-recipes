<<<<<<< HEAD
{% set version = "1.13.5" %}
=======
{% set version = "1.14.0" %}
>>>>>>> 2e17421a
{% set name = "tximportData" %}
{% set bioc = "3.10" %}

package:
  name: 'bioconductor-{{ name|lower }}'
  version: '{{ version }}'
source:
  url:
    - 'https://bioconductor.org/packages/{{ bioc }}/data/experiment/src/contrib/{{ name }}_{{ version }}.tar.gz'
    - 'https://bioarchive.galaxyproject.org/{{ name }}_{{ version }}.tar.gz'
    - 'https://depot.galaxyproject.org/software/bioconductor-{{ name|lower }}/bioconductor-{{ name|lower }}_{{ version }}_src_all.tar.gz'
<<<<<<< HEAD
  md5: bdc6cb2f484f393d47b57674a5149660
=======
  md5: 479392bb93a7334601e795f554055fc5
>>>>>>> 2e17421a
build:
  number: 0
  rpaths:
    - lib/R/lib/
    - lib/
  noarch: generic
# Suggests: knitr
requirements:
  host:
    - r-base
  run:
    - r-base
    - curl
test:
  commands:
    - '$R -e "library(''{{ name }}'')"'
about:
  home: 'https://bioconductor.org/packages/{{ bioc }}/data/experiment/html/{{ name }}.html'
  license: 'GPL (>= 2)'
  summary: tximportData
  description: 'This package provides the output of running various transcript abundance quantifiers on a set of 6 RNA-seq samples from the GEUVADIS project. The quantifiers were Cufflinks, RSEM, kallisto, Salmon and Sailfish. For details on version numbers, sample information, and details on calls, see the package vignette.'
  license_file: '{{ environ["PREFIX"] }}/lib/R/share/licenses/GPL-3'
<|MERGE_RESOLUTION|>--- conflicted
+++ resolved
@@ -1,8 +1,4 @@
-<<<<<<< HEAD
-{% set version = "1.13.5" %}
-=======
 {% set version = "1.14.0" %}
->>>>>>> 2e17421a
 {% set name = "tximportData" %}
 {% set bioc = "3.10" %}
 
@@ -14,11 +10,7 @@
     - 'https://bioconductor.org/packages/{{ bioc }}/data/experiment/src/contrib/{{ name }}_{{ version }}.tar.gz'
     - 'https://bioarchive.galaxyproject.org/{{ name }}_{{ version }}.tar.gz'
     - 'https://depot.galaxyproject.org/software/bioconductor-{{ name|lower }}/bioconductor-{{ name|lower }}_{{ version }}_src_all.tar.gz'
-<<<<<<< HEAD
-  md5: bdc6cb2f484f393d47b57674a5149660
-=======
   md5: 479392bb93a7334601e795f554055fc5
->>>>>>> 2e17421a
 build:
   number: 0
   rpaths:
