--- conflicted
+++ resolved
@@ -1,13 +1,8 @@
 {% set name = "bio_hansel" %}
-<<<<<<< HEAD
 {% set version = "1.1.2" %}
 {% set hash_type = "sha256" %}
 {% set hash_value = "5c3b8f1faad7e1633e9f6fa42fd8640b3bea1fb4c9ffc4c96c7450130b7a54eb" %}
-=======
-{% set version = "1.1.1" %}
-{% set hash_type = "sha256" %}
-{% set hash_value = "63eb9087182194584a6821e5e375f64f1b657af49962854d0aa4d11a2d035095" %}
->>>>>>> 3303e735
+
 
 package:
   name: bio_hansel
