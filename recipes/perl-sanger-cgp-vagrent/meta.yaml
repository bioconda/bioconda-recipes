package:
  name: perl-sanger-cgp-vagrent
  version: '3.2.0'

source:
  url: https://github.com/cancerit/VAGrENT/archive/v3.2.0.tar.gz
#  md5: 43b6d0bab35fccc30bf03acd560dae14
  md5: 09996ac5a3fff126f10e163b5bd32ecf

build:
  number: 1
  skip: True # [osx]

requirements:
  build:
    - {{ compiler('c') }}
<<<<<<< HEAD
    - perl-threaded
=======
    - perl
>>>>>>> 3fa1538a
    - perl-app-cpanminus
    - perl-module-build
    - perl-file-sharedir-install
    - perl-bio-db-hts
  run:
<<<<<<< HEAD
    - perl-threaded
=======
    - perl
>>>>>>> 3fa1538a
    - perl-bio-db-hts

test:
  imports:
    - Sanger::CGP::Vagrent

about:
  home: https://github.com/cancerit/VAGrENT
  license: GPLv3
  summary: A toolset for comparing genomic variants to reference genome annotation to identify potential biological consequences<|MERGE_RESOLUTION|>--- conflicted
+++ resolved
@@ -14,21 +14,13 @@
 requirements:
   build:
     - {{ compiler('c') }}
-<<<<<<< HEAD
-    - perl-threaded
-=======
     - perl
->>>>>>> 3fa1538a
     - perl-app-cpanminus
     - perl-module-build
     - perl-file-sharedir-install
     - perl-bio-db-hts
   run:
-<<<<<<< HEAD
-    - perl-threaded
-=======
     - perl
->>>>>>> 3fa1538a
     - perl-bio-db-hts
 
 test:
