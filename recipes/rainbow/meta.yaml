--- conflicted
+++ resolved
@@ -12,15 +12,9 @@
 requirements:
   build:
     - {{ compiler('c') }}
-<<<<<<< HEAD
-    - perl-threaded
-  run:
-    - perl-threaded
-=======
     - perl
   run:
     - perl
->>>>>>> 3fa1538a
 
 test:
   commands:
