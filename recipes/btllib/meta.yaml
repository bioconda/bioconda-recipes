--- conflicted
+++ resolved
@@ -25,16 +25,11 @@
     - python >=3.5
     - pip
   run:
-<<<<<<< HEAD
-    - python
+    - python >=3.5
     - samtools
-=======
-    - python >=3.5
     - pigz
->>>>>>> 17a37157
-    - gzip
+    - gzip # alternative to pigz
     - tar
-    - pigz
     - bzip2
     - xz
     - lrzip
