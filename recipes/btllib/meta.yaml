--- conflicted
+++ resolved
@@ -12,12 +12,8 @@
     - 0001-x64.patch
 
 build:
-<<<<<<< HEAD
-  number: 1
-=======
   number: 0
   skip: True  # [osx and x86_64]
->>>>>>> 9dc5d888
   run_exports:
     - {{ pin_subpackage('btllib', max_pin="x") }}
 
