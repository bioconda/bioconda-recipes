{% set version = "0.7.3a" %}
{% set sha256 = "5093e39b83f64b9bb348a86d4fd129abc4797c5b4472bc110e16fc67ab920e56" %}

package:
  name: bwa
  version: {{ version }}

build:
  number: 1

source:
  fn: bwa-{{ version }}.tar.bz2
  url: http://downloads.sourceforge.net/project/bio-bwa/bwa-{{ version }}.tar.bz2
  sha256: {{ sha256 }}

requirements:
  build:
<<<<<<< HEAD
    - gcc   # [not osx]
    - llvm  # [osx]
    - zlib {{CONDA_ZLIB}}*
  run:
    - libgcc  # [not osx]
=======
    - gcc                       # [not osx]
    - llvm                      # [osx]
    - zlib {{CONDA_ZLIB}}*
  run:
    - libgcc                    # [not osx]
>>>>>>> cda7e6e5
    - zlib {{CONDA_ZLIB}}*

test:
  commands:
    - bwa 2>&1 | grep "index sequences in the"

about:
  home: http://bio-bwa.sourceforge.net
  license: MIT
  summary: The BWA read mapper.<|MERGE_RESOLUTION|>--- conflicted
+++ resolved
@@ -15,19 +15,11 @@
 
 requirements:
   build:
-<<<<<<< HEAD
-    - gcc   # [not osx]
-    - llvm  # [osx]
-    - zlib {{CONDA_ZLIB}}*
-  run:
-    - libgcc  # [not osx]
-=======
     - gcc                       # [not osx]
     - llvm                      # [osx]
     - zlib {{CONDA_ZLIB}}*
   run:
     - libgcc                    # [not osx]
->>>>>>> cda7e6e5
     - zlib {{CONDA_ZLIB}}*
 
 test:
