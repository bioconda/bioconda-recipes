--- conflicted
+++ resolved
@@ -17,12 +17,8 @@
     sha256: 81b324d4b4ff835e56f81a3f7d6a408f511e89a42cac8f390516a9fb3f9026f7
 
 build:
-<<<<<<< HEAD
-  number: 3
-=======
   number: 1
   # skip: true  # [osx]
->>>>>>> 9dc5d888
   run_exports:
     - {{ pin_subpackage(name, max_pin='x') }}
 
