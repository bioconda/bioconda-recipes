{% set name = "tb_variant_filter" %}
<<<<<<< HEAD
{% set version = "0.3.0" %}
{% set sha256 = "3fa1c7a5dbcd5cef7215c714e6ca6f9276de4ca2120fa21eeef89540774d2d8e" %}
=======
{% set version = "0.3.5" %}
{% set sha256 = "5a312ca529725458dbbcb87ece2c525c3d6fbed1a0929611e4795d4fc7555ad8" %}
>>>>>>> dc7904ff
{% set author = "COMBAT-TB" %}

package:
  name: {{ name|lower }}
  version: {{ version }}

source:
  url: https://pypi.io/packages/source/{{ name[0] }}/{{ name }}/{{ name }}-{{ version }}.tar.gz
  sha256: {{ sha256 }}

build:
  noarch: python
  number: 0
<<<<<<< HEAD
  script: "{{ PYTHON }} -m pip install . --no-deps -vv && {{ PYTHON }} -mpytest"
=======
  script: "{{ PYTHON }} -m pip install . --no-deps -vv"
>>>>>>> dc7904ff

requirements:
  host:
    - python >=3.7
    - pip
    - pytest
    - intervaltree
    - lxml
    - pandas
    - vcfpy
    - requests
    - neo4j-python-driver
  run:
    - python >=3.7
    - intervaltree
    - lxml
    - pandas
    - vcfpy
    - requests
    - neo4j-python-driver

test:
  imports:
    - tb_variant_filter
    - tb_variant_filter.cli
    - tb_variant_filter.filters
    - tb_variant_filter.masks
  commands:
    - tb_variant_filter --help

about:
  home: http://github.com/{{ author }}/{{ name }}
  license: GPL-3.0
  license_family: GPL
  license_file: COPYING
  summary: 'VCF variant filter optimised for filter M. tuberculosis H37Rv variants'
  description: |
    tb_variant_filter filters variants in VCF filters, with a focus on the kinds of filtering
    done with variants found relative to M. tuberculosis H37Rv<|MERGE_RESOLUTION|>--- conflicted
+++ resolved
@@ -1,11 +1,6 @@
 {% set name = "tb_variant_filter" %}
-<<<<<<< HEAD
-{% set version = "0.3.0" %}
-{% set sha256 = "3fa1c7a5dbcd5cef7215c714e6ca6f9276de4ca2120fa21eeef89540774d2d8e" %}
-=======
 {% set version = "0.3.5" %}
 {% set sha256 = "5a312ca529725458dbbcb87ece2c525c3d6fbed1a0929611e4795d4fc7555ad8" %}
->>>>>>> dc7904ff
 {% set author = "COMBAT-TB" %}
 
 package:
@@ -19,11 +14,7 @@
 build:
   noarch: python
   number: 0
-<<<<<<< HEAD
-  script: "{{ PYTHON }} -m pip install . --no-deps -vv && {{ PYTHON }} -mpytest"
-=======
   script: "{{ PYTHON }} -m pip install . --no-deps -vv"
->>>>>>> dc7904ff
 
 requirements:
   host:
