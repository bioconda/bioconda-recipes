--- conflicted
+++ resolved
@@ -11,11 +11,7 @@
   sha256: 57c75c7ad5991b10ee95b2b1b51ef952e6d6cfdfa05e4f8115fc3d19eb2e89ac
 
 build:
-<<<<<<< HEAD
-  number: 2
-=======
   number: 0
->>>>>>> ca702d84
   rpaths:
     - lib/R/lib/
     - lib/
