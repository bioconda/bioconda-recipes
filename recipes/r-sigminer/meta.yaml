{% set version = '2.2.0' %}

package:
  name: r-sigminer
  version: {{ version|replace("-", "_") }}

source:
  url:
    - {{ cran_mirror }}/src/contrib/sigminer_{{ version }}.tar.gz
    - {{ cran_mirror }}/src/contrib/Archive/sigminer/sigminer_{{ version }}.tar.gz
  sha256: b5d5b4155c70ebfd69ad002607de08d6176ad5cb05a1e9de142289dd656cf72d

build:
<<<<<<< HEAD
  number: 2
=======
  number: 0
>>>>>>> 263049ca
  rpaths:
    - lib/R/lib/
    - lib/

requirements:
  build:
    - {{ compiler('c') }}
    - {{ compiler('cxx') }}
  host:
    - r-base
    - r-nmf
    - r-rcpp
    - r-cli >=2.0.0
    - r-cowplot
    - r-data.table
    - r-dplyr
    - r-furrr >=0.2.0
    - r-future
    - r-ggplot2 >=3.3.0
    - r-ggpubr
    - bioconductor-maftools
    - r-magrittr
    - r-purrr
    - r-rlang >=0.1.2
    - r-tidyr
  run:
    - r-base
    - r-nmf
    - r-rcpp
    - r-cli >=2.0.0
    - r-cowplot
    - r-data.table
    - r-dplyr
    - r-furrr >=0.2.0
    - r-future
    - r-ggplot2 >=3.3.0
    - r-ggpubr
    - bioconductor-maftools
    - r-magrittr
    - r-purrr
    - r-rlang >=0.1.2
    - r-tidyr

test:
  commands:
    - $R -e "library('sigminer')"

about:
  home: https://github.com/ShixiangWang/sigminer
  license: MIT
  summary: Genomic alterations including single nucleotide substitution, copy number alteration,
    etc. are the major force for cancer initialization and development. Due to the specificity
    of molecular lesions caused by genomic alterations, we can generate characteristic
    alteration spectra, called 'signature' (Wang, Shixiang, et al.  (2020) <DOI:10.1101/2020.04.27.20082404>
    & Alexandrov, Ludmil B., et al. (2020) <DOI:10.1038/s41586-020-1943-3> & Macintyre,
    Geoff, et al. (2018) <DOI:10.1038/s41588-018-0179-8>).  This package helps users
    to extract, analyze and visualize signatures from genomic alteration records, thus
    providing new insight into cancer study.
  license_family: MIT
  license_file:
    - {{ environ["PREFIX"] }}/lib/R/share/licenses/MIT
    - LICENSE<|MERGE_RESOLUTION|>--- conflicted
+++ resolved
@@ -11,11 +11,7 @@
   sha256: b5d5b4155c70ebfd69ad002607de08d6176ad5cb05a1e9de142289dd656cf72d
 
 build:
-<<<<<<< HEAD
-  number: 2
-=======
-  number: 0
->>>>>>> 263049ca
+  number: 1
   rpaths:
     - lib/R/lib/
     - lib/
