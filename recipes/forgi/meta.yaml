--- conflicted
+++ resolved
@@ -9,11 +9,7 @@
   sha256: d1798d0aab18052dcbc0d0186241324d750781ca5af58fe7ef94b1804827aa63
 
 build:
-<<<<<<< HEAD
-  number: 4
-=======
-  number: 0
->>>>>>> 263049ca
+  number: 1
   script: python -m pip install --no-deps --ignore-installed .
   skip: True  # [py < 36 or py > 39]
 
