{% set name = "flowcraft" %}
{% set version = "1.4.1" %}
{% set file_ext = "tar.gz" %}
{% set hash_type = "sha256" %}
{% set hash_value = "72613803632a73c60beb6b399c9aa9eb40cfa201df59879a3e50a2bddc65b04e" %}

package:
  name: '{{ name|lower }}'
  version: '{{ version }}'

source:
  url: https://pypi.io/packages/source/{{ name[0] }}/{{ name }}/{{ name }}-{{ version }}.{{ file_ext }}
  '{{ hash_type }}': '{{ hash_value }}'

build:
  number: 1
<<<<<<< HEAD
=======
  noarch: python
>>>>>>> 46d1fdb0
  entry_points:
    - flowcraft = flowcraft.flowcraft:main
  script: python setup.py install --single-version-externally-managed --record=record.txt

requirements:
  host:
    - python >=3
    - setuptools
    - pympler
    - python-dateutil
    - jinja2
    - requests
  run:
    - python >=3
    - pympler
    - python-dateutil
    - jinja2
    - requests
    - nextflow >=0.28

test:
  imports:
    - flowcraft
    - flowcraft.generator
    - flowcraft.generator.components
    - flowcraft.generator.recipes
    - flowcraft.templates
    - flowcraft.templates.flowcraft_utils
  commands:
    - flowcraft --help

about:
  home: https://github.com/assemblerflow/flowcraft
  license: GPL3
  license_family: GPL3
  license_file: LICENSE
  summary: A Nextflow pipeline assembler for genomics. Pick your modules. Assemble them. Run the pipeline.
  doc_url: http://assemblerflow.readthedocs.io/en/latest/
  dev_url: http://assemblerflow.readthedocs.io/en/latest/

extra:
  recipe-maintainers:
      - odiogosilva
      - cimendes<|MERGE_RESOLUTION|>--- conflicted
+++ resolved
@@ -14,10 +14,7 @@
 
 build:
   number: 1
-<<<<<<< HEAD
-=======
   noarch: python
->>>>>>> 46d1fdb0
   entry_points:
     - flowcraft = flowcraft.flowcraft:main
   script: python setup.py install --single-version-externally-managed --record=record.txt
