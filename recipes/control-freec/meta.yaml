--- conflicted
+++ resolved
@@ -14,13 +14,9 @@
     - perl_shebang.patch
 
 build:
-<<<<<<< HEAD
   number: 4
-=======
-  number: 0
   run_exports:
     - {{ pin_subpackage('control-freec', max_pin="x") }}
->>>>>>> 6fbd2a3a
 
 requirements:
   build:
@@ -46,7 +42,8 @@
 
 about:
   home: https://github.com/BoevaLab/FREEC
-  license: GPL (>=2)
+  license: GPL-2.0-or-later
+  license_family: GPL2
   summary: |
     Copy number and genotype annotation from whole genome and whole exome
     sequencing data.
