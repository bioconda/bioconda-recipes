--- conflicted
+++ resolved
@@ -11,17 +11,10 @@
 requirements:
   build:
     - {{ compiler('c') }}
-<<<<<<< HEAD
-    - perl-threaded
-    - libdb
-  run:
-    - perl-threaded
-=======
     - perl
     - libdb
   run:
     - perl
->>>>>>> 3fa1538a
     - libdb
 
 test:
