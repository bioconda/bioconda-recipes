{% set name = "perl-bio-db-hts" %}
{% set version="3.01" %}

package:
  name: {{name}}
  version: {{ version }}

source:
  url: https://cpan.metacpan.org/authors/id/A/AV/AVULLO/Bio-DB-HTS-{{ version }}.tar.gz
  sha256: 12a6bc1f579513cac8b9167cce4e363655cc8eba26b7d9fe1170dfe95e044f42

build:
<<<<<<< HEAD
  number: 10
=======
  number: 11
>>>>>>> 9dc5d888
  run_exports:
    - {{ pin_subpackage("perl-bio-db-hts", max_pin="x") }}

requirements:
  build:
    - {{ compiler('c') }}
  host:
    - zlib
    - perl
    - perl-module-build
    - perl-bioperl
    - htslib
  run:
    - zlib
    - perl
    - perl-bioperl
    - htslib

test:
  imports:
    - Bio::DB::HTS
    - Bio::DB::HTS::AlignWrapper
    - Bio::DB::HTS::Alignment
    - Bio::DB::HTS::Constants
    - Bio::DB::HTS::Faidx
    - Bio::DB::HTS::FetchIterator
    - Bio::DB::HTS::Kseq
    - Bio::DB::HTS::Kseq::Record
    - Bio::DB::HTS::Pileup
    - Bio::DB::HTS::PileupWrapper
    - Bio::DB::HTS::Query
    - Bio::DB::HTS::ReadIterator
    - Bio::DB::HTS::Segment
    - Bio::DB::HTS::Tabix
    - Bio::DB::HTS::Target
    - Bio::DB::HTS::VCF

about:
  home: https://metacpan.org/pod/Bio::DB::HTS
  license: Apache v2.0
  summary: Read files using HTSlib including BAM/CRAM, Tabix and BCF database files
extra:
  additional-platforms:
    - linux-aarch64<|MERGE_RESOLUTION|>--- conflicted
+++ resolved
@@ -10,11 +10,7 @@
   sha256: 12a6bc1f579513cac8b9167cce4e363655cc8eba26b7d9fe1170dfe95e044f42
 
 build:
-<<<<<<< HEAD
-  number: 10
-=======
   number: 11
->>>>>>> 9dc5d888
   run_exports:
     - {{ pin_subpackage("perl-bio-db-hts", max_pin="x") }}
 
