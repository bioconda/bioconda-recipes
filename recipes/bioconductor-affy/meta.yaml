{% set version = "1.76.0" %}
{% set name = "affy" %}
{% set bioc = "3.16" %}

package:
  name: 'bioconductor-{{ name|lower }}'
  version: '{{ version }}'
source:
  url:
    - 'https://bioconductor.org/packages/{{ bioc }}/bioc/src/contrib/{{ name }}_{{ version }}.tar.gz'
    - 'https://bioarchive.galaxyproject.org/{{ name }}_{{ version }}.tar.gz'
    - 'https://depot.galaxyproject.org/software/bioconductor-{{ name }}/bioconductor-{{ name }}_{{ version }}_src_all.tar.gz'
  md5: 53cbffc6730bbac4cd93bbd70fb87414
build:
  number: 0
  rpaths:
    - lib/R/lib/
    - lib/
# Suggests: tkWidgets (>= 1.19.0), affydata, widgetTools
requirements:
  host:
<<<<<<< HEAD
=======
    - 'bioconductor-preprocesscore >1.60.0'
>>>>>>> 9ab25436
    - 'bioconductor-affyio >=1.68.0,<1.69.0'
    - 'bioconductor-biobase >=2.58.0,<2.59.0'
    - 'bioconductor-biocgenerics >=0.44.0,<0.45.0'
    - 'bioconductor-preprocesscore >=1.60.0,<1.61.0'
    - 'bioconductor-zlibbioc >=1.44.0,<1.45.0'
    - r-base
    - r-biocmanager
    - libblas
    - liblapack
  run:
<<<<<<< HEAD
=======
    - 'bioconductor-preprocesscore >1.60.0'
>>>>>>> 9ab25436
    - 'bioconductor-affyio >=1.68.0,<1.69.0'
    - 'bioconductor-biobase >=2.58.0,<2.59.0'
    - 'bioconductor-biocgenerics >=0.44.0,<0.45.0'
    - 'bioconductor-preprocesscore >=1.60.0,<1.61.0'
    - 'bioconductor-zlibbioc >=1.44.0,<1.45.0'
<<<<<<< HEAD
=======
    - bioconductor-biostrings
    - bioconductor-annotationdbi
>>>>>>> 9ab25436
    - r-base
    - r-biocmanager
  build:
    - {{ compiler('c') }}
    - automake
    - make
test:
  commands:
    - '$R -e "library(''{{ name }}'')"'
about:
  home: 'https://bioconductor.org/packages/{{ bioc }}/bioc/html/{{ name }}.html'
  license: 'LGPL (>= 2.0)'
  summary: 'Methods for Affymetrix Oligonucleotide Arrays'
  description: 'The package contains functions for exploratory oligonucleotide array analysis. The dependence on tkWidgets only concerns few convenience functions. ''affy'' is fully functional without it.'
  license_file: '{{ environ["PREFIX"] }}/lib/R/share/licenses/LGPL-3'
extra:
  identifiers:
    - biotools:affy
  parent_recipe:
    name: bioconductor-affy
    path: recipes/bioconductor-affy
    version: 1.58.0
<|MERGE_RESOLUTION|>--- conflicted
+++ resolved
@@ -19,10 +19,7 @@
 # Suggests: tkWidgets (>= 1.19.0), affydata, widgetTools
 requirements:
   host:
-<<<<<<< HEAD
-=======
     - 'bioconductor-preprocesscore >1.60.0'
->>>>>>> 9ab25436
     - 'bioconductor-affyio >=1.68.0,<1.69.0'
     - 'bioconductor-biobase >=2.58.0,<2.59.0'
     - 'bioconductor-biocgenerics >=0.44.0,<0.45.0'
@@ -33,20 +30,14 @@
     - libblas
     - liblapack
   run:
-<<<<<<< HEAD
-=======
     - 'bioconductor-preprocesscore >1.60.0'
->>>>>>> 9ab25436
     - 'bioconductor-affyio >=1.68.0,<1.69.0'
     - 'bioconductor-biobase >=2.58.0,<2.59.0'
     - 'bioconductor-biocgenerics >=0.44.0,<0.45.0'
     - 'bioconductor-preprocesscore >=1.60.0,<1.61.0'
     - 'bioconductor-zlibbioc >=1.44.0,<1.45.0'
-<<<<<<< HEAD
-=======
     - bioconductor-biostrings
     - bioconductor-annotationdbi
->>>>>>> 9ab25436
     - r-base
     - r-biocmanager
   build:
