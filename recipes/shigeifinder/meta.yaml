--- conflicted
+++ resolved
@@ -16,13 +16,11 @@
   number: 0
 
 requirements:
-<<<<<<< HEAD
   host:
     - python >=3.7
     - setuptools
-=======
->>>>>>> 997ab4f3
   run:
+    - pip
     - python >=3.7
     - samtools >=1.10
     - bwa >=0.7.17
@@ -34,6 +32,7 @@
   license_file: LICENSE
   summary: Cluster informed Shigella and EIEC serotyping tool from Illumina reads and assemblies
 
+
 test:
   commands:
     - shigeifinder --help
