{% set version = "0.102.0" %}
{% set name = "diffuStats" %}
{% set bioc = "3.6" %}

package:
  name: 'bioconductor-{{ name|lower }}'
  version: '{{ version }}'
source:
  url:
    - 'http://bioconductor.org/packages/{{ bioc }}/bioc/src/contrib/{{ name }}_{{ version }}.tar.gz'
    - 'https://depot.galaxyproject.org/software/{{ name }}/{{ name }}_{{ version }}_src_all.tar.gz'
  sha256: 80132d6cffc4ab623cc0e03b55b96cdfb3969beb396f91d1fa276754fcf3b021
build:
  number: 1
  rpaths:
    - lib/R/lib/
    - lib/
requirements:
  build:
    - {{ compiler('cxx') }}
  host:
    - r-base
    - r-expm
    - r-igraph
    - r-mass
    - r-matrix
    - r-plyr
    - r-precrec
    - r-rcpp
    - r-rcpparmadillo
    - r-rcppparallel
<<<<<<< HEAD
    - {{ compiler('c') }}
=======
>>>>>>> 3fa1538a
  run:
    - r-base
    - r-expm
    - r-igraph
    - r-mass
    - r-matrix
    - r-plyr
    - r-precrec
    - r-rcpp
    - r-rcpparmadillo
    - r-rcppparallel
test:
  commands:
    - '$R -e "library(''{{ name }}'')"'
about:
  home: 'http://bioconductor.org/packages/{{ bioc }}/bioc/html/{{ name }}.html'
  license: GPL-3
  summary: 'Label propagation approaches are a widely used procedure in computational biology for giving context to molecular entities using network data. Node labels, which can derive from gene expression, genome-wide association studies, protein domains or metabolomics profiling, are propagated to their neighbours in the network, effectively smoothing the scores through prior annotated knowledge and prioritising novel candidates. The R package diffuStats contains a collection of diffusion kernels and scoring approaches that facilitates their computation and benchmarking.'

extra:
  identifiers:
    - biotools:diffuStats
    - doi:10.1093/bioinformatics/btx632<|MERGE_RESOLUTION|>--- conflicted
+++ resolved
@@ -29,10 +29,6 @@
     - r-rcpp
     - r-rcpparmadillo
     - r-rcppparallel
-<<<<<<< HEAD
-    - {{ compiler('c') }}
-=======
->>>>>>> 3fa1538a
   run:
     - r-base
     - r-expm
