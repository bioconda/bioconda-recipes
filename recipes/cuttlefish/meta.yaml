{% set name = "cuttlefish" %}
{% set version = "2.2.0" %}

package:
  name: {{ name|lower }}
  version: {{ version }}

build:
  number: 3
  run_exports:
<<<<<<< HEAD
    - {{ pin_subpackage(name, max_pin="x") }}
=======
    - {{ pin_subpackage('cuttlefish', max_pin="x") }}
>>>>>>> a67fd3e4

source:
  url: https://github.com/COMBINE-lab/cuttlefish/archive/refs/tags/v{{ version }}.tar.gz
  sha256: d524aaeed5dd86ce256c5540661eda388cecbfad2ce4dde86e52539b2b1d6ed5

requirements:
  build:
    - cmake >=3.14.0
    - make
    - {{ compiler('cxx') }}
    - {{ compiler('c') }}
  host:
    - jemalloc >=5.1.0
    - zlib
    - bzip2

test:
  commands:
    - cuttlefish build --help
    - cuttlefish help
    - cuttlefish version

about:
  home: "https://github.com/COMBINE-lab/cuttlefish"
  license: "BSD-3-Clause"
  license_family: BSD
  license_file: LICENSE
  summary: "Construction of the compacted de Bruijn graph efficiently."
  dev_url: "https://github.com/COMBINE-lab/cuttlefish"
  doc_url: "https://github.com/COMBINE-lab/cuttlefish/blob/v{{ version }}/README.md"

extra:
  additional-platforms:
<<<<<<< HEAD
    - linux-aarch64
=======
>>>>>>> a67fd3e4
    - osx-arm64
  recipe-maintainers:
    - jamshed
    - rob-p
  identifiers:
    - doi:10.1093/bioinformatics/btab309
    - doi:10.1186/s13059-022-02743-6
    - biotools:cuttlefish<|MERGE_RESOLUTION|>--- conflicted
+++ resolved
@@ -8,11 +8,7 @@
 build:
   number: 3
   run_exports:
-<<<<<<< HEAD
-    - {{ pin_subpackage(name, max_pin="x") }}
-=======
     - {{ pin_subpackage('cuttlefish', max_pin="x") }}
->>>>>>> a67fd3e4
 
 source:
   url: https://github.com/COMBINE-lab/cuttlefish/archive/refs/tags/v{{ version }}.tar.gz
@@ -46,10 +42,7 @@
 
 extra:
   additional-platforms:
-<<<<<<< HEAD
     - linux-aarch64
-=======
->>>>>>> a67fd3e4
     - osx-arm64
   recipe-maintainers:
     - jamshed
