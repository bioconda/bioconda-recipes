--- conflicted
+++ resolved
@@ -1,16 +1,11 @@
 #!/bin/bash
 
-<<<<<<< HEAD
 set -xe
 
-mkdir build
-cd build
-=======
 export INCLUDES="-I${PREFIX}/include"
 export LIBPATH="-L${PREFIX}/lib"
 export LDFLAGS="${LDFLAGS} -L${PREFIX}/lib"
 export CXXFLAGS="${CXXFLAGS} -O3 -fcommon -I${PREFIX}/include"
->>>>>>> a67fd3e4
 
 if [[ `uname` == 'Darwin' ]]; then
 	export MACOSX_DEPLOYMENT_TARGET=10.11
@@ -23,19 +18,10 @@
 	export CONFIG_ARGS=""
 fi
 
-<<<<<<< HEAD
-cmake \
-    -DINSTANCE_COUNT=64 \
-    -DCMAKE_INSTALL_PREFIX="${PREFIX}" \
-    -DCONDA_BUILD=ON \
-    ..
-make -j ${CPU_COUNT} install
-=======
 cmake -S . -B build -DCMAKE_BUILD_TYPE=Release \
 	-DCMAKE_CXX_COMPILER="${CXX}" \
 	-DCMAKE_CXX_FLAGS="${CXXFLAGS}" \
 	-DINSTANCE_COUNT=64 \
 	-DCMAKE_INSTALL_PREFIX="${PREFIX}" \
 	"${CONFIG_ARGS}"
-cmake --build build/ --target install -j "${CPU_COUNT}" -v
->>>>>>> a67fd3e4
+cmake --build build/ --target install -j "${CPU_COUNT}" -v