{% set version = "1.2.0" %}

package:
  name: msisensor-pro
  version: "{{ version }}"

build:
<<<<<<< HEAD
  number: 2
  skip: True # [osx]
=======
  number: 3
>>>>>>> 5492ec64

source:
  url: https://github.com/xjtu-omics/msisensor-pro/archive/v{{ version }}.tar.gz
  sha256: 0b6de043bf7ee7322814a8c805f8abdc19ac746cba9f0dbe0d687b556c473f25
  patches:
    - buildfixes.patch

requirements:
  build:
    - {{ compiler('c') }}
    - {{ compiler('cxx') }}
    - make
    - llvm-openmp  # [osx]
    - libgomp      # [linux]
  host:    
    - htslib
  run:
    - htslib
about:
  home: https://github.com/xjtu-omics/msisensor-pro
  license: "Custom Licence"
  license_file: LICENSE
  summary: Microsatellite Instability (MSI) detection using high-throughput sequencing data.

test:
  commands:
     - "msisensor-pro scan -h 2>&1 | grep Usage"
     - "msisensor-pro baseline -h 2>&1 | grep Usage"
     - "msisensor-pro pro -h 2>&1 | grep Usage"
     - "msisensor-pro msi -h 2>&1 | grep Usage"<|MERGE_RESOLUTION|>--- conflicted
+++ resolved
@@ -5,12 +5,7 @@
   version: "{{ version }}"
 
 build:
-<<<<<<< HEAD
-  number: 2
-  skip: True # [osx]
-=======
   number: 3
->>>>>>> 5492ec64
 
 source:
   url: https://github.com/xjtu-omics/msisensor-pro/archive/v{{ version }}.tar.gz
