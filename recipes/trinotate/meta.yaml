--- conflicted
+++ resolved
@@ -7,10 +7,6 @@
 
 build:
   number: 1
-<<<<<<< HEAD
-
-=======
->>>>>>> 7210b10a
 
 package:
   name: trinotate
