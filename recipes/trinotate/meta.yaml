--- conflicted
+++ resolved
@@ -14,24 +14,6 @@
 
 requirements:
   build:
-<<<<<<< HEAD
-      - perl
-      - perl-app-cpanminus
-      - perl-module-build
-      - perl-dbi
-      - perl-dbd-sqlite
-      - perl-file-find-rule
-  run:
-      - perl
-      - sqlite
-      - perl-app-cpanminus
-      - perl-module-build
-      - perl-dbi
-      - perl-dbd-sqlite
-      - blast
-      - hmmer
-      - perl-file-find-rule
-=======
     - perl
     - perl-app-cpanminus
     - perl-module-build
@@ -48,7 +30,6 @@
     - blast
     - hmmer
     - perl-file-find-rule
->>>>>>> 3fa1538a
 
 source:
   url: https://github.com/Trinotate/Trinotate/archive/Trinotate-v3.1.1.tar.gz
