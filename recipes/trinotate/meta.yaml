about:
  home: https://trinotate.github.io/
  license: 'BSD'
  summary: 'Trinotate is a comprehensive annotation suite designed for automatic
    functional annotation of transcriptomes, particularly de novo assembled
    transcriptomes, from model or non-model organisms'

build:
  number: 1

package:
  name: trinotate
  version: '3.1.1'

requirements:
  build:
    - perl
    - perl-app-cpanminus
    - perl-module-build
    - perl-dbi
    - perl-dbd-sqlite
    - perl-file-find-rule
  run:
    - perl
    - sqlite
    - perl-app-cpanminus
    - perl-module-build
    - perl-dbi
    - perl-dbd-sqlite
    - blast
    - hmmer
    - perl-file-find-rule

source:
<<<<<<< HEAD
  url: https://github.com/Trinotate/Trinotate/archive/v3.0.2.tar.gz
  patches:
    - runMe.sh.patch
    - trinotate.patch
  md5: bf52a1393d029acc43dbb493dd6f31f4
=======
  fn: Trinotate-3.1.1.tar.gz
  url: https://github.com/Trinotate/Trinotate/archive/Trinotate-v3.1.1.tar.gz
  patches:
      - runMe.sh.patch
      - trinotate.patch
  sha256: f8af0fa5dbeaaf5a085132cd4ac4f4206b05cc4630f0a17a672c586691f03843
>>>>>>> f599b93d

test:
  commands:
    - Trinotate --help 2>&1 | grep "Trinotate <sqlite.db> <command>"<|MERGE_RESOLUTION|>--- conflicted
+++ resolved
@@ -32,20 +32,11 @@
     - perl-file-find-rule
 
 source:
-<<<<<<< HEAD
-  url: https://github.com/Trinotate/Trinotate/archive/v3.0.2.tar.gz
-  patches:
-    - runMe.sh.patch
-    - trinotate.patch
-  md5: bf52a1393d029acc43dbb493dd6f31f4
-=======
-  fn: Trinotate-3.1.1.tar.gz
   url: https://github.com/Trinotate/Trinotate/archive/Trinotate-v3.1.1.tar.gz
   patches:
       - runMe.sh.patch
       - trinotate.patch
   sha256: f8af0fa5dbeaaf5a085132cd4ac4f4206b05cc4630f0a17a672c586691f03843
->>>>>>> f599b93d
 
 test:
   commands:
