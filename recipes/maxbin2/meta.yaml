{% set name = "maxbin2" %}
{% set version = "2.2.7" %}
{% set sha256 = "cb6429e857280c2b75823c8cd55058ed169c93bc707a46bde0c4383f2bffe09e" %}

build:
<<<<<<< HEAD
  number: 6
=======
  number: 7
>>>>>>> 9dc5d888
  skip: true  # [osx]
  run_exports:
    - {{ pin_subpackage(name, max_pin="x") }}


package:
  name: {{ name }}
  version: {{ version }}
source:
  url: https://sourceforge.net/projects/maxbin2/files/MaxBin-{{ version }}.tar.gz
  sha256: {{ sha256 }}
  patches:
    - makefile.patch
requirements:
  build:
    - make
    - {{ compiler('c') }}
    - {{ compiler('cxx') }}
  run:
    - fraggenescan >=1.30
    - bowtie2
    - hmmer
    - idba
    - perl
    - perl-libwww-perl
    - r-base
    - r-gplots
    - tar
test:
  commands:
    - run_MaxBin.pl

about:
  home: "http://downloads.jbei.org/data/microbial_communities/MaxBin/MaxBin.html"
  license: "BSD 3-clause"
  summary: "MaxBin is software for binning assembled metagenomic sequences based on an Expectation-Maximization algorithm."

extra:
  additional-platforms:
    - linux-aarch64
  recipe-maintainers:
    - colinbrislawn
    - keuv-grvl
    - silask
  doi:
    - 10.1186/2049-2618-2-26
    - 10.1093/bioinformatics/btv638<|MERGE_RESOLUTION|>--- conflicted
+++ resolved
@@ -3,11 +3,7 @@
 {% set sha256 = "cb6429e857280c2b75823c8cd55058ed169c93bc707a46bde0c4383f2bffe09e" %}
 
 build:
-<<<<<<< HEAD
-  number: 6
-=======
   number: 7
->>>>>>> 9dc5d888
   skip: true  # [osx]
   run_exports:
     - {{ pin_subpackage(name, max_pin="x") }}
