--- conflicted
+++ resolved
@@ -1,18 +1,10 @@
 package:
   name: duphist
-<<<<<<< HEAD
   version: "1.0.9"
 
 source:
   url: https://github.com/minjeongjj/DupHIST/archive/refs/tags/v1.0.9.tar.gz
   sha256: eb46f35e891d5b3f06474e326b9ac8b219f3a907e136219b7227be79c8dbe1dc
-=======
-  version: "1.0.8"
-
-source:
-  url: https://github.com/minjeongjj/DupHIST/archive/refs/tags/v1.0.8.tar.gz
-  sha256: 18eb0f7442e40b00a7d9cecee387729a42867eb195c2ce97cb17b67b33ef90d7
->>>>>>> d986aeef
 
 build:
   noarch: generic
@@ -30,24 +22,15 @@
     - perl-config-tiny
     - perl-data-dumper
     - perl-statistics-r
-<<<<<<< HEAD
     - r-base
-=======
-    - r-base >=4.2,<4.4
->>>>>>> d986aeef
     - r-cluster
-    - r-desctools >=0.99
+    - r-desctools
     - r-nbclust
     - r-foreach
     - r-doparallel
     - r-tictoc
-<<<<<<< HEAD
     - r-agricolae
     - r-ape
-=======
-    - r-agricolae >=1.3
-    - r-ape >=5.6
->>>>>>> d986aeef
     - prank
     - kakscalculator2
 
@@ -59,9 +42,5 @@
   home: https://github.com/minjeongjj/DupHIST
   license: MIT
   summary: "DupHIST: A toolkit for duplication history inference via substitution-based timeframe"
-<<<<<<< HEAD
   license_file: LICENSE
-=======
-  license_file: LICENSE
-  dev_url: "https://github.com/minjeongjj/DupHIST"
->>>>>>> d986aeef
+  dev_url: "https://github.com/minjeongjj/DupHIST"