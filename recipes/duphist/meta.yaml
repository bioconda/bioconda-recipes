--- conflicted
+++ resolved
@@ -2,21 +2,12 @@
 {% set version = "1.0.4" %}
 
 package:
-<<<<<<< HEAD
   name: duphist
   version: "1.0.4"
 
 source:
   url: https://github.com/minjeongjj/DupHIST/archive/refs/tags/v1.0.4.tar.gz
   sha256: ad1eb3f53eb085830997057f9715b65e2cc5281e0cb0f3fad126b778fdc78b76
-=======
-  name: {{ name }}
-  version: {{ version }}
-
-source:
-  url: https://github.com/minjeongjj/DupHIST/archive/refs/tags/v{{ version }}.tar.gz
-  sha256: 4dce19677a675c19d780b9ec2f53c9a55f269f54b97afd6fe29fb9a9c7b5ec81
->>>>>>> 63fac5a9
 
 build:
   noarch: generic
@@ -42,10 +33,7 @@
     - r-doparallel
     - r-tictoc
     - r-agricolae
-<<<<<<< HEAD
     - r-ape  
-=======
->>>>>>> 63fac5a9
     - prank
     - kakscalculator2
 
@@ -54,16 +42,8 @@
     - duphist --help || true
 
 about:
-<<<<<<< HEAD
   home: https://github.com/minjeongjj/DupHIST
   license: MIT
   summary: "DupHIST: A toolkit for duplication history inference via substitution-based timeframe"
   license_file: LICENSE
-=======
-  home: "https://github.com/minjeongjj/DupHIST"
-  license: MIT
-  license_family: MIT
-  summary: "DupHIST: A toolkit for duplication history inference via substitution-based timeframe."
-  license_file: LICENSE
-  dev_url: "https://github.com/minjeongjj/DupHIST"
->>>>>>> 63fac5a9
+  dev_url: "https://github.com/minjeongjj/DupHIST"