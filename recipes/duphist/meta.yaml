package:
  name: duphist
<<<<<<< HEAD
  version: "1.0.8"

source:
  url: https://github.com/minjeongjj/DupHIST/archive/refs/tags/v1.0.8.tar.gz
  sha256: 18eb0f7442e40b00a7d9cecee387729a42867eb195c2ce97cb17b67b33ef90d7
=======
  version: "1.0.7"

source:
  url: https://github.com/minjeongjj/DupHIST/archive/refs/tags/v1.0.7.tar.gz
  sha256: e0e210e5362794541dc71e937f27f3aaa7830a17041a37b0600d1f2dc0ac74f2
>>>>>>> cd5b8552

build:
  noarch: generic
  number: 0
  script: |
    mkdir -p $PREFIX/bin/scripts
    cp -r scripts/* $PREFIX/bin/scripts/
    install -v -m 755 duphist $PREFIX/bin
  run_exports:
    - {{ pin_subpackage("duphist", max_pin="x") }}

requirements:
  run:
    - perl
    - perl-config-tiny
    - perl-data-dumper
    - perl-statistics-r
<<<<<<< HEAD
    - r-base >=4.2,<4.4
=======
    - r-base
>>>>>>> cd5b8552
    - r-cluster
    - r-desctools >=0.99
    - r-nbclust
    - r-foreach
    - r-doparallel
    - r-tictoc
<<<<<<< HEAD
    - r-agricolae >=1.3
    - r-ape >=5.6
=======
    - r-agricolae
    - r-ape  
>>>>>>> cd5b8552
    - prank
    - kakscalculator2

test:
  commands:
    - duphist --help || true

about:
  home: https://github.com/minjeongjj/DupHIST
  license: MIT
  summary: "DupHIST: A toolkit for duplication history inference via substitution-based timeframe"
<<<<<<< HEAD
  license_file: LICENSE
=======
  license_file: LICENSE
  dev_url: "https://github.com/minjeongjj/DupHIST"
>>>>>>> cd5b8552
<|MERGE_RESOLUTION|>--- conflicted
+++ resolved
@@ -1,18 +1,10 @@
 package:
   name: duphist
-<<<<<<< HEAD
   version: "1.0.8"
 
 source:
   url: https://github.com/minjeongjj/DupHIST/archive/refs/tags/v1.0.8.tar.gz
   sha256: 18eb0f7442e40b00a7d9cecee387729a42867eb195c2ce97cb17b67b33ef90d7
-=======
-  version: "1.0.7"
-
-source:
-  url: https://github.com/minjeongjj/DupHIST/archive/refs/tags/v1.0.7.tar.gz
-  sha256: e0e210e5362794541dc71e937f27f3aaa7830a17041a37b0600d1f2dc0ac74f2
->>>>>>> cd5b8552
 
 build:
   noarch: generic
@@ -30,24 +22,15 @@
     - perl-config-tiny
     - perl-data-dumper
     - perl-statistics-r
-<<<<<<< HEAD
     - r-base >=4.2,<4.4
-=======
-    - r-base
->>>>>>> cd5b8552
     - r-cluster
     - r-desctools >=0.99
     - r-nbclust
     - r-foreach
     - r-doparallel
     - r-tictoc
-<<<<<<< HEAD
     - r-agricolae >=1.3
     - r-ape >=5.6
-=======
-    - r-agricolae
-    - r-ape  
->>>>>>> cd5b8552
     - prank
     - kakscalculator2
 
@@ -59,9 +42,5 @@
   home: https://github.com/minjeongjj/DupHIST
   license: MIT
   summary: "DupHIST: A toolkit for duplication history inference via substitution-based timeframe"
-<<<<<<< HEAD
   license_file: LICENSE
-=======
-  license_file: LICENSE
-  dev_url: "https://github.com/minjeongjj/DupHIST"
->>>>>>> cd5b8552
+  dev_url: "https://github.com/minjeongjj/DupHIST"