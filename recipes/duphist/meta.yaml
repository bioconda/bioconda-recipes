--- conflicted
+++ resolved
@@ -1,18 +1,10 @@
 package:
   name: duphist
-<<<<<<< HEAD
   version: "1.0.6"
 
 source:
-  url: wget https://github.com/minjeongjj/DupHIST/archive/refs/tags/v1.0.6.tar.gz
+  url: https://github.com/minjeongjj/DupHIST/archive/refs/tags/v1.0.6.tar.gz
   sha256: 297e50accceb730b6ffab6465d64399c705ee390e65c4df6263bace4df486731
-=======
-  version: "1.0.5"
-
-source:
-  url: https://github.com/minjeongjj/DupHIST/archive/refs/tags/v1.0.5.tar.gz
-  sha256: 94ece65c91ba11e9cd941711e7f429558d147d0df410abd6f6869eaa1e7a3b01
->>>>>>> 35a745c7
 
 build:
   noarch: generic
@@ -50,9 +42,5 @@
   home: https://github.com/minjeongjj/DupHIST
   license: MIT
   summary: "DupHIST: A toolkit for duplication history inference via substitution-based timeframe"
-<<<<<<< HEAD
   license_file: LICENSE
-=======
-  license_file: LICENSE
-  dev_url: "https://github.com/minjeongjj/DupHIST"
->>>>>>> 35a745c7
+  dev_url: "https://github.com/minjeongjj/DupHIST"