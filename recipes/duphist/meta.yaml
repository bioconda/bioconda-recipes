--- conflicted
+++ resolved
@@ -1,25 +1,14 @@
-{% set name = "duphist" %}
-{% set version = "1.0.4" %}
-
 package:
   name: duphist
-<<<<<<< HEAD
   version: "1.0.5"
 
 source:
   url: https://github.com/minjeongjj/DupHIST/archive/refs/tags/v1.0.5.tar.gz
   sha256: 94ece65c91ba11e9cd941711e7f429558d147d0df410abd6f6869eaa1e7a3b01
-=======
-  version: "1.0.4"
-
-source:
-  url: https://github.com/minjeongjj/DupHIST/archive/refs/tags/v1.0.4.tar.gz
-  sha256: ad1eb3f53eb085830997057f9715b65e2cc5281e0cb0f3fad126b778fdc78b76
->>>>>>> c1a249e6
 
 build:
   noarch: generic
-  number: 1
+  number: 0
   script: |
     mkdir -p $PREFIX/bin/scripts
     cp -r scripts/* $PREFIX/bin/scripts/
@@ -53,9 +42,5 @@
   home: https://github.com/minjeongjj/DupHIST
   license: MIT
   summary: "DupHIST: A toolkit for duplication history inference via substitution-based timeframe"
-<<<<<<< HEAD
   license_file: LICENSE
-=======
-  license_file: LICENSE
-  dev_url: "https://github.com/minjeongjj/DupHIST"
->>>>>>> c1a249e6
+  dev_url: "https://github.com/minjeongjj/DupHIST"