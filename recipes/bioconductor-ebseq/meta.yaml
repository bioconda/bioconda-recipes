--- conflicted
+++ resolved
@@ -13,11 +13,7 @@
     - 'https://depot.galaxyproject.org/software/bioconductor-{{ name|lower }}/bioconductor-{{ name|lower }}_{{ version }}_src_all.tar.gz'
   md5: e64aabb38197aba0ee5985a1558cce60
 build:
-<<<<<<< HEAD
-  number: 1
-=======
   number: 3
->>>>>>> dd3c0422
   rpaths:
     - lib/R/lib/
     - lib/
