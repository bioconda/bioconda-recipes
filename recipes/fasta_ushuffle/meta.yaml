--- conflicted
+++ resolved
@@ -1,14 +1,9 @@
 {% set name = "fasta_ushuffle" %}
 {% set version = "0.2" %}
 
-<<<<<<< HEAD
-build:
-  number: 7
-=======
 package:
   name: {{ name }}
   version: {{ version }}
->>>>>>> 9dc5d888
 
 source:
   url: https://github.com/agordon/fasta_ushuffle/archive/7e4cd85688b5b72f21f26b722167e780c141a49b.zip
