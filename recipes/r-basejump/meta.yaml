{% set version = "0.14.17" %}
{% set github = "https://github.com/acidgenomics/r-basejump" %}

package:
  name: r-basejump
  version: "{{ version }}"

source:
  url: "{{ github }}/archive/v{{ version }}.tar.gz"
<<<<<<< HEAD
  sha256: 84d274b6c43bde0981a56db49acf719d9f92b0e7d7d4dd1e3186565f3e77f6e1
=======
  sha256: a5c5c816399964582d13eac1868fc309a012831a773f640bdbfb6472dc17e0b5
>>>>>>> 9de0151b

build:
  number: 1
  noarch: generic
  rpaths:
    - lib/R/lib/
    - lib/

requirements:
  host:
    # Depends:
    - r-base >=4.0
    # Imports:
    - r-acidbase >=0.3.13
    - r-acidcli >=0.1.0
    - r-acidexperiment >=0.1.10
    - r-acidgenerics >=0.5.17
    - r-acidgenomes >=0.2.9
    - r-acidmarkdown >=0.1.1
    - r-acidplyr >=0.1.17
    - r-acidsinglecell >=0.1.7
    - r-magrittr >=2.0
    - r-pipette >=0.5.13
    - r-stringr >=1.4
    - r-syntactic >=0.4.4
  run:
    # Depends:
    - r-base >=4.0
    # Imports:
    - r-acidbase >=0.3.13
    - r-acidcli >=0.1.0
    - r-acidexperiment >=0.1.10
    - r-acidgenerics >=0.5.17
    - r-acidgenomes >=0.2.9
    - r-acidmarkdown >=0.1.1
    - r-acidplyr >=0.1.17
    - r-acidsinglecell >=0.1.7
    - r-magrittr >=2.0
    - r-pipette >=0.5.13
    - r-stringr >=1.4
    - r-syntactic >=0.4.4

test:
  commands:
    - $R -e "library('basejump')"

about:
  home: https://r.acidgenomics.com/packages/basejump/
  dev_url: "{{ github }}"
  license: AGPL-3.0
  license_file: LICENSE
  license_family: GPL
  summary: Base functions for bioinformatics and R package development.

extra:
  recipe-maintainers:
    - acidgenomics
    - mjsteinbaugh<|MERGE_RESOLUTION|>--- conflicted
+++ resolved
@@ -7,14 +7,10 @@
 
 source:
   url: "{{ github }}/archive/v{{ version }}.tar.gz"
-<<<<<<< HEAD
   sha256: 84d274b6c43bde0981a56db49acf719d9f92b0e7d7d4dd1e3186565f3e77f6e1
-=======
-  sha256: a5c5c816399964582d13eac1868fc309a012831a773f640bdbfb6472dc17e0b5
->>>>>>> 9de0151b
 
 build:
-  number: 1
+  number: 0
   noarch: generic
   rpaths:
     - lib/R/lib/
