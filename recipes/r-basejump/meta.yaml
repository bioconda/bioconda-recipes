--- conflicted
+++ resolved
@@ -10,11 +10,7 @@
   sha256: 2c09c3321388e3116cefb8b4b0fec669448fda70c58224cf6846b24c872c53a4
 
 build:
-<<<<<<< HEAD
-  number: 2
-=======
   number: 0
->>>>>>> 9dc5d888
   noarch: generic
   run_exports:
     - {{ pin_subpackage('r-basejump', max_pin="x.x") }}
