--- conflicted
+++ resolved
@@ -12,26 +12,7 @@
 
 build:
   skip: True  # [osx]
-<<<<<<< HEAD
-  number: 1
-
-requirements:
-  build:
-    - {{ compiler('cxx') }}
-    - {{ compiler('c') }}
-    - meson >=0.52.0
-    - ninja
-    - pkg-config
-#  host:
-#    - boost-cpp
-#    - zlib
-#    - pbbam 1.7.0*
-#    - pbcopper 1.9.3*
-#  run:
-#    - htslib
-=======
   number: 0
->>>>>>> 5492ec64
 
 about:
   home: https://github.com/PacificBiosciences/pbmm2
@@ -43,12 +24,9 @@
     - armintoepfer
     - pb-dseifert
     - mhsieh
-<<<<<<< HEAD
-=======
   skip-lints:
     #repackaged binary
     - should_be_noarch_generic
->>>>>>> 5492ec64
 
 test:
   commands:
