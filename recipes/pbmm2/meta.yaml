{% set name = "pbmm2" %}
{% set version = "1.8.0" %}
{% set sha256 = "a587abd29b645e4833def0213989a0b7a6f1c90f1862ce39c71ef70a8017ba05" %}

package:
  name: {{ name }}
  version: {{ version }}

source:
  url: https://github.com/PacificBiosciences/pbmm2/releases/download/v{{ version }}/pbmm2
  sha256: {{ sha256 }}

<<<<<<< HEAD
build:
  number: 1

requirements:
  build:
    - {{ compiler('cxx') }}
    - {{ compiler('c') }}
    - meson >=0.52.0
    - ninja
    - pkg-config
  host:
    - boost-cpp
    - zlib
    - pbbam 1.7.0*
    - pbcopper 1.9.3*
  run:
    - htslib

test:
  commands:
    - pbmm2 -h

=======
>>>>>>> f68b29b4
about:
  home: https://github.com/PacificBiosciences/pbmm2
  license: BSD-3-Clause-Clear
  summary: A minimap2 frontend for PacBio native data formats

extra:
  recipe-maintainers:
    - armintoepfer
    - pb-dseifert
    - mhsieh

build:
  number: 0
  noarch: generic

test:
  commands:
    - pbmm2 -h<|MERGE_RESOLUTION|>--- conflicted
+++ resolved
@@ -10,8 +10,8 @@
   url: https://github.com/PacificBiosciences/pbmm2/releases/download/v{{ version }}/pbmm2
   sha256: {{ sha256 }}
 
-<<<<<<< HEAD
 build:
+  skip: True  # [osx]
   number: 1
 
 requirements:
@@ -21,20 +21,14 @@
     - meson >=0.52.0
     - ninja
     - pkg-config
-  host:
-    - boost-cpp
-    - zlib
-    - pbbam 1.7.0*
-    - pbcopper 1.9.3*
-  run:
-    - htslib
+#  host:
+#    - boost-cpp
+#    - zlib
+#    - pbbam 1.7.0*
+#    - pbcopper 1.9.3*
+#  run:
+#    - htslib
 
-test:
-  commands:
-    - pbmm2 -h
-
-=======
->>>>>>> f68b29b4
 about:
   home: https://github.com/PacificBiosciences/pbmm2
   license: BSD-3-Clause-Clear
@@ -46,10 +40,6 @@
     - pb-dseifert
     - mhsieh
 
-build:
-  number: 0
-  noarch: generic
-
 test:
   commands:
     - pbmm2 -h