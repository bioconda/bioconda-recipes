{% set version = "0.7.3" %}
{% set github = "https://github.com/acidgenomics/r-acidgenerics" %}

package:
  name: r-acidgenerics
  version: "{{ version }}"

source:
  url: "{{ github }}/archive/v{{ version }}.tar.gz"
  sha256: e7edbc1c56582b75f3eeb7e360cd91b04ed978e24cb68eb610264ad7845b3d42

build:
<<<<<<< HEAD
  number: 2
=======
  number: 0
>>>>>>> ca702d84
  noarch: generic
  run_exports:
    - {{ pin_subpackage('r-acidgenerics', max_pin="x.x") }}

requirements:
  host:
    - r-base
  run:
    - r-base

test:
  commands:
    - $R -e "library('AcidGenerics')"

about:
  home: https://r.acidgenomics.com/packages/acidgenerics/
  dev_url: "{{ github }}"
  license: AGPL-3.0
  license_file: LICENSE
  license_family: GPL
  summary: S4 generic functions for Acid Genomics packages.

extra:
  recipe-maintainers:
    - acidgenomics
    - mjsteinbaugh<|MERGE_RESOLUTION|>--- conflicted
+++ resolved
@@ -10,11 +10,7 @@
   sha256: e7edbc1c56582b75f3eeb7e360cd91b04ed978e24cb68eb610264ad7845b3d42
 
 build:
-<<<<<<< HEAD
-  number: 2
-=======
   number: 0
->>>>>>> ca702d84
   noarch: generic
   run_exports:
     - {{ pin_subpackage('r-acidgenerics', max_pin="x.x") }}
