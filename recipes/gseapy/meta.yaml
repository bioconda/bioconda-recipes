{% set name = "gseapy" %}
{% set version = "1.1.9" %}

package:
  name: {{ name }}
  version: {{ version }}

source:
  url: https://pypi.org/packages/source/{{ name[0] }}/{{ name }}/gseapy-{{ version }}.tar.gz
  sha256: 987670922885c6d38caa72aa9a104680a814eff1073e2a345b2b8c7190791d62

build:
  number: 0
  skip: True  # [ py < 37 ]
  entry_points:
    - gseapy = gseapy.__main__:main
  script:
    - {{ PYTHON }} -m pip install . -vvv --no-deps --no-build-isolation --no-cache-dir --use-pep517
  run_exports:
    - {{ pin_subpackage("gseapy", max_pin="x") }}
<<<<<<< HEAD
  skip: True  # [py2k or py == 36 ]
  number: 1
=======
>>>>>>> 9dc5d888

requirements:
  build:
    - {{ compiler('rust') }}
  host:
    - python
    - pip
    - setuptools
    - setuptools-rust
    - toml
  run:
    - python
    - numpy >=1.13.0
    - scipy
    - pandas
    - matplotlib-base >=2.2
    - requests
    - pyopengl

test:
  imports:
    - gseapy
  commands:
    - gseapy --help

about:
  home: "https://github.com/zqfang/gseapy"
  license: "BSD-3-Clause"
  summary: "Gene Set Enrichment Analysis in Python."
  license_family: BSD
  license_file: LICENSE
  dev_url: "https://github.com/zqfang/gseapy"
  doc_url: "https://gseapy.readthedocs.io/en/latest"

extra:
  additional-platforms:
    - linux-aarch64
    - osx-arm64
  identifiers:
    - doi:10.1093/bioinformatics/btac757
    - biotools:gseapy<|MERGE_RESOLUTION|>--- conflicted
+++ resolved
@@ -18,11 +18,6 @@
     - {{ PYTHON }} -m pip install . -vvv --no-deps --no-build-isolation --no-cache-dir --use-pep517
   run_exports:
     - {{ pin_subpackage("gseapy", max_pin="x") }}
-<<<<<<< HEAD
-  skip: True  # [py2k or py == 36 ]
-  number: 1
-=======
->>>>>>> 9dc5d888
 
 requirements:
   build:
