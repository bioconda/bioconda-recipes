--- conflicted
+++ resolved
@@ -9,11 +9,7 @@
   sha256: f1813e564591b02c6805f78846f9d71176c324cb9cf33ee81cf44ea2b4814f2a
 
 build:
-<<<<<<< HEAD
-  number: 2
-=======
   number: 0
->>>>>>> 9dc5d888
   entry_points:
     - flexiplex-filter = flexiplex_filter.main:cli
   run_exports:
