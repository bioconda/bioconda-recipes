<<<<<<< HEAD
{% set version = "1.3.0" %}
=======
{% set version = "1.4.0" %}
>>>>>>> 2e17421a
{% set name = "PepsNMRData" %}
{% set bioc = "3.10" %}

package:
  name: 'bioconductor-{{ name|lower }}'
  version: '{{ version }}'
source:
  url:
    - 'https://bioconductor.org/packages/{{ bioc }}/data/experiment/src/contrib/{{ name }}_{{ version }}.tar.gz'
    - 'https://bioarchive.galaxyproject.org/{{ name }}_{{ version }}.tar.gz'
    - 'https://depot.galaxyproject.org/software/bioconductor-{{ name|lower }}/bioconductor-{{ name|lower }}_{{ version }}_src_all.tar.gz'
<<<<<<< HEAD
  md5: 285e6c7124387e6e5468ade3c009e616
=======
  md5: 0348c7a092bd77e832e623c3d6344db1
>>>>>>> 2e17421a
build:
  number: 0
  rpaths:
    - lib/R/lib/
    - lib/
  noarch: generic
# Suggests: knitr, markdown, rmarkdown, BiocStyle
requirements:
  host:
    - r-base
  run:
    - r-base
    - curl
test:
  commands:
    - '$R -e "library(''{{ name }}'')"'
about:
  home: 'https://bioconductor.org/packages/{{ bioc }}/data/experiment/html/{{ name }}.html'
  license: 'GPL-2 | file LICENSE'
  summary: 'Datasets for the PepsNMR package'
  description: 'This package contains all the datasets used in the PepsNMR package.'
  license_file: LICENSE
<|MERGE_RESOLUTION|>--- conflicted
+++ resolved
@@ -1,8 +1,4 @@
-<<<<<<< HEAD
-{% set version = "1.3.0" %}
-=======
 {% set version = "1.4.0" %}
->>>>>>> 2e17421a
 {% set name = "PepsNMRData" %}
 {% set bioc = "3.10" %}
 
@@ -14,11 +10,7 @@
     - 'https://bioconductor.org/packages/{{ bioc }}/data/experiment/src/contrib/{{ name }}_{{ version }}.tar.gz'
     - 'https://bioarchive.galaxyproject.org/{{ name }}_{{ version }}.tar.gz'
     - 'https://depot.galaxyproject.org/software/bioconductor-{{ name|lower }}/bioconductor-{{ name|lower }}_{{ version }}_src_all.tar.gz'
-<<<<<<< HEAD
-  md5: 285e6c7124387e6e5468ade3c009e616
-=======
   md5: 0348c7a092bd77e832e623c3d6344db1
->>>>>>> 2e17421a
 build:
   number: 0
   rpaths:
