--- conflicted
+++ resolved
@@ -13,12 +13,8 @@
 build:
   number: 0
   noarch: generic
-<<<<<<< HEAD
-=======
-  skip: True  # [osx]
   run_exports:
     - {{ pin_subpackage(name, max_pin='x.x') }}
->>>>>>> a953f864
 
 requirements:
   run:
