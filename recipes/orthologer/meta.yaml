{% set name = "orthologer" %}
<<<<<<< HEAD
{% set version = "3.4.0" %}
{% set sha256 = "e51aff8180dfe5c2843025e0babb6be0a3357a8e3241b650b4e263be81e067e4" %}
=======
{% set version = "3.4.1" %}
{% set sha256 = "b4d6504ea75899d3e13facc4232efdfe79c66283cccfe5d5ea8996f7905f346d" %}
>>>>>>> 15d41ecd

package:
  name: {{ name }}
  version: {{ version }}

build:
  number: 0
  run_exports:
    - {{ pin_subpackage('orthologer', max_pin="x") }}

source:
  url: https://data.orthodb.org/current/download/software/orthologer_{{ version }}.tgz
  sha256: {{ sha256 }}

requirements:
  build:
    - {{ compiler('cxx') }}
    - {{ compiler('c') }}
    - cmake
    - make
    - bash >=4.1
  host:
    - llvm-openmp  # [osx]
    - libgomp      # [linux]
    - rsync
    - wget
    - bash >=4.1
  run:
    - bash >=4.1
    - python >=3.4
    - llvm-openmp  # [osx]
    - libgomp      # [linux]
    - rsync
    - wget
    - blast
    - mmseqs2
    - cd-hit
    - diamond
    - biopython
    - numpy

test:
  commands:
    - ALLOW_RUNAS_ROOT=1 orthologer -h

about:
  home: https://orthologer.ezlab.org
  license: MIT
  license_family: MIT
  license_file: LICENSE
  summary: Find orthologous genes as well as mapping to OrthoDB
  description: Orthologer provides a pipeline for establishing orthology among
               a set of proteoms. It supports processing the data in a tree-wise manner.
               In addition it provides a tool to map new proteoms to published OrthoDB
               data.
  dev_url: https://gitlab.com/ezlab/orthologer_container
  doc_url: https://orthologer.ezlab.org/#on-orthodb-data

extra:
  container:
    # Necessary to allow Orthologer to download files from the internet when used with Singularity
    # and default bind paths (see also https://github.com/bioconda/bioconda-recipes/issues/11583).
    # Should be removed again when the base container is fixed. Not yet...
    extended-base: True
  identifiers:
    - biotools:orthologer
    - doi:10.1093/nar/gkac996
    - PMID:36350662
  recipe-maintainers:
    - ftegenfe<|MERGE_RESOLUTION|>--- conflicted
+++ resolved
@@ -1,11 +1,6 @@
 {% set name = "orthologer" %}
-<<<<<<< HEAD
-{% set version = "3.4.0" %}
-{% set sha256 = "e51aff8180dfe5c2843025e0babb6be0a3357a8e3241b650b4e263be81e067e4" %}
-=======
 {% set version = "3.4.1" %}
 {% set sha256 = "b4d6504ea75899d3e13facc4232efdfe79c66283cccfe5d5ea8996f7905f346d" %}
->>>>>>> 15d41ecd
 
 package:
   name: {{ name }}
