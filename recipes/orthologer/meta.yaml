--- conflicted
+++ resolved
@@ -1,24 +1,11 @@
 {% set name = "orthologer" %}
-<<<<<<< HEAD
-{% set version = "3.6.1" %}
-{% set sha256 = "414b2839bfbc08006cecdb12ddd83763e72db32d6dbd1ce0b8f4f3caaf34e050" %}
-=======
 {% set version = "3.8.0" %}
 {% set sha256 = "6a2b5742b60c9b899e5f870f3cbf36a32d15b7a904875f853b4c85ce86bf4467" %}
->>>>>>> 6ad8d263
 
 package:
   name: {{ name }}
   version: {{ version }}
 
-<<<<<<< HEAD
-build:
-  number: 0
-  run_exports:
-    - {{ pin_subpackage('orthologer', max_pin="x") }}
-
-=======
->>>>>>> 6ad8d263
 source:
   url: https://data.orthodb.org/current/download/software/orthologer_{{ version }}.tgz
   sha256: {{ sha256 }}
@@ -34,12 +21,7 @@
     - {{ compiler('c') }}
     - cmake
     - make
-<<<<<<< HEAD
-    - bash >=4.1
-    - spdlog
-=======
     - pkg-config
->>>>>>> 6ad8d263
   host:
     - python >=3.4,<3.12
     - bash >=4.1
@@ -79,13 +61,9 @@
   license_file: LICENSE
   summary: "Ortholog detection for comparative genomics and fast functional annotation behind OrthoDB and BUSCO."
   description: "Ortholog detection for comparative genomics and fast functional annotation behind OrthoDB and BUSCO."
-<<<<<<< HEAD
-  dev_url: https://gitlab.com/ezlab/orthologer_container
-  doc_url: https://orthologer.ezlab.org/#on-orthodb-data
-=======
+
   dev_url: "https://gitlab.com/ezlab/orthologer_container"
   doc_url: "https://orthologer.ezlab.org/#on-orthodb-data"
->>>>>>> 6ad8d263
 
 extra:
   container:
