--- conflicted
+++ resolved
@@ -1,11 +1,6 @@
 {% set name = "orthologer" %}
-<<<<<<< HEAD
 {% set version = "3.5.0" %}
 {% set sha256 = "76bd68cd73d5989d658a6ba0ecefec84e674f85878b75904c76fa557ce5dd2b5" %}
-=======
-{% set version = "3.4.2" %}
-{% set sha256 = "fb8d11ef54d7232b150e5e46fbd15f9540a083064544d481f8fe9c9aea6b653e" %}
->>>>>>> 4c7a9dcf
 
 package:
   name: {{ name }}
@@ -57,7 +52,7 @@
   license: GPL3
   license_family: GPL3
   license_file: LICENSE
-  summary: "Find orthologous genes as well as mapping to OrthoDB."
+  summary: "Map genes to OrthoDB as well as finding orthology among a set of fasta files."
   dev_url: https://gitlab.com/ezlab/orthologer_container
   doc_url: https://orthologer.ezlab.org/#on-orthodb-data
 
