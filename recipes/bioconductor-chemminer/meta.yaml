{% set version = "2.30.0" %}
{% set name = "ChemmineR" %}
{% set bioc = "3.6" %}

package:
  name: 'bioconductor-{{ name|lower }}'
  version: '{{ version }}'
source:
  url:
    - 'http://bioconductor.org/packages/{{ bioc }}/bioc/src/contrib/{{ name }}_{{ version }}.tar.gz'
    - 'https://depot.galaxyproject.org/software/{{ name }}/{{ name }}_{{ version }}_src_all.tar.gz'
  sha256: 54b99549687ddebab04144c6321a595e66ec0161e7d52626b8d7d4f6d55e09e1
build:
  number: 1
  rpaths:
    - lib/R/lib/
    - lib/
requirements:
  build:
    - {{ compiler('cxx') }}
  host:
    - bioconductor-biocgenerics
    - r-base
    - r-bh  # not in DESCRIPTION
    - r-dbi
    - r-digest
    - r-ggplot2
    - r-gridextra
    - r-png
    - 'r-rcpp >=0.11.0'
    - r-rcurl
    - r-rjson
    - r-bh  # not specified in DESCRIBTION
<<<<<<< HEAD
    - {{ compiler('c') }}
=======
>>>>>>> 3fa1538a
  run:
    - bioconductor-biocgenerics
    - r-base
    - r-bh  # not in DESCRIPTION
    - r-dbi
    - r-digest
    - r-ggplot2
    - r-gridextra
    - r-png
    - 'r-rcpp >=0.11.0'
    - r-rcurl
    - r-rjson
    - r-bh  # not specified in DESCRIBTION
test:
  commands:
    - '$R -e "library(''{{ name }}'')"'
about:
  home: 'http://bioconductor.org/packages/{{ bioc }}/bioc/html/{{ name }}.html'
  license: Artistic-2.0
  summary: 'ChemmineR is a cheminformatics package for analyzing drug-like small molecule data in R. Its latest version contains functions for efficient processing of large numbers of molecules, physicochemical/structural property predictions, structural similarity searching, classification and clustering of compound libraries with a wide spectrum of algorithms. In addition, it offers visualization functions for compound clustering results and chemical structures.'

extra:
  identifiers:
    - biotools:chemminer<|MERGE_RESOLUTION|>--- conflicted
+++ resolved
@@ -31,10 +31,6 @@
     - r-rcurl
     - r-rjson
     - r-bh  # not specified in DESCRIBTION
-<<<<<<< HEAD
-    - {{ compiler('c') }}
-=======
->>>>>>> 3fa1538a
   run:
     - bioconductor-biocgenerics
     - r-base
