--- conflicted
+++ resolved
@@ -13,13 +13,9 @@
     - makefile-options.patch
 
 build:
-<<<<<<< HEAD
-  number: 6
-=======
   number: 8
   run_exports:
     - {{ pin_subpackage(name, max_pin="x") }}
->>>>>>> 9dc5d888
 
 requirements:
   build:
