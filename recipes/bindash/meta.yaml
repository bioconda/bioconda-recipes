{% set name = "bindash" %}
{% set version = "2.5" %}

package:
  name: {{ name }}
  version: {{ version }}

source:
  url: https://github.com/jianshu93/bindash/archive/v{{ version }}.tar.gz
  sha256: 2667ca0c7c8682cf5c5500aaa3b2ebab10e5c869147ca87a87782af742bcd13c

build:
<<<<<<< HEAD
  number: 4
=======
  number: 0
>>>>>>> 9dc5d888
  run_exports:
      - {{ pin_subpackage('bindash', max_pin="x") }}

requirements:
  build:
    - make
    - {{ compiler('cxx') }}
    - cmake
  host:
    - zlib
    - libgomp  # [linux]
    - llvm-openmp  # [osx]
  run:
    - libgomp  # [linux]
    - llvm-openmp  # [osx]

test:
  commands:
    - bindash --help 2>&1 | grep sketch

about:
  home: "https://github.com/zhaoxiaofei/bindash"
  license: "Apache-2.0"
  license_family: APACHE
  license_file: LICENSE
  summary: "Fast and precise comparison of genomes and metagenomes (in the order of terabytes) on a typical personal laptop."
  dev_url: "https://github.com/zhaoxiaofei/bindash"
  doc_url: "https://github.com/jianshu93/bindash/blob/v{{ version }}/README.md"

extra:
  identifiers:
    - doi:10.1093/bioinformatics/bty651
    - doi:10.1101/2024.03.13.584875
  recipe-maintainers:
    - jianshu93
    - zhaoxiaofei<|MERGE_RESOLUTION|>--- conflicted
+++ resolved
@@ -10,11 +10,7 @@
   sha256: 2667ca0c7c8682cf5c5500aaa3b2ebab10e5c869147ca87a87782af742bcd13c
 
 build:
-<<<<<<< HEAD
-  number: 4
-=======
   number: 0
->>>>>>> 9dc5d888
   run_exports:
       - {{ pin_subpackage('bindash', max_pin="x") }}
 
