--- conflicted
+++ resolved
@@ -14,13 +14,8 @@
 
 build:
   noarch: python
-<<<<<<< HEAD
-  number: 2
-  script: python setup.py install --single-version-externally-managed --record=record.txt
-=======
   number: 0
   script: python -m pip install --no-deps --ignore-installed .
->>>>>>> 92f4fa11
 
 requirements:
   host:
