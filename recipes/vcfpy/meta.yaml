{% set version = "0.11.2" %}
{% set sha256 = "8b51f25f2a6f08c5d659a8240aafde8add15e900fedc777fc78cb4ce018d9da7" %}


package:
  name: vcfpy
  version: '{{version}}'

source:
<<<<<<< HEAD
  url: https://pypi.io/packages/source/v/vcfpy/vcfpy-{{ version }}.tar.gz
  md5: "{{ md5sum }}"

build:
  skip: True # [py27]
  script: python -m pip install --no-deps --ignore-installed .
  number: 1

requirements:
  host:
  - python
  - pip
=======
  fn: vcfpy-{{version}}.tar.gz
  url: https://pypi.io/packages/source/v/vcfpy/vcfpy-{{version}}.tar.gz
  sha256: '{{sha256}}'

build:
  skip: true # [py27]
  script: python setup.py install --single-version-externally-managed --record record.txt
  number: 0

requirements:
  build:
    - python
>>>>>>> f599b93d
  run:
    - python
    - pysam >=0.10.0

test:
  imports:
    - vcfpy

about:
  home: https://github.com/bihealth/vcfpy
  summary: Python 3 VCF library with good support for both reading and writing
  license: MIT
  license_family: MIT<|MERGE_RESOLUTION|>--- conflicted
+++ resolved
@@ -1,5 +1,4 @@
 {% set version = "0.11.2" %}
-{% set sha256 = "8b51f25f2a6f08c5d659a8240aafde8add15e900fedc777fc78cb4ce018d9da7" %}
 
 
 package:
@@ -7,12 +6,11 @@
   version: '{{version}}'
 
 source:
-<<<<<<< HEAD
   url: https://pypi.io/packages/source/v/vcfpy/vcfpy-{{ version }}.tar.gz
-  md5: "{{ md5sum }}"
+  sha256: 8b51f25f2a6f08c5d659a8240aafde8add15e900fedc777fc78cb4ce018d9da7
 
 build:
-  skip: True # [py27]
+  skip: true # [py27]
   script: python -m pip install --no-deps --ignore-installed .
   number: 1
 
@@ -20,20 +18,6 @@
   host:
   - python
   - pip
-=======
-  fn: vcfpy-{{version}}.tar.gz
-  url: https://pypi.io/packages/source/v/vcfpy/vcfpy-{{version}}.tar.gz
-  sha256: '{{sha256}}'
-
-build:
-  skip: true # [py27]
-  script: python setup.py install --single-version-externally-managed --record record.txt
-  number: 0
-
-requirements:
-  build:
-    - python
->>>>>>> f599b93d
   run:
     - python
     - pysam >=0.10.0
