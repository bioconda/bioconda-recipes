{% set version = "0.11.2" %}


package:
  name: vcfpy
  version: '{{version}}'

source:
  url: https://pypi.io/packages/source/v/vcfpy/vcfpy-{{ version }}.tar.gz
  sha256: 8b51f25f2a6f08c5d659a8240aafde8add15e900fedc777fc78cb4ce018d9da7

build:
<<<<<<< HEAD
  skip: True # [py27]
  script: python -m pip install --no-deps --ignore-installed .
  number: 0
=======
  skip: true # [py27]
  script: python -m pip install --no-deps --ignore-installed .
  number: 2
>>>>>>> 3fa1538a

requirements:
  host:
  - python
  - pip
  run:
    - python
    - pysam >=0.10.0

test:
  imports:
    - vcfpy

about:
  home: https://github.com/bihealth/vcfpy
  summary: Python 3 VCF library with good support for both reading and writing
  license: MIT
  license_family: MIT<|MERGE_RESOLUTION|>--- conflicted
+++ resolved
@@ -10,15 +10,9 @@
   sha256: 8b51f25f2a6f08c5d659a8240aafde8add15e900fedc777fc78cb4ce018d9da7
 
 build:
-<<<<<<< HEAD
-  skip: True # [py27]
-  script: python -m pip install --no-deps --ignore-installed .
-  number: 0
-=======
   skip: true # [py27]
   script: python -m pip install --no-deps --ignore-installed .
   number: 2
->>>>>>> 3fa1538a
 
 requirements:
   host:
