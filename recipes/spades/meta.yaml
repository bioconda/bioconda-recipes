--- conflicted
+++ resolved
@@ -12,11 +12,7 @@
     - 0001-change-verbosity-remove-expr.patch
 
 build:
-<<<<<<< HEAD
-  number: 3
-=======
-  number: 1
->>>>>>> 1fd22297
+  number: 2
   run_exports:
     - {{ pin_subpackage('spades', max_pin="x") }}
 
