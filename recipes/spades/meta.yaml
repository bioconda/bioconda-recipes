{% set version = "4.0.0" %}
{% set sha256 = "07c02eb1d9d90f611ac73bdd30ddc242ed51b00c8a3757189e8a8137ad8cfb8b" %}

package:
  name: spades
  version: {{ version }}

source:
  url: https://github.com/ablab/spades/releases/download/v{{version}}/SPAdes-{{version}}.tar.gz
  sha256: {{ sha256 }}
  patches:
    - 0001-change-verbosity-remove-expr.patch

build:
  number: 2
<<<<<<< HEAD
  skip: True  # [osx]
=======
>>>>>>> edeefccd
  run_exports:
    - {{ pin_subpackage('spades', max_pin="x") }}

requirements:
  build:
    - {{ compiler('c') }}
    - {{ compiler('cxx') }}
    - llvm-openmp  # [osx]
    - libgomp  # [linux]
    - cmake
    - make
    - pkg-config
<<<<<<< HEAD
    - sysroot_linux-64 >=2.17 # [linux]
=======
    - sysroot_linux-64 =2.17 # [linux]
>>>>>>> edeefccd
  host:
    - llvm-openmp  # [osx]
    - libgomp  # [linux]
    - zlib
    - bzip2
<<<<<<< HEAD
    - sysroot_linux-64 >=2.17 # [linux]
  run:
    - llvm-openmp  # [osx]
    - libgomp  # [linux]
    - python
    - sysroot_linux-64 >=2.17 # [linux]
=======
    - sysroot_linux-64 =2.17 # [linux]
  run:
    - llvm-openmp  # [osx]
    - openmp  # [linux]
    - python >3.9
    - sysroot_linux-64 =2.17 # [linux]
>>>>>>> edeefccd

test:
  commands:
    - spades.py --version 2>&1 | grep {{ version }}
    - rnaspades.py --version 2>&1 | grep {{ version }}
    - truspades.py --help 2>&1 | grep {{ version }}
    - metaspades.py --version 2>&1 | grep {{ version }}
    - plasmidspades.py --version 2>&1 | grep {{ version }}
    - spades-kmercount -h 2>&1 | grep spades-kmercount
    - spades-gmapper 2>&1 | grep spades-gmapper
    - spades-gbuilder 2>&1 | grep spades-gbuilder
    - spades.py --test && rm -rf spades_test


about:
  home: http://cab.spbu.ru/software/spades/
  license: GPLv2
  license_family: GPL
  license_file: LICENSE
  summary: SPAdes (St. Petersburg genome assembler) is intended for both standard isolates and single-cell MDA bacteria assemblies.
  description: |
    SPAdes (St. Petersburg genome assembler) is a genome assembly algorithm which was designed for
    single cell and multi-cells bacterial data sets. However, it might not be suitable for large
    genomes projects.

    SPAdes works with Ion Torrent, PacBio, Oxford Nanopore, and Illumina paired-end, mate-pairs and
    single reads

  dev_url: https://github.com/ablab/spades
  doc_url: http://cab.spbu.ru/files/release{{version}}/manual.html


extra:
  additional-platforms:
    - linux-aarch64
  recipe-maintainers:
    - druvus
    - notestaff
    - chrisjackson-pellicle
  identifiers:
    - biotools:spades
    - usegalaxy-eu:spades
    - doi:10.1089/cmb.2012.0021
    - doi:10.1101/gr.213959.116
    - doi:10.1093/gigascience/giz100
    - doi:10.1093/bioinformatics/btz349
  skip-lints:
    - should_not_be_noarch_source<|MERGE_RESOLUTION|>--- conflicted
+++ resolved
@@ -13,10 +13,6 @@
 
 build:
   number: 2
-<<<<<<< HEAD
-  skip: True  # [osx]
-=======
->>>>>>> edeefccd
   run_exports:
     - {{ pin_subpackage('spades', max_pin="x") }}
 
@@ -29,31 +25,18 @@
     - cmake
     - make
     - pkg-config
-<<<<<<< HEAD
     - sysroot_linux-64 >=2.17 # [linux]
-=======
-    - sysroot_linux-64 =2.17 # [linux]
->>>>>>> edeefccd
   host:
     - llvm-openmp  # [osx]
     - libgomp  # [linux]
     - zlib
     - bzip2
-<<<<<<< HEAD
     - sysroot_linux-64 >=2.17 # [linux]
   run:
     - llvm-openmp  # [osx]
     - libgomp  # [linux]
-    - python
+    - python >3.9
     - sysroot_linux-64 >=2.17 # [linux]
-=======
-    - sysroot_linux-64 =2.17 # [linux]
-  run:
-    - llvm-openmp  # [osx]
-    - openmp  # [linux]
-    - python >3.9
-    - sysroot_linux-64 =2.17 # [linux]
->>>>>>> edeefccd
 
 test:
   commands:
