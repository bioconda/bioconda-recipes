{% set version = "3.11.1" %}

package:
  name: spades
  version: {{ version }}

source:
  url: http://cab.spbu.ru/files/release{{ version }}/SPAdes-{{ version }}-Darwin.tar.gz  # [osx]
  sha256: c7e1bb6065e836c466007a235ffad907fb5f2b634fd2fe86535ed233408aa317  # [osx]
  url: http://cab.spbu.ru/files/release{{ version }}/SPAdes-{{ version }}.tar.gz  # [linux]
  sha256: 3ab85d86bf7d595bd8adf11c971f5d258bbbd2574b7c1703b16d6639a725b474  # [linux]

build:
<<<<<<< HEAD
  number: 1
=======
  number: 2
>>>>>>> 3fa1538a

requirements:
  build:
    - {{ compiler('c') }}
    - cmake >=2.8.12  # [linux]
  host:
    - zlib
    - bzip2

  run:
    - python
    - zlib
    - bzip2

test:
  commands:
    - spades.py --version
    - rnaspades.py --version
    - truspades.py --version
    - dipspades.py --version
    - metaspades.py --version
    - plasmidspades.py --version
    - spades.py --test && rm -rf spades_test

about:
  home: http://cab.spbu.ru/software/spades/
  license: GPLv2
  license_family: GPL
  license_file: LICENSE  # [linux]
  license_file: share/spades/LICENSE  # [osx]
  summary: |
    SPAdes (St. Petersburg genome assembler) is intended for both standard isolates and single-cell MDA bacteria assemblies.
  dev_url: https://github.com/ablab/spades
  doc_url: http://cab.spbu.ru/files/release{{ version }}/manual.html
extra:
  doi: 10.1089/cmb.2012.0021
  recipe-maintainers:
    - druvus
    - notestaff
  identifiers:
    - biotools:Spades
    - doi:10.1089/cmb.2012.0021<|MERGE_RESOLUTION|>--- conflicted
+++ resolved
@@ -11,11 +11,7 @@
   sha256: 3ab85d86bf7d595bd8adf11c971f5d258bbbd2574b7c1703b16d6639a725b474  # [linux]
 
 build:
-<<<<<<< HEAD
-  number: 1
-=======
   number: 2
->>>>>>> 3fa1538a
 
 requirements:
   build:
