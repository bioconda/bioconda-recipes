--- conflicted
+++ resolved
@@ -14,11 +14,7 @@
 
 build:
   skip: True # [py27]
-<<<<<<< HEAD
-  number: 0
-=======
   number: 1
->>>>>>> 3fa1538a
   script: python -m pip install --no-deps --ignore-installed .
 
 requirements:
