--- conflicted
+++ resolved
@@ -11,12 +11,7 @@
 
 
 build:
-<<<<<<< HEAD
   number: 1
-  skip: True  # [osx]
-=======
-  number: 0
->>>>>>> 1fd22297
   run_exports:
     - {{ pin_subpackage(name, max_pin='x') }}
 
