--- conflicted
+++ resolved
@@ -13,14 +13,10 @@
   url: https://depot.galaxyproject.org/software/pear/pear_0.9.6_src_all.tar.gz
 
 build:
-<<<<<<< HEAD
-  number: 11
-=======
   number: 12
   run_exports:
     - {{ pin_subpackage(name, max_pin = "x") }}
 
->>>>>>> 9dc5d888
   skip: True  # [osx]
 
 requirements:
