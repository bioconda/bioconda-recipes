--- conflicted
+++ resolved
@@ -1,8 +1,4 @@
-<<<<<<< HEAD
-{% set version = "1.25.0" %}
-=======
 {% set version = "1.26.0" %}
->>>>>>> 2e17421a
 {% set name = "HIVcDNAvantWout03" %}
 {% set bioc = "3.10" %}
 
@@ -14,11 +10,7 @@
     - 'https://bioconductor.org/packages/{{ bioc }}/data/experiment/src/contrib/{{ name }}_{{ version }}.tar.gz'
     - 'https://bioarchive.galaxyproject.org/{{ name }}_{{ version }}.tar.gz'
     - 'https://depot.galaxyproject.org/software/bioconductor-{{ name|lower }}/bioconductor-{{ name|lower }}_{{ version }}_src_all.tar.gz'
-<<<<<<< HEAD
-  md5: 972a494de8ac4d57d883824658b001f0
-=======
   md5: 06ee9224f92da911dc82dd179091f5dc
->>>>>>> 2e17421a
 build:
   number: 0
   rpaths:
