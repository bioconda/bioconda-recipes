--- conflicted
+++ resolved
@@ -7,13 +7,8 @@
   sha256: 376bee916d981fd68fbe8a6b3264768059d740d77fdd3227023acddd43d0e0e8
 
 build:
-<<<<<<< HEAD
-  number: 3
-  skip: True # [py2k or py34]
-=======
   number: 0
   skip: True # [py2k]
->>>>>>> 5492ec64
 
 requirements:
   build:
