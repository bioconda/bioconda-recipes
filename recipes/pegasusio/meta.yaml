--- conflicted
+++ resolved
@@ -10,14 +10,6 @@
   sha256: "a0e4151ad6ba14d1c0b9fbf8ed073308cdb541439cd61134afc94760d245a31f"
 
 build:
-<<<<<<< HEAD
-    number: 2
-    entry_points:
-        - pegasusio = pegasusio.__main__:main
-    script: "{{ PYTHON }} -m pip install . --no-deps --no-build-isolation -vvv"
-    run_exports:
-        - {{ pin_subpackage('pegasusio', max_pin="x.x") }}
-=======
   number: 0
   script_env:
     - SETUPTOOLS_SCM_PRETEND_VERSION={{ version }}
@@ -26,7 +18,6 @@
   script: "{{ PYTHON }} -m pip install . --no-deps --no-build-isolation --no-cache-dir --use-pep517 -vvv"
   run_exports:
     - {{ pin_subpackage('pegasusio', max_pin="x.x") }}
->>>>>>> 9dc5d888
 
 requirements:
   build:
