<<<<<<< HEAD
{% set version = "0.6.1" %}
=======
{% set version = "0.6.0" %}
>>>>>>> 73f7ecc1

package:
  name: scnic
  version: {{ version }}

source:
  url: https://github.com/shafferm/SCNIC/archive/{{ version }}.tar.gz
  sha256: 476868bb0e1703ee4bd29e712e94178f0027b4413fd9428dcf0922baffd3d677

build:
  number: 0
  noarch: python

requirements:
  host:
    - python >=3
    - setuptools
    - pytest-runner
  run:
    - python >=3
    - numpy
    - scipy
    - pandas
    - statsmodels
    - h5py
    - biom-format
    - networkx >2
    - scikit-bio
<<<<<<< HEAD
    - fastspar 0.0.6
    # fastspar does not pin armadillo correctly, doing
    # that here until fastspar 0.0.7 fixes it
    - armadillo 8.*
=======
    - fastspar <=0.0.6
    - armadillo <9
>>>>>>> 73f7ecc1
    - tqdm
    - matplotlib
    - seaborn

test:
  command:
    - SCNIC_analysis.py --help
<<<<<<< HEAD
    - fastspar --help  # verify fastspar working correctly
=======
    - fastspar --help
>>>>>>> 73f7ecc1

about:
  home: https://github.com/shafferm/SCNIC
  license: BSD
  license_file: LICENSE
  summary: "SCNIC: Sparse Cooccurence Network Investigation for Compositional data"

extra:
  recipe-maintainers:
     - shafferm<|MERGE_RESOLUTION|>--- conflicted
+++ resolved
@@ -1,8 +1,4 @@
-<<<<<<< HEAD
 {% set version = "0.6.1" %}
-=======
-{% set version = "0.6.0" %}
->>>>>>> 73f7ecc1
 
 package:
   name: scnic
@@ -10,7 +6,7 @@
 
 source:
   url: https://github.com/shafferm/SCNIC/archive/{{ version }}.tar.gz
-  sha256: 476868bb0e1703ee4bd29e712e94178f0027b4413fd9428dcf0922baffd3d677
+  sha256: 9228b361361f1b8e407a1502676558636700e620a5cc4ac57845636da234da05
 
 build:
   number: 0
@@ -31,15 +27,7 @@
     - biom-format
     - networkx >2
     - scikit-bio
-<<<<<<< HEAD
-    - fastspar 0.0.6
-    # fastspar does not pin armadillo correctly, doing
-    # that here until fastspar 0.0.7 fixes it
-    - armadillo 8.*
-=======
-    - fastspar <=0.0.6
-    - armadillo <9
->>>>>>> 73f7ecc1
+    - fastspar
     - tqdm
     - matplotlib
     - seaborn
@@ -47,11 +35,7 @@
 test:
   command:
     - SCNIC_analysis.py --help
-<<<<<<< HEAD
     - fastspar --help  # verify fastspar working correctly
-=======
-    - fastspar --help
->>>>>>> 73f7ecc1
 
 about:
   home: https://github.com/shafferm/SCNIC
