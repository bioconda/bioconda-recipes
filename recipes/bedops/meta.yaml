--- conflicted
+++ resolved
@@ -11,14 +11,6 @@
 source:
     url: https://github.com/bedops/bedops/archive/v2.4.20.tar.gz
     fn: bedops-2.4.20.tar.gz
-<<<<<<< HEAD
-
-requirements:
-  build:
-    - gcc >=4.9.4
-  run:
-    - libgcc >=4.9.4
-=======
     sha256: 1c604b1a85d9acdf444f497e3a24c16e5b60df57d8699b0a8594ff2d6188a41a
 
 requirements:
@@ -26,7 +18,6 @@
     - gcc
   run:
     - libgcc
->>>>>>> 8293e3d0
 
 test:
     commands:
