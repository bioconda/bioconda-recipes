--- conflicted
+++ resolved
@@ -11,11 +11,7 @@
 
 build:
   script: python -m pip install --no-deps --ignore-installed .
-<<<<<<< HEAD
-  number: 0
-=======
   number: 1
->>>>>>> 3fa1538a
   skip: True  #  [not py3k]
 
 requirements:
