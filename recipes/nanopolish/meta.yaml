--- conflicted
+++ resolved
@@ -6,13 +6,10 @@
   version: {{ version }}
 
 build:
-<<<<<<< HEAD
   number: 1
   string: "py{{CONDA_PY}}_ncurses{{CONDA_NCURSES}}_{{PKG_BUILDNUM}}"
-=======
   number: 0
   string: "ncurses{{CONDA_NCURSES}}_{{PKG_BUILDNUM}}"
->>>>>>> 08e25302
 
 source:
   fn: {{ name|lower }}_{{ version }}.tar.gz
