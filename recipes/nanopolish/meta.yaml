--- conflicted
+++ resolved
@@ -20,11 +20,7 @@
   build:
   - gcc
   - fast5 ==0.6.5
-<<<<<<< HEAD
   - htslib >1.4
-=======
-  - htslib  {{ CONDA_HTSLIB }}*
->>>>>>> f8727b08
   - hdf5 {{ CONDA_HDF5 }}*
   - eigen
   - ncurses {{CONDA_NCURSES}}*
