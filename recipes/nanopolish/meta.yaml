{% set name = "nanopolish" %}
{% set version = "0.9.0" %}

package:
  name: {{ name|lower }}
  version: {{ version }}

build:
<<<<<<< HEAD
  number: 1
=======
  number: 2
>>>>>>> e96d9429
  string: "py{{CONDA_PY}}_ncurses{{CONDA_NCURSES}}_{{PKG_BUILDNUM}}"

source:
  fn: {{ name|lower }}_{{ version }}.tar.gz
  url: https://github.com/jts/nanopolish/archive/v{{ version }}.tar.gz
  sha256: 9ee50c6ffc23a9fc9aa2079f737c70c696d1f211adf1e30c9ba8e53d606285bb
  patches:
    - nanopolish.patch

requirements:
  build:
  - gcc
  - fast5 ==0.6.5
  - htslib  {{ CONDA_HTSLIB }}*
  - hdf5 {{ CONDA_HDF5 }}*
  - eigen
  - ncurses {{CONDA_NCURSES}}*
  - bzip2 {{CONDA_BZIP2}}*

  run:
  - libgcc
  - python
  - hdf5 {{ CONDA_HDF5 }}*
  - biopython
  - bwa
  - eigen
  - ncurses {{CONDA_NCURSES}}*
  - bzip2 {{CONDA_BZIP2}}*

test:
  commands:
    - nanopolish --help
    - nanopolish --version

about:
  home: https://github.com/jts/nanopolish
  license: MIT
  license_file: LICENSE
  summary: 'Signal-level algorithms for MinION data.'<|MERGE_RESOLUTION|>--- conflicted
+++ resolved
@@ -6,11 +6,7 @@
   version: {{ version }}
 
 build:
-<<<<<<< HEAD
-  number: 1
-=======
   number: 2
->>>>>>> e96d9429
   string: "py{{CONDA_PY}}_ncurses{{CONDA_NCURSES}}_{{PKG_BUILDNUM}}"
 
 source:
