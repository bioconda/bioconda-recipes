--- conflicted
+++ resolved
@@ -16,21 +16,12 @@
   url: "http://breaker.research.yale.edu/R2R/R2R-1.0.4.tgz"
   sha256: 3578c8ad5dfc2a4e6c4f0613ca3e98a1f352af661f60886a1616c5e6d8e7440d
 requirements:
-<<<<<<< HEAD
-  build: 
-    - {{ compiler('c') }}
-    - perl-threaded
-    - perl-clone
-  run: 
-    - perl-threaded
-=======
   build:
     - {{ compiler('c') }}
     - perl
     - perl-clone
   run:
     - perl
->>>>>>> 3fa1538a
     - perl-clone
 
 test:
