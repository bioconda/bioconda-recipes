--- conflicted
+++ resolved
@@ -1,18 +1,14 @@
 package:
   name: krona
-  version: 2.8
+  version: 2.8.1
 
 source:
-  sha256: 56efc028b6226a1aea8ec4e9f049836b07d4833e7e4d5b9189118ed51a47c9c0
-  url: https://github.com/marbl/Krona/releases/download/v2.8/KronaTools-2.8.tar
+  sha256: f3ab44bf172e1f846e8977c7443d2e0c9676b421b26c50e91fa996d70a6bfd10
+  url: https://github.com/marbl/Krona/releases/download/v2.8.1/KronaTools-2.8.1.tar
 
 build:
   noarch: generic
-<<<<<<< HEAD
-  number: 2
-=======
   number: 1
->>>>>>> 41a6cd1a
 
 requirements:
   host:
