--- conflicted
+++ resolved
@@ -4,25 +4,15 @@
   name: sentieon
   version: {{ version }}
 source:
-<<<<<<< HEAD
-  - url: https://s3.amazonaws.com/sentieon-release/software/sentieon-genomics-{{ version }}.tar.gz
-    sha256: d63b8330e30e48b834d38ae843299798f8705a1b165c1dfa4c81318258a869b6
-=======
   - url: https://s3.amazonaws.com/sentieon-release/software/sentieon-genomics-{{ version }}.tar.gz  #[linux and x86_64]
     sha256: d63b8330e30e48b834d38ae843299798f8705a1b165c1dfa4c81318258a869b6  #[linux and x86_64]
   - url: https://s3.amazonaws.com/sentieon-release/software/arm-sentieon-genomics-{{ version }}.tar.gz  #[linux and aarch64]
     sha256: 929820c960ca533bf3bda1283e348083185996d6e7f346654977633b7609c2a4  #[linux and aarch64]
->>>>>>> 68539b43
     patches:
       - sentieon_symlinks.patch
 build:
-<<<<<<< HEAD
-  number: 2
-  skip: True # [not linux64]
-=======
   number: 3
   skip: True  # [not linux]
->>>>>>> 68539b43
   binary_relocation: false
   run_exports:
     - {{ pin_subpackage('sentieon', max_pin='x') }}
