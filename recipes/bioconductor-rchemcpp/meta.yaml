{% set version = "2.16.0" %}
{% set name = "Rchemcpp" %}
{% set bioc = "3.6" %}

package:
  name: 'bioconductor-{{ name|lower }}'
  version: '{{ version }}'
source:
  url:
    - 'http://bioconductor.org/packages/{{ bioc }}/bioc/src/contrib/{{ name }}_{{ version }}.tar.gz'
    - 'https://depot.galaxyproject.org/software/{{ name }}/{{ name }}_{{ version }}_src_all.tar.gz'
  sha256: df8af3d20e06ec0d44a99cd7b7aedd06c7e55e50cb117a3cf01d7442d27cb9cc
build:
  number: 1
  rpaths:
    - lib/R/lib/
    - lib/
requirements:
  build:
    - {{ compiler('cxx') }}
  host:
    - bioconductor-chemminer
    - r-base
    - 'r-rcpp >=0.11.1'
<<<<<<< HEAD
    - {{ compiler('c') }}
=======
>>>>>>> 3fa1538a
  run:
    - bioconductor-chemminer
    - r-base
    - 'r-rcpp >=0.11.1'
test:
  commands:
    - '$R -e "library(''{{ name }}'')"'
about:
  home: 'http://bioconductor.org/packages/{{ bioc }}/bioc/html/{{ name }}.html'
  license: 'GPL (>= 2.1)'
  summary: 'The Rchemcpp package implements the marginalized graph kernel and extensions, Tanimoto kernels, graph kernels, pharmacophore and 3D kernels suggested for measuring the similarity of molecules.'

extra:
  identifiers:
    - biotools:rchemcpp<|MERGE_RESOLUTION|>--- conflicted
+++ resolved
@@ -22,10 +22,6 @@
     - bioconductor-chemminer
     - r-base
     - 'r-rcpp >=0.11.1'
-<<<<<<< HEAD
-    - {{ compiler('c') }}
-=======
->>>>>>> 3fa1538a
   run:
     - bioconductor-chemminer
     - r-base
