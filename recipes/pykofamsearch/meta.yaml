{% set name = "pykofamsearch" %}
{% set version = "2025.9.5" %}
<<<<<<< HEAD

=======
>>>>>>> b2f5599a

package:
  name: {{ name }}
  version: {{ version }}

source:
  url: https://pypi.org/packages/source/{{ name[0] }}/{{ name }}/pykofamsearch-{{ version }}.tar.gz
  sha256: 0828c3856d3ad4fe6f382a35e1435a9040c46bfa706f2fc80436e717edffa7c2
<<<<<<< HEAD

=======
>>>>>>> b2f5599a

build:
  number: 0
  script: {{ PYTHON }} -m pip install . --no-deps --no-build-isolation --no-cache-dir -vvv
  noarch: python
  entry_points:
    - pykofamsearch = pykofamsearch.pykofamsearch:main
    - reformat_pykofamsearch = pykofamsearch.reformat_pykofamsearch:main
    - serialize_kofam_models = pykofamsearch.serialize_kofam_models:main
    - subset_serialized_models = pykofamsearch.subset_serialized_models:main
  run_exports:
    - {{ pin_subpackage('pykofamsearch', max_pin=None) }}

requirements:
  host:
    - python >=3
    - pip
    - setuptools
  run:
    - python
    - pyhmmer >=0.10.12,<0.11.0
    - pandas >=2
    - tqdm >=4
    - biopython


test:
  commands:
    - pykofamsearch --help
    - reformat_pykofamsearch --help
    - serialize_kofam_models --help
    - subset_serialized_models --help

about:
  home: "https://github.com/jolespin/pykofamsearch"
  summary: "Fast implementation of HMMSEARCH optimized for high-memory systems using PyHmmer."
  license: MIT
  license_family: MIT
  license_file: LICENSE
  dev_url: "https://github.com/jolespin/pykofamsearch"<|MERGE_RESOLUTION|>--- conflicted
+++ resolved
@@ -1,9 +1,5 @@
 {% set name = "pykofamsearch" %}
 {% set version = "2025.9.5" %}
-<<<<<<< HEAD
-
-=======
->>>>>>> b2f5599a
 
 package:
   name: {{ name }}
@@ -12,13 +8,9 @@
 source:
   url: https://pypi.org/packages/source/{{ name[0] }}/{{ name }}/pykofamsearch-{{ version }}.tar.gz
   sha256: 0828c3856d3ad4fe6f382a35e1435a9040c46bfa706f2fc80436e717edffa7c2
-<<<<<<< HEAD
-
-=======
->>>>>>> b2f5599a
 
 build:
-  number: 0
+  number: 1
   script: {{ PYTHON }} -m pip install . --no-deps --no-build-isolation --no-cache-dir -vvv
   noarch: python
   entry_points:
@@ -27,7 +19,7 @@
     - serialize_kofam_models = pykofamsearch.serialize_kofam_models:main
     - subset_serialized_models = pykofamsearch.subset_serialized_models:main
   run_exports:
-    - {{ pin_subpackage('pykofamsearch', max_pin=None) }}
+    - {{ pin_subpackage(name, max_pin=None) }}
 
 requirements:
   host:
