{% set name = "bbknn" %} 
{% set version = "1.6.0" %}

package:
  name: "{{ name|lower }}"
  version: "{{ version }}"

source:
  url: https://pypi.io/packages/source/{{ name[0] }}/{{ name }}/{{ name }}-{{ version }}.tar.gz
  sha256: 1c01a9d6df2fc52a527de8a403617897a4b672724863299a7026f2132f1b041b 

build:
<<<<<<< HEAD
  number: 1
  skip: true  # [py2k]
=======
  number: 2
>>>>>>> 1fd22297
  script: "{{ PYTHON }} -m pip install . --no-deps --ignore-installed -vv "
  run_exports:
    - {{ pin_subpackage('bbknn', max_pin="x") }}

requirements:
  build:
    - {{ compiler('c') }}
  host:
    - cython
    - python-annoy
    - pynndescent
    - numpy >=1.13
    - pip
    - python
    - flit-core >=3.2,<4
    - scipy >=1.6.0
    - scikit-learn >=1.0.2
    - umap-learn
    - pandas
  run:
    - python
    - python-annoy
    - pynndescent
    - numpy >=1.13
    - scipy >=1.6.0
    - scikit-learn >=1.0.2
    - umap-learn
    - pandas

test:
  imports:
    - bbknn

about:
  home: https://github.com/Teichlab/bbknn
  license: MIT
  license_family: MIT
  license_file: LICENSE
  summary: Batch balanced KNN

extra:
  additional-platforms:
    - linux-aarch64
  recipe-maintainers:
    - jenzopr<|MERGE_RESOLUTION|>--- conflicted
+++ resolved
@@ -10,12 +10,7 @@
   sha256: 1c01a9d6df2fc52a527de8a403617897a4b672724863299a7026f2132f1b041b 
 
 build:
-<<<<<<< HEAD
-  number: 1
-  skip: true  # [py2k]
-=======
   number: 2
->>>>>>> 1fd22297
   script: "{{ PYTHON }} -m pip install . --no-deps --ignore-installed -vv "
   run_exports:
     - {{ pin_subpackage('bbknn', max_pin="x") }}
