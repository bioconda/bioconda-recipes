--- conflicted
+++ resolved
@@ -1,8 +1,4 @@
-<<<<<<< HEAD
-{% set version = "1.23.0" %}
-=======
 {% set version = "1.24.0" %}
->>>>>>> 2e17421a
 {% set name = "XhybCasneuf" %}
 {% set bioc = "3.10" %}
 
@@ -14,11 +10,7 @@
     - 'https://bioconductor.org/packages/{{ bioc }}/data/experiment/src/contrib/{{ name }}_{{ version }}.tar.gz'
     - 'https://bioarchive.galaxyproject.org/{{ name }}_{{ version }}.tar.gz'
     - 'https://depot.galaxyproject.org/software/bioconductor-{{ name|lower }}/bioconductor-{{ name|lower }}_{{ version }}_src_all.tar.gz'
-<<<<<<< HEAD
-  md5: 4e679f7a219302550e59d59f5b991750
-=======
   md5: f76d7b5c9266acc8c1e6a75824e4c5e1
->>>>>>> 2e17421a
 build:
   number: 0
   rpaths:
@@ -29,21 +21,13 @@
   host:
     - 'bioconductor-affy >=1.64.0,<1.65.0'
     - 'bioconductor-ath1121501cdf >=2.18.0,<2.19.0'
-<<<<<<< HEAD
-    - 'bioconductor-tinesath1cdf >=1.23.0,<1.24.0'
-=======
     - 'bioconductor-tinesath1cdf >=1.24.0,<1.25.0'
->>>>>>> 2e17421a
     - r-base
     - r-rcolorbrewer
   run:
     - 'bioconductor-affy >=1.64.0,<1.65.0'
     - 'bioconductor-ath1121501cdf >=2.18.0,<2.19.0'
-<<<<<<< HEAD
-    - 'bioconductor-tinesath1cdf >=1.23.0,<1.24.0'
-=======
     - 'bioconductor-tinesath1cdf >=1.24.0,<1.25.0'
->>>>>>> 2e17421a
     - r-base
     - r-rcolorbrewer
     - curl
