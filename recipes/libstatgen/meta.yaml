{% set version = "1.0.15" %}

package:
  name: libstatgen
  version: {{ version }}

build:
<<<<<<< HEAD
  number: 2
=======
  number: 3
  run_exports:
    - {{ pin_subpackage('libstatgen', max_pin='x.x') }}
>>>>>>> 5492ec64

source:
  url: https://github.com/statgen/libStatGen/archive/v{{ version }}.tar.gz
  sha256: 075dcd891409c48d76c0c66186c0cc479bc3cd50bba093e7f318e1d1d19961ff

requirements:
  build:
    - make
    - {{ compiler('cxx') }}
  host:
    - zlib
  run:
    - zlib

test:
  commands:
    - test -f ${PREFIX}/lib/libStatGen.a

about:
  home: https://genome.sph.umich.edu/wiki/C++_Library:_libStatGen
  license: GPL3
  license_file: copyrights/LICENSE.txt
  summary: Useful set of classes for creating statistical genetic programs.
  dev_url: https://github.com/statgen/libStatGen<|MERGE_RESOLUTION|>--- conflicted
+++ resolved
@@ -5,13 +5,9 @@
   version: {{ version }}
 
 build:
-<<<<<<< HEAD
-  number: 2
-=======
   number: 3
   run_exports:
     - {{ pin_subpackage('libstatgen', max_pin='x.x') }}
->>>>>>> 5492ec64
 
 source:
   url: https://github.com/statgen/libStatGen/archive/v{{ version }}.tar.gz
