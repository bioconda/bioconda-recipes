{% set name = "k8" %}
{% set version = "1.2" %}

package:
  name: {{ name }}
  version: {{ version }}

source:
  url: https://github.com/attractivechaos/k8/archive/refs/tags/v{{ version }}.tar.gz
  sha256: 4157aa86066eb0a7874de194893c4544ac772d009cc1148377c9c346f9fc6d07

build:
<<<<<<< HEAD
  number: 1
=======
  number: 2
  skip: True  # [x86_64]
>>>>>>> 90bc105b
  run_exports:
    - {{ pin_subpackage('k8', max_pin="x") }}

requirements:
  build:
    - {{ compiler('cxx') }}
    - make
    - sysroot_linux-64 >=2.17  # [linux and x86_64]
  host:
    - python ==3.8
    - zlib
    - wget
    - tar
    - sed
    - sysroot_linux-64 >=2.17  # [linux and x86_64]
  run:
    - sysroot_linux-64 >=2.17  # [linux and x86_64]

test:
  commands:
    - k8 -v | grep '^k8'

about:
  home: "https://github.com/attractivechaos/k8"
  license: MIT
  license_family: MIT
  license_file: "LICENSE.txt"
  summary: "Lightweight JavaScript shell based on Google's V8 JavaScript engine"
  dev_url: "https://github.com/attractivechaos/k8"

extra:
  additional-platforms:
    - linux-aarch64
    - osx-arm64<|MERGE_RESOLUTION|>--- conflicted
+++ resolved
@@ -10,12 +10,8 @@
   sha256: 4157aa86066eb0a7874de194893c4544ac772d009cc1148377c9c346f9fc6d07
 
 build:
-<<<<<<< HEAD
-  number: 1
-=======
   number: 2
   skip: True  # [x86_64]
->>>>>>> 90bc105b
   run_exports:
     - {{ pin_subpackage('k8', max_pin="x") }}
 
