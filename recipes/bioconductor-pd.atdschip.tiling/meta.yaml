<<<<<<< HEAD
{% set version = "0.23.0" %}
=======
{% set version = "0.24.0" %}
>>>>>>> 2e17421a
{% set name = "pd.atdschip.tiling" %}
{% set bioc = "3.10" %}

package:
  name: 'bioconductor-{{ name|lower }}'
  version: '{{ version }}'
source:
  url:
    - 'https://bioconductor.org/packages/{{ bioc }}/data/experiment/src/contrib/{{ name }}_{{ version }}.tar.gz'
    - 'https://bioarchive.galaxyproject.org/{{ name }}_{{ version }}.tar.gz'
    - 'https://depot.galaxyproject.org/software/bioconductor-{{ name }}/bioconductor-{{ name }}_{{ version }}_src_all.tar.gz'
<<<<<<< HEAD
  md5: fa0afbdd06081c9ab8b5248de2909a1d
=======
  md5: 890db09a4a1ae081f0314e3f86ed31fe
>>>>>>> 2e17421a
build:
  number: 0
  rpaths:
    - lib/R/lib/
    - lib/
  noarch: generic
requirements:
  host:
    - 'bioconductor-biostrings >=2.54.0,<2.55.0'
    - 'bioconductor-iranges >=2.20.0,<2.21.0'
    - 'bioconductor-oligo >=1.50.0,<1.51.0'
    - 'bioconductor-oligoclasses >=1.48.0,<1.49.0'
    - 'bioconductor-s4vectors >=0.24.0,<0.25.0'
    - r-base
    - r-dbi
    - 'r-rsqlite >=0.10.0'
  run:
    - 'bioconductor-biostrings >=2.54.0,<2.55.0'
    - 'bioconductor-iranges >=2.20.0,<2.21.0'
    - 'bioconductor-oligo >=1.50.0,<1.51.0'
    - 'bioconductor-oligoclasses >=1.48.0,<1.49.0'
    - 'bioconductor-s4vectors >=0.24.0,<0.25.0'
    - r-base
    - r-dbi
    - 'r-rsqlite >=0.10.0'
    - curl
test:
  commands:
    - '$R -e "library(''{{ name }}'')"'
about:
  home: 'https://bioconductor.org/packages/{{ bioc }}/data/experiment/html/{{ name }}.html'
  license: Artistic-2.0
  summary: 'Platform Design Info for Affymetrix Atdschip_tiling'
  description: 'Platform Design Info for Affymetrix Atdschip_tiling'
<|MERGE_RESOLUTION|>--- conflicted
+++ resolved
@@ -1,8 +1,4 @@
-<<<<<<< HEAD
-{% set version = "0.23.0" %}
-=======
 {% set version = "0.24.0" %}
->>>>>>> 2e17421a
 {% set name = "pd.atdschip.tiling" %}
 {% set bioc = "3.10" %}
 
@@ -14,11 +10,7 @@
     - 'https://bioconductor.org/packages/{{ bioc }}/data/experiment/src/contrib/{{ name }}_{{ version }}.tar.gz'
     - 'https://bioarchive.galaxyproject.org/{{ name }}_{{ version }}.tar.gz'
     - 'https://depot.galaxyproject.org/software/bioconductor-{{ name }}/bioconductor-{{ name }}_{{ version }}_src_all.tar.gz'
-<<<<<<< HEAD
-  md5: fa0afbdd06081c9ab8b5248de2909a1d
-=======
   md5: 890db09a4a1ae081f0314e3f86ed31fe
->>>>>>> 2e17421a
 build:
   number: 0
   rpaths:
