{% set version = "0.6" %}
{% set sha256 = "19e49182d095e6aa84f018fc4076e5c95b6e7ece7b833590e7fca8bc97d6d312" %}



package:
  name: connor
  version: '{{ version }}'

source:
  url: https://github.com/umich-brcf-bioinf/Connor/archive/v{{ version }}.tar.gz
  sha256: '{{ sha256 }}'

build:
<<<<<<< HEAD
  number: 0
=======
  number: 2
>>>>>>> 3fa1538a
  script: python -m pip install --no-deps --ignore-installed .

requirements:
  host:
    - python
    - pip
    - cython
    - sortedcontainers
    - pysam >0.8.3,<=0.12
    - setuptools
  run:
    - python
    - cython
    - sortedcontainers
    - pysam >0.8.3,<=0.12

test:
  commands:
    - connor --help

about:
  home: https://github.com/umich-brcf-bioinf/Connor
  license: Apache-2.0
  license_family: Apache
  license_file: LICENSE
  summary: A command-line tool to deduplicate bam files based on custom, inline barcoding.

extra:
  recipe-maintainers:
    - sebastian-luna-valero
    - cgates<|MERGE_RESOLUTION|>--- conflicted
+++ resolved
@@ -12,11 +12,7 @@
   sha256: '{{ sha256 }}'
 
 build:
-<<<<<<< HEAD
-  number: 0
-=======
   number: 2
->>>>>>> 3fa1538a
   script: python -m pip install --no-deps --ignore-installed .
 
 requirements:
