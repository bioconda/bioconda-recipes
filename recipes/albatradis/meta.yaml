{% set version="1.0.0" %}
{% set revision="ee860d8a0c7ed01d648e24671b0c406058879d79" %}

package:
  name: albatradis
  version: {{ version }}

source:
  git_url: https://github.com/quadram-institute-bioscience/albatradis.git
  git_rev: {{ revision }}
  md5: unused

build:
<<<<<<< HEAD
  number: 2
=======
  number: 3
>>>>>>> db8f5707
  skip: True # [osx]
  script: python -m pip install --ignore-installed .

requirements:
  host:
    - python >3
    - cython
    - pip
    - biopython >=1.68
    - pyfastaq >=3.12.0
    - scipy
    - numpy
    - dendropy
    - seaborn
    - pandas
    - graphviz
    - python-graphviz
    - perl-app-cpanminus
    - perl-parallel-forkmanager
    - perl-pathtools
    - perl-scalar-util-numeric
    - perl-moose
    - biotradis
    
  run:
    - python >3
    - cython
    - biopython >=1.68
    - pyfastaq >=3.12.0
    - scipy
    - numpy
    - dendropy
    - seaborn
    - pandas
    - graphviz
    - python-graphviz
    - perl-app-cpanminus
    - perl-parallel-forkmanager
    - perl-pathtools
    - perl-scalar-util-numeric
    - perl-moose
    - biotradis=1.4.1.dev

test:
  commands:
    - albatradis --version
    - albatradis-presence_absence -h
    - albatradis-artemis_project -h

about:
  home: https://github.com/quadram-institute-bioscience/albatradis
  license: 'GPLv3'
  summary: 'Comparative TraDIS analysis'

extra:
  skip-lints:
    - uses_git_url
  recipe-maintainers:
    - sbastkowski
    - thanhleviet<|MERGE_RESOLUTION|>--- conflicted
+++ resolved
@@ -11,11 +11,7 @@
   md5: unused
 
 build:
-<<<<<<< HEAD
-  number: 2
-=======
   number: 3
->>>>>>> db8f5707
   skip: True # [osx]
   script: python -m pip install --ignore-installed .
 
