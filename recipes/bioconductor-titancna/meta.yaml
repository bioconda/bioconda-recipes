<<<<<<< HEAD
{% set version = "1.16.0" %}
{% set name = "TitanCNA" %}
{% set bioc = "3.6" %}
=======
{% set version="1.15.0" %}
{% set name="TitanCNA" %}
{% set bioc="3.6" %}
>>>>>>> 4584cdd4

package:
  name: 'bioconductor-{{ name|lower }}'
  version: '{{ version }}'
source:
  fn: '{{ name }}_{{ version }}.tar.gz'
  url:
<<<<<<< HEAD
    - 'http://bioconductor.org/packages/{{ bioc }}/bioc/src/contrib/{{ name }}_{{ version }}.tar.gz'
    - 'https://depot.galaxyproject.org/software/{{ name }}/{{ name }}_{{ version }}_src_all.tar.gz'
  sha256: 460b44b40d5ab47156ec7cb4cac09650fb2ec00581198e7c3a1d375b0b00ae03
=======
    - https://github.com/gavinha/TitanCNA/archive/179aa80.tar.gz
    # - 'http://bioconductor.org/packages/{{ bioc }}/bioc/src/contrib/{{ name }}_{{ version }}.tar.gz'
    # - 'https://bioarchive.galaxyproject.org/{{ name }}_{{ version }}.tar.gz'
    # - 'https://depot.galaxyproject.org/software/{{ name }}/{{ name }}_{{ version }}_src_all.tar.gz'
  sha256: 7bc32ba29fa713f196ed7192d1ce784019bc9d7ec2cab1c495cef1992addc84b
>>>>>>> 4584cdd4
build:
  number: 0
  rpaths:
    - lib/R/lib/
    - lib/
requirements:
  build:
<<<<<<< HEAD
    - 'bioconductor-genomeinfodb >=1.8.7'
    - 'bioconductor-genomicranges >=1.24.3'
    - 'bioconductor-iranges >=2.6.1'
    - 'bioconductor-rsamtools >=1.24.0'
    - 'bioconductor-variantannotation >=1.18.7'
    - r-base
    - 'r-data.table >=1.10.4'
    - 'r-dplyr >=0.5.0'
    - 'r-foreach >=1.4.3'
=======
    - perl # for adding in correct path references to scripts
    - 'bioconductor-genomeinfodb >=1.4.0'
    - 'bioconductor-genomicranges >=1.20.5'
    - 'bioconductor-iranges >=2.2.4'
    - 'bioconductor-rsamtools >=1.20.4'
    - r-base
    - 'r-foreach >=1.4.2'
    - r-data.table
    - r-dplyr
    - bioconductor-variantannotation
    - r-optparse
    - r-domc
    - bioconductor-snpchip
    - r-stringr
>>>>>>> 4584cdd4
  run:
    - 'bioconductor-genomeinfodb >=1.8.7'
    - 'bioconductor-genomicranges >=1.24.3'
    - 'bioconductor-iranges >=2.6.1'
    - 'bioconductor-rsamtools >=1.24.0'
    - 'bioconductor-variantannotation >=1.18.7'
    - r-base
<<<<<<< HEAD
    - 'r-data.table >=1.10.4'
    - 'r-dplyr >=0.5.0'
    - 'r-foreach >=1.4.3'
=======
    - 'r-foreach >=1.4.2'
    - r-data.table
    - r-dplyr
    - bioconductor-variantannotation
    - r-optparse
    - r-domc
    - bioconductor-snpchip
    - r-stringr
>>>>>>> 4584cdd4
test:
  commands:
    - '$R -e "library(''{{ name }}'')"'
    - titanCNA.R -h 2>&1 | grep Usage
    - titanCNA_selectSolution.R -h 2>&1 | grep Usage
about:
  home: 'http://bioconductor.org/packages/{{ bioc }}/bioc/html/{{ name }}.html'
  license: GPL-3
  summary: 'Hidden Markov model to segment and predict regions of subclonal copy number alterations (CNA) and loss of heterozygosity (LOH), and estimate cellular prevalenece of clonal clusters in tumour whole genome sequencing data.'<|MERGE_RESOLUTION|>--- conflicted
+++ resolved
@@ -1,12 +1,6 @@
-<<<<<<< HEAD
-{% set version = "1.16.0" %}
-{% set name = "TitanCNA" %}
-{% set bioc = "3.6" %}
-=======
 {% set version="1.15.0" %}
 {% set name="TitanCNA" %}
 {% set bioc="3.6" %}
->>>>>>> 4584cdd4
 
 package:
   name: 'bioconductor-{{ name|lower }}'
@@ -14,17 +8,11 @@
 source:
   fn: '{{ name }}_{{ version }}.tar.gz'
   url:
-<<<<<<< HEAD
-    - 'http://bioconductor.org/packages/{{ bioc }}/bioc/src/contrib/{{ name }}_{{ version }}.tar.gz'
-    - 'https://depot.galaxyproject.org/software/{{ name }}/{{ name }}_{{ version }}_src_all.tar.gz'
-  sha256: 460b44b40d5ab47156ec7cb4cac09650fb2ec00581198e7c3a1d375b0b00ae03
-=======
     - https://github.com/gavinha/TitanCNA/archive/179aa80.tar.gz
     # - 'http://bioconductor.org/packages/{{ bioc }}/bioc/src/contrib/{{ name }}_{{ version }}.tar.gz'
     # - 'https://bioarchive.galaxyproject.org/{{ name }}_{{ version }}.tar.gz'
     # - 'https://depot.galaxyproject.org/software/{{ name }}/{{ name }}_{{ version }}_src_all.tar.gz'
   sha256: 7bc32ba29fa713f196ed7192d1ce784019bc9d7ec2cab1c495cef1992addc84b
->>>>>>> 4584cdd4
 build:
   number: 0
   rpaths:
@@ -32,17 +20,6 @@
     - lib/
 requirements:
   build:
-<<<<<<< HEAD
-    - 'bioconductor-genomeinfodb >=1.8.7'
-    - 'bioconductor-genomicranges >=1.24.3'
-    - 'bioconductor-iranges >=2.6.1'
-    - 'bioconductor-rsamtools >=1.24.0'
-    - 'bioconductor-variantannotation >=1.18.7'
-    - r-base
-    - 'r-data.table >=1.10.4'
-    - 'r-dplyr >=0.5.0'
-    - 'r-foreach >=1.4.3'
-=======
     - perl # for adding in correct path references to scripts
     - 'bioconductor-genomeinfodb >=1.4.0'
     - 'bioconductor-genomicranges >=1.20.5'
@@ -57,7 +34,6 @@
     - r-domc
     - bioconductor-snpchip
     - r-stringr
->>>>>>> 4584cdd4
   run:
     - 'bioconductor-genomeinfodb >=1.8.7'
     - 'bioconductor-genomicranges >=1.24.3'
@@ -65,11 +41,6 @@
     - 'bioconductor-rsamtools >=1.24.0'
     - 'bioconductor-variantannotation >=1.18.7'
     - r-base
-<<<<<<< HEAD
-    - 'r-data.table >=1.10.4'
-    - 'r-dplyr >=0.5.0'
-    - 'r-foreach >=1.4.3'
-=======
     - 'r-foreach >=1.4.2'
     - r-data.table
     - r-dplyr
@@ -78,7 +49,6 @@
     - r-domc
     - bioconductor-snpchip
     - r-stringr
->>>>>>> 4584cdd4
 test:
   commands:
     - '$R -e "library(''{{ name }}'')"'
