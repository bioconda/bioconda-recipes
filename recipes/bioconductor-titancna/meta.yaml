<<<<<<< HEAD
{% set version = "1.18.0" %}
{% set name = "TitanCNA" %}
{% set bioc = "3.7" %}
=======
{% set version="1.19.1" %}
{% set name="TitanCNA" %}
{% set bioc="3.6" %}
>>>>>>> 8dfe5324

package:
  name: 'bioconductor-{{ name|lower }}'
  version: '{{ version }}'
source:
<<<<<<< HEAD
  url:
    - 'http://bioconductor.org/packages/{{ bioc }}/bioc/src/contrib/{{ name }}_{{ version }}.tar.gz'
    - 'https://bioarchive.galaxyproject.org/{{ name }}_{{ version }}.tar.gz'
    - 'https://depot.galaxyproject.org/software/bioconductor-{{ name|lower }}/bioconductor-{{ name|lower }}_{{ version }}_src_all.tar.gz'
  sha256: 2f74aa30f125b2b3e52774964d3da6fdf374eae2c7e419e80fa9d5fd1a19e677
=======
  url: https://github.com/gavinha/TitanCNA/archive/eb288ea.tar.gz
    # - 'http://bioconductor.org/packages/{{ bioc }}/bioc/src/contrib/{{ name }}_{{ version }}.tar.gz'
    # - 'https://bioarchive.galaxyproject.org/{{ name }}_{{ version }}.tar.gz'
    # - 'https://depot.galaxyproject.org/software/{{ name }}/{{ name }}_{{ version }}_src_all.tar.gz'
  sha256: 6cb5349fedb9d6ab70b2c13b46eb9d83b12604f2b7d0ae0d8d91e62e6543897d
>>>>>>> 8dfe5324
build:
  number: 2
  rpaths:
    - lib/R/lib/
    - lib/
requirements:
  host:
<<<<<<< HEAD
    - 'bioconductor-genomeinfodb >=1.16.0,<1.18.0'
    - 'bioconductor-genomicranges >=1.32.7,<1.34.0'
    - 'bioconductor-iranges >=2.14.12,<2.16.0'
    - 'bioconductor-rsamtools >=1.32.3,<1.34.0'
    - 'bioconductor-variantannotation >=1.26.1,<1.28.0'
    - r-base
    - 'r-data.table >=1.10.4'
    - 'r-dplyr >=0.5.0'
    - 'r-foreach >=1.4.3'
  run:
    - 'bioconductor-genomeinfodb >=1.16.0,<1.18.0'
    - 'bioconductor-genomicranges >=1.32.7,<1.34.0'
    - 'bioconductor-iranges >=2.14.12,<2.16.0'
    - 'bioconductor-rsamtools >=1.32.3,<1.34.0'
    - 'bioconductor-variantannotation >=1.26.1,<1.28.0'
    - r-base
    - 'r-data.table >=1.10.4'
    - 'r-dplyr >=0.5.0'
=======
    - r-base 3.4.1
    - perl # for adding in correct path references to scripts
    - 'bioconductor-genomeinfodb >=1.8.7'
    - 'bioconductor-genomicranges >=1.24.3'
    - 'bioconductor-iranges >=2.6.1'
    - 'bioconductor-rsamtools >=1.20.4'
    - 'bioconductor-variantannotation >=1.18.7'
    - 'r-foreach >=1.4.3'
    - r-data.table
    - r-dplyr
    - r-optparse
    - r-domc
    - bioconductor-snpchip
    - r-stringr
  run:
    - r-base 3.4.1
    - 'bioconductor-genomeinfodb >=1.8.7'
    - 'bioconductor-genomicranges >=1.24.3'
    - 'bioconductor-iranges >=2.6.1'
    - 'bioconductor-rsamtools >=1.24.0'
    - 'bioconductor-variantannotation >=1.18.7'
>>>>>>> 8dfe5324
    - 'r-foreach >=1.4.3'
  build:
    - {{ compiler('c') }}
    - make
test:
  commands:
    - '$R -e "library(''{{ name }}'')"'
about:
  home: 'http://bioconductor.org/packages/{{ bioc }}/bioc/html/{{ name }}.html'
  license: GPL-3
  summary: 'Hidden Markov model to segment and predict regions of subclonal copy number alterations (CNA) and loss of heterozygosity (LOH), and estimate cellular prevalenece of clonal clusters in tumour whole genome sequencing data.'
extra:
  identifiers:
    - biotools:titancna<|MERGE_RESOLUTION|>--- conflicted
+++ resolved
@@ -1,30 +1,16 @@
-<<<<<<< HEAD
-{% set version = "1.18.0" %}
-{% set name = "TitanCNA" %}
-{% set bioc = "3.7" %}
-=======
 {% set version="1.19.1" %}
 {% set name="TitanCNA" %}
 {% set bioc="3.6" %}
->>>>>>> 8dfe5324
 
 package:
   name: 'bioconductor-{{ name|lower }}'
   version: '{{ version }}'
 source:
-<<<<<<< HEAD
-  url:
-    - 'http://bioconductor.org/packages/{{ bioc }}/bioc/src/contrib/{{ name }}_{{ version }}.tar.gz'
-    - 'https://bioarchive.galaxyproject.org/{{ name }}_{{ version }}.tar.gz'
-    - 'https://depot.galaxyproject.org/software/bioconductor-{{ name|lower }}/bioconductor-{{ name|lower }}_{{ version }}_src_all.tar.gz'
-  sha256: 2f74aa30f125b2b3e52774964d3da6fdf374eae2c7e419e80fa9d5fd1a19e677
-=======
   url: https://github.com/gavinha/TitanCNA/archive/eb288ea.tar.gz
     # - 'http://bioconductor.org/packages/{{ bioc }}/bioc/src/contrib/{{ name }}_{{ version }}.tar.gz'
     # - 'https://bioarchive.galaxyproject.org/{{ name }}_{{ version }}.tar.gz'
     # - 'https://depot.galaxyproject.org/software/{{ name }}/{{ name }}_{{ version }}_src_all.tar.gz'
   sha256: 6cb5349fedb9d6ab70b2c13b46eb9d83b12604f2b7d0ae0d8d91e62e6543897d
->>>>>>> 8dfe5324
 build:
   number: 2
   rpaths:
@@ -32,27 +18,6 @@
     - lib/
 requirements:
   host:
-<<<<<<< HEAD
-    - 'bioconductor-genomeinfodb >=1.16.0,<1.18.0'
-    - 'bioconductor-genomicranges >=1.32.7,<1.34.0'
-    - 'bioconductor-iranges >=2.14.12,<2.16.0'
-    - 'bioconductor-rsamtools >=1.32.3,<1.34.0'
-    - 'bioconductor-variantannotation >=1.26.1,<1.28.0'
-    - r-base
-    - 'r-data.table >=1.10.4'
-    - 'r-dplyr >=0.5.0'
-    - 'r-foreach >=1.4.3'
-  run:
-    - 'bioconductor-genomeinfodb >=1.16.0,<1.18.0'
-    - 'bioconductor-genomicranges >=1.32.7,<1.34.0'
-    - 'bioconductor-iranges >=2.14.12,<2.16.0'
-    - 'bioconductor-rsamtools >=1.32.3,<1.34.0'
-    - 'bioconductor-variantannotation >=1.26.1,<1.28.0'
-    - r-base
-    - 'r-data.table >=1.10.4'
-    - 'r-dplyr >=0.5.0'
-=======
-    - r-base 3.4.1
     - perl # for adding in correct path references to scripts
     - 'bioconductor-genomeinfodb >=1.8.7'
     - 'bioconductor-genomicranges >=1.24.3'
@@ -73,7 +38,6 @@
     - 'bioconductor-iranges >=2.6.1'
     - 'bioconductor-rsamtools >=1.24.0'
     - 'bioconductor-variantannotation >=1.18.7'
->>>>>>> 8dfe5324
     - 'r-foreach >=1.4.3'
   build:
     - {{ compiler('c') }}
