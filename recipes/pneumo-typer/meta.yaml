--- conflicted
+++ resolved
@@ -1,10 +1,7 @@
 {% set name = "pneumo-typer" %}
 {% set version = "1.0.2" %}
-<<<<<<< HEAD
+
 {% set sha256 = "755584efcb967c3afe260650af905123f81e192707ee8078ed9d1db22bbfad41" %}
-=======
-{% set sha256 = "5ba1aa25862376d44f612c1f9d25ac9fa9ab76aa10dc88939fb27518bf70e013" %}
->>>>>>> b9f01abf
 
 package:
   name: "{{ name|lower }}"
@@ -15,11 +12,7 @@
     sha256: {{ sha256 }}
     
 build:
-<<<<<<< HEAD
   number: 1
-=======
-  number: 0
->>>>>>> b9f01abf
   noarch: generic
   run_exports:
     - {{ pin_subpackage('pneumo-typer', max_pin="x") }}
@@ -49,11 +42,7 @@
 
 about:
   home: 'https://www.microbialgenomic.cn/Pneumo-Typer.html'
-<<<<<<< HEAD
   summary: 'Pneumo-Typer: An integrated tool for simultaneous identification of serotype, sequence type, and capsule genotype in Streptococcus pneumoniae.'
-=======
-  summary: 'Pneumo-Typer is a comprehensive prediction and visualization of serotype and sequence type for streptococcus pneumoniae using assembled genomes.'
->>>>>>> b9f01abf
   description: 'Pneumo-Typer is a stand-alone perl application, which requires blat, prodigal, NCBI BLAST+, and several perl Modules (GD, GD::SVG) to be installed before use.'
   doc_url: 'https://github.com/Xiangyang1984/Pneumo-Typer'
   license: GNU General Public License v3.0 or any later version (GPL-3.0-or-later)
