--- conflicted
+++ resolved
@@ -18,11 +18,7 @@
       - system-util.C.patch  # [linux]
 
 build:
-<<<<<<< HEAD
-  number: 3
-=======
   number: 0
->>>>>>> 9dc5d888
   run_exports:
     - {{ pin_subpackage(name|lower, max_pin="x") }}
 
