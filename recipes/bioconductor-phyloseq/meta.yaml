--- conflicted
+++ resolved
@@ -12,13 +12,7 @@
     - 'https://depot.galaxyproject.org/software/{{ name }}/{{ name }}_{{ version }}_src_all.tar.gz'
   sha256: 4b2af7d8c2727b05a929ea397056bd5a88f46ef12ab28c8b8940668c48775f35
 build:
-<<<<<<< HEAD
-  number: 0
-  # Skipped because dependency bioconductor-rhdf5 is skipped for osx
-  skip: True  # [osx]
-=======
   number: 1
->>>>>>> 92de0591
   rpaths:
     - lib/R/lib/
     - lib/
@@ -31,11 +25,7 @@
     - 'bioconductor-multtest >=2.28.0'
     - 'r-ade4 >=1.7.4'
     - 'r-ape >=3.4'
-<<<<<<< HEAD
-    - 'r-base >=3.3.0'
-=======
     - r-base
->>>>>>> 92de0591
     - 'r-cluster >=2.0.4'
     - 'r-data.table >=1.9.6'
     - 'r-foreach >=1.4.3'
@@ -55,11 +45,7 @@
     - 'bioconductor-multtest >=2.28.0'
     - 'r-ade4 >=1.7.4'
     - 'r-ape >=3.4'
-<<<<<<< HEAD
-    - 'r-base >=3.3.0'
-=======
     - r-base
->>>>>>> 92de0591
     - 'r-cluster >=2.0.4'
     - 'r-data.table >=1.9.6'
     - 'r-foreach >=1.4.3'
