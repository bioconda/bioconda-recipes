<<<<<<< HEAD
{% set version = "1.15.4" %}
=======
{% set version = "1.16.0" %}
>>>>>>> 2e17421a
{% set name = "curatedMetagenomicData" %}
{% set bioc = "3.10" %}

package:
  name: 'bioconductor-{{ name|lower }}'
  version: '{{ version }}'
source:
  url:
    - 'https://bioconductor.org/packages/{{ bioc }}/data/experiment/src/contrib/{{ name }}_{{ version }}.tar.gz'
    - 'https://bioarchive.galaxyproject.org/{{ name }}_{{ version }}.tar.gz'
    - 'https://depot.galaxyproject.org/software/bioconductor-{{ name|lower }}/bioconductor-{{ name|lower }}_{{ version }}_src_all.tar.gz'
<<<<<<< HEAD
  md5: 9450176e2ea20bfe7aa3a698b638b518
=======
  md5: e408cf519f9955075aba3aa4a904d8d1
>>>>>>> 2e17421a
build:
  number: 0
  rpaths:
    - lib/R/lib/
    - lib/
  noarch: generic
# Suggests: ape, covr, BiocCheck, BiocManager, BiocParallel, BiocStyle, devtools, ggplot2, knitr, metagenomeSeq, phyloseq, readr, RISmed, rmarkdown, roxygen2, testthat
requirements:
  host:
    - 'bioconductor-annotationhub >=2.18.0,<2.19.0'
    - 'bioconductor-biobase >=2.46.0,<2.47.0'
    - 'bioconductor-experimenthub >=1.12.0,<1.13.0'
    - 'bioconductor-s4vectors >=0.24.0,<0.25.0'
    - r-base
    - 'r-dplyr >=0.5.0'
    - r-magrittr
    - r-tidyr
  run:
    - 'bioconductor-annotationhub >=2.18.0,<2.19.0'
    - 'bioconductor-biobase >=2.46.0,<2.47.0'
    - 'bioconductor-experimenthub >=1.12.0,<1.13.0'
    - 'bioconductor-s4vectors >=0.24.0,<0.25.0'
    - r-base
    - 'r-dplyr >=0.5.0'
    - r-magrittr
    - r-tidyr
    - curl
test:
  commands:
    - '$R -e "library(''{{ name }}'')"'
about:
  home: 'https://bioconductor.org/packages/{{ bioc }}/data/experiment/html/{{ name }}.html'
  license: Artistic-2.0
  summary: 'Curated Metagenomic Data of the Human Microbiome'
  description: 'The curatedMetagenomicData package provides microbial taxonomic, functional, and gene marker abundance for samples collected from different bodysites.'
extra:
  parent_recipe:
    name: bioconductor-curatedmetagenomicdata
    path: recipes/bioconductor-curatedmetagenomicdata
    version: 1.10.2
<|MERGE_RESOLUTION|>--- conflicted
+++ resolved
@@ -1,8 +1,4 @@
-<<<<<<< HEAD
-{% set version = "1.15.4" %}
-=======
 {% set version = "1.16.0" %}
->>>>>>> 2e17421a
 {% set name = "curatedMetagenomicData" %}
 {% set bioc = "3.10" %}
 
@@ -14,11 +10,7 @@
     - 'https://bioconductor.org/packages/{{ bioc }}/data/experiment/src/contrib/{{ name }}_{{ version }}.tar.gz'
     - 'https://bioarchive.galaxyproject.org/{{ name }}_{{ version }}.tar.gz'
     - 'https://depot.galaxyproject.org/software/bioconductor-{{ name|lower }}/bioconductor-{{ name|lower }}_{{ version }}_src_all.tar.gz'
-<<<<<<< HEAD
-  md5: 9450176e2ea20bfe7aa3a698b638b518
-=======
   md5: e408cf519f9955075aba3aa4a904d8d1
->>>>>>> 2e17421a
 build:
   number: 0
   rpaths:
