--- conflicted
+++ resolved
@@ -5,11 +5,7 @@
   version: {{version}}
 
 build:
-<<<<<<< HEAD
-  number: 2
-=======
   number: 0
->>>>>>> 5492ec64
 
 source:
   url: https://github.com/HudsonAlpha/rust-fmlrc/archive/v{{ version }}.tar.gz
