{% set version = "1.0.0" %}

package:
  name: transrate-tools
  version: {{ version }}

build:
<<<<<<< HEAD
  skip: True  #[osx]
=======
>>>>>>> 46d1fdb0
  number: 5

source:
  url: https://github.com/blahah/transrate-tools/archive/v{{ version }}.tar.gz
  sha256: c4ba796243a21b0b85059aa4ddbc836026374129f2c9c1b9cab9f92f8396514a

requirements:
  build:
    - {{ compiler('cxx') }}
    - cmake
    - make
  host:
    - bamtools
    - zlib
<<<<<<< HEAD
    - cmake
    - make
    - wget
=======
>>>>>>> 46d1fdb0
  run:
    - zlib

test:
  commands:
    - bam-read 2>&1 | grep "bam-read version" > /dev/null

about:
  home: https://github.com/blahah/transrate-tools
  license: MIT
  license_file: LICENSE
  summary: Command-line tools used by transrate for processing bam files.<|MERGE_RESOLUTION|>--- conflicted
+++ resolved
@@ -5,10 +5,6 @@
   version: {{ version }}
 
 build:
-<<<<<<< HEAD
-  skip: True  #[osx]
-=======
->>>>>>> 46d1fdb0
   number: 5
 
 source:
@@ -23,12 +19,6 @@
   host:
     - bamtools
     - zlib
-<<<<<<< HEAD
-    - cmake
-    - make
-    - wget
-=======
->>>>>>> 46d1fdb0
   run:
     - zlib
 
