--- conflicted
+++ resolved
@@ -4,12 +4,8 @@
 
 build:
   skip: True  #[osx]
-  number: 1
-<<<<<<< HEAD
+  number: 2
   string: bamtools{{CONDA_BAMTOOLS}}_{{PKG_BUILDNUM}}
-=======
-  string: {{PKG_BUILDNUM}}
->>>>>>> da7fb2f1
 
 source:
   fn: transrate-tools-1.0.0.tar.gz
@@ -20,26 +16,16 @@
   build:
     - gcc >=4.8
     - libgcc
-<<<<<<< HEAD
     - bamtools {{ CONDA_BAMTOOLS }}*
     - zlib {{ CONDA_ZLIB }}*
-=======
-    - bamtools
-    - zlib {{CONDA_ZLIB}}*
->>>>>>> da7fb2f1
     - cmake
     - make
     - gnu-wget
   run:
     - libgcc
-<<<<<<< HEAD
     - bamtools {{ CONDA_BAMTOOLS }}*
     - zlib {{ CONDA_ZLIB }}*
-=======
-    - bamtools
-    - zlib {{CONDA_ZLIB}}*
 
->>>>>>> da7fb2f1
 test:
   commands:
      - bam-read 2>&1 | grep "bam-read version" > /dev/null
