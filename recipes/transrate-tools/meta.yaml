--- conflicted
+++ resolved
@@ -4,11 +4,7 @@
 
 build:
   skip: True  #[osx]
-<<<<<<< HEAD
-  number: 2
-=======
   number: 3
->>>>>>> 3fa1538a
 
 source:
   url: https://github.com/blahah/transrate-tools/archive/v1.0.0.tar.gz
