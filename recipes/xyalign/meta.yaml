{% set name = "xyalign" %}
{% set version = "1.1.3" %}
{% set hash_type = "sha256" %}
{% set hash_value = "c6f3d483bbb3d5ee2f60441a9ed3752146a735a1d806efdc0916417b487d37e6" %}

package:
  name: '{{ name|lower }}'
  version: '{{ version }}'

source:
<<<<<<< HEAD
  url: https://pypi.python.org/packages/ca/5f/3508044d4c18caa8773049162baa78dc994b69fc25a2b953a3224289cc71/XYalign-1.0.0.tar.gz
  md5: b9315052f9a68ae73608aeeddac45c6d
=======
  fn: '{{ name }}-{{ version }}.tar.gz'
  url: https://pypi.io/packages/source/x/xyalign/XYalign-{{ version }}.tar.gz
  '{{ hash_type }}': '{{ hash_value }}'
>>>>>>> f599b93d

build:
  number: 1
  skip: True # [not py27]
  entry_points:
    - xyalign = xyalign.xyalign:main
  script: python -m pip install --no-deps --ignore-installed .

requirements:
  host:
    - python
    - pip
    - setuptools
    - pytest-runner
    - matplotlib
    - numpy
    - pandas
    - pybedtools
    - pysam
    - scipy
  run:
    - python
    - matplotlib
    - numpy
    - pandas
    - pybedtools
    - pysam
    - scipy
    - bbmap
    - bedtools
    - bwa
    - sambamba
    - samtools
    - platypus-variant

test:
  imports:
    - xyalign
    - xyalign.test
  commands:
    - xyalign --help
    - explore_thresholds --help
    - plot_count_stats --help
    - plot_window_differences --help
    - compare_vcfs --help
  requires:
    - pytest
    - pytest-runner

about:
  home: https://github.com/WilsonSayresLab/XYalign
  license: GNU General Public License version 3
  summary: Command line tools and python library to infer ploidy, correct for sex chromosome complement, and work with NGS data<|MERGE_RESOLUTION|>--- conflicted
+++ resolved
@@ -1,21 +1,13 @@
 {% set name = "xyalign" %}
 {% set version = "1.1.3" %}
-{% set hash_type = "sha256" %}
-{% set hash_value = "c6f3d483bbb3d5ee2f60441a9ed3752146a735a1d806efdc0916417b487d37e6" %}
 
 package:
   name: '{{ name|lower }}'
   version: '{{ version }}'
 
 source:
-<<<<<<< HEAD
-  url: https://pypi.python.org/packages/ca/5f/3508044d4c18caa8773049162baa78dc994b69fc25a2b953a3224289cc71/XYalign-1.0.0.tar.gz
-  md5: b9315052f9a68ae73608aeeddac45c6d
-=======
-  fn: '{{ name }}-{{ version }}.tar.gz'
   url: https://pypi.io/packages/source/x/xyalign/XYalign-{{ version }}.tar.gz
-  '{{ hash_type }}': '{{ hash_value }}'
->>>>>>> f599b93d
+  sha256: c6f3d483bbb3d5ee2f60441a9ed3752146a735a1d806efdc0916417b487d37e6
 
 build:
   number: 1
