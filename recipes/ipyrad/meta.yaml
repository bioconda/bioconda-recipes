{% set name = "ipyrad" %}
{% set version = "0.9.19" %}
{% set sha256 = "672657ef27544ccf0000815e090d86dc59bf33da1f621560adb0913a67334a43" %}

package:
  name: {{name}}
  version: {{version}}

source:
  url: https://github.com/dereneaton/{{name}}/archive/{{version}}.tar.gz
  sha256: {{sha256}}

build:
  number: 1
  script: "{{ PYTHON }} -m pip install . --no-deps --ignore-installed -vv "
  noarch: python  
  entry_points:
    - ipyrad = ipyrad.__main__:main

requirements:
  host:
    - pip
    - python
  run:
    - python
    - pandas
    - scipy
    - numpy
    - numba >=0.37
    - future
    - h5py
    - ipyparallel >=6.0.2
    - requests
    - cutadapt
    - pysam >=0.15
<<<<<<< HEAD
    - mpi4py >=3.0 # [ py >= 37 ]
=======
>>>>>>> 870ee9c5
    - bedtools
    - muscle
    - vsearch >=2.13
    - bwa
    - samtools
<<<<<<< HEAD
    - zlib
=======
>>>>>>> 870ee9c5

test:
  imports:
    - ipyrad
    - ipyrad.analysis
  commands:
    - ipyrad -h

about:
  home: http://github.com/dereneaton/ipyrad
  license: GPL3
  license_file: LICENSE.txt
  summary: Interactive assembly and analysis of RAD-seq data sets.<|MERGE_RESOLUTION|>--- conflicted
+++ resolved
@@ -33,19 +33,13 @@
     - requests
     - cutadapt
     - pysam >=0.15
-<<<<<<< HEAD
     - mpi4py >=3.0 # [ py >= 37 ]
-=======
->>>>>>> 870ee9c5
     - bedtools
     - muscle
     - vsearch >=2.13
     - bwa
     - samtools
-<<<<<<< HEAD
     - zlib
-=======
->>>>>>> 870ee9c5
 
 test:
   imports:
