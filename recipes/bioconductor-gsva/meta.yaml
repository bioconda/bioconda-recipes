{% set version = "1.50.0" %}
{% set name = "GSVA" %}
{% set bioc = "3.18" %}

package:
  name: 'bioconductor-{{ name|lower }}'
  version: '{{ version }}'
source:
  url:
    - 'https://bioconductor.org/packages/{{ bioc }}/bioc/src/contrib/{{ name }}_{{ version }}.tar.gz'
    - 'https://bioconductor.org/packages/{{ bioc }}/bioc/src/contrib/Archive/{{ name }}/{{ name }}_{{ version }}.tar.gz'
    - 'https://bioarchive.galaxyproject.org/{{ name }}_{{ version }}.tar.gz'
    - 'https://depot.galaxyproject.org/software/bioconductor-{{ name|lower }}/bioconductor-{{ name|lower }}_{{ version }}_src_all.tar.gz'
  md5: e21af1ab9dabfa5801fb978b50f992e2
build:
  number: 1
  rpaths:
    - lib/R/lib/
    - lib/
  run_exports: '{{ pin_subpackage("bioconductor-gsva", max_pin="x.x") }}'
# Suggests: BiocGenerics, RUnit, BiocStyle, knitr, rmarkdown, limma, RColorBrewer, org.Hs.eg.db, genefilter, edgeR, GSVAdata, shiny, shinydashboard, ggplot2, data.table, plotly, future, promises, shinybusy, shinyjs
requirements:
  host:
    - 'bioconductor-biobase >=2.62.0,<2.63.0'
    - 'bioconductor-biocparallel >=1.36.0,<1.37.0'
    - 'bioconductor-biocsingular >=1.18.0,<1.19.0'
    - 'bioconductor-delayedarray >=0.28.0,<0.29.0'
    - 'bioconductor-delayedmatrixstats >=1.24.0,<1.25.0'
    - 'bioconductor-gseabase >=1.64.0,<1.65.0'
    - 'bioconductor-hdf5array >=1.30.0,<1.31.0'
    - 'bioconductor-iranges >=2.36.0,<2.37.0'
    - 'bioconductor-s4vectors >=0.40.0,<0.41.0'
    - 'bioconductor-singlecellexperiment >=1.24.0,<1.25.0'
    - 'bioconductor-sparsematrixstats >=1.14.0,<1.15.0'
    - 'bioconductor-summarizedexperiment >=1.32.0,<1.33.0'
    - r-base
    - 'r-matrix >=1.5-0'
    - libblas
    - liblapack
  run:
    - 'bioconductor-biobase >=2.62.0,<2.63.0'
    - 'bioconductor-biocparallel >=1.36.0,<1.37.0'
    - 'bioconductor-biocsingular >=1.18.0,<1.19.0'
    - 'bioconductor-delayedarray >=0.28.0,<0.29.0'
    - 'bioconductor-delayedmatrixstats >=1.24.0,<1.25.0'
    - 'bioconductor-gseabase >=1.64.0,<1.65.0'
    - 'bioconductor-hdf5array >=1.30.0,<1.31.0'
    - 'bioconductor-iranges >=2.36.0,<2.37.0'
    - 'bioconductor-s4vectors >=0.40.0,<0.41.0'
    - 'bioconductor-singlecellexperiment >=1.24.0,<1.25.0'
    - 'bioconductor-sparsematrixstats >=1.14.0,<1.15.0'
    - 'bioconductor-summarizedexperiment >=1.32.0,<1.33.0'
    - r-base
    - 'r-matrix >=1.5-0'
  build:
    - {{ compiler('c') }}
    - make
test:
  commands:
    - '$R -e "library(''{{ name }}'')"'
about:
  home: 'https://bioconductor.org/packages/{{ bioc }}/bioc/html/{{ name }}.html'
<<<<<<< HEAD
  license: 'GPL (>= 2)'
=======
  license: 'GPL-3.0-or-later'
>>>>>>> dd3c0422
  summary: 'Gene Set Variation Analysis for Microarray and RNA-Seq Data'
  description: 'Gene Set Variation Analysis (GSVA) is a non-parametric, unsupervised method for estimating variation of gene set enrichment through the samples of a expression data set. GSVA performs a change in coordinate systems, transforming the data from a gene by sample matrix to a gene-set by sample matrix, thereby allowing the evaluation of pathway enrichment for each sample. This new matrix of GSVA enrichment scores facilitates applying standard analytical methods like functional enrichment, survival analysis, clustering, CNV-pathway analysis or cross-tissue pathway analysis, in a pathway-centric manner.'
  license_file: '{{ environ["PREFIX"] }}/lib/R/share/licenses/GPL-3'
extra:
  additional-platforms:
    - linux-aarch64
  identifiers:
    - biotools:gsva
  parent_recipe:
    name: bioconductor-gsva
    path: recipes/bioconductor-gsva
    version: 1.28.0
<|MERGE_RESOLUTION|>--- conflicted
+++ resolved
@@ -60,11 +60,7 @@
     - '$R -e "library(''{{ name }}'')"'
 about:
   home: 'https://bioconductor.org/packages/{{ bioc }}/bioc/html/{{ name }}.html'
-<<<<<<< HEAD
-  license: 'GPL (>= 2)'
-=======
   license: 'GPL-3.0-or-later'
->>>>>>> dd3c0422
   summary: 'Gene Set Variation Analysis for Microarray and RNA-Seq Data'
   description: 'Gene Set Variation Analysis (GSVA) is a non-parametric, unsupervised method for estimating variation of gene set enrichment through the samples of a expression data set. GSVA performs a change in coordinate systems, transforming the data from a gene by sample matrix to a gene-set by sample matrix, thereby allowing the evaluation of pathway enrichment for each sample. This new matrix of GSVA enrichment scores facilitates applying standard analytical methods like functional enrichment, survival analysis, clustering, CNV-pathway analysis or cross-tissue pathway analysis, in a pathway-centric manner.'
   license_file: '{{ environ["PREFIX"] }}/lib/R/share/licenses/GPL-3'
