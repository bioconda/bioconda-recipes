--- conflicted
+++ resolved
@@ -43,11 +43,7 @@
     - bioconductor-delayedmatrixstats >=1.28.0,<1.29.0
     - bioconductor-gseabase >=1.68.0,<1.69.0
     - bioconductor-hdf5array >=1.34.0,<1.35.0
-<<<<<<< HEAD
-    - bioconductor-iranges >=2.40.0,<2.41.0
-=======
     - bioconductor-iranges >=2.40.0
->>>>>>> 9dc5d888
     - bioconductor-s4vectors >=0.44.0,<0.45.0
     - bioconductor-singlecellexperiment >=1.28.0,<1.29.0
     - bioconductor-sparsematrixstats >=1.18.0,<1.19.0
