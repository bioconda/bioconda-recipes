--- conflicted
+++ resolved
@@ -22,10 +22,6 @@
     - bioconductor-biobase
     - r-base
     - r-rcpp
-<<<<<<< HEAD
-    - {{ compiler('c') }}
-=======
->>>>>>> 3fa1538a
   run:
     - bioconductor-biobase
     - r-base
