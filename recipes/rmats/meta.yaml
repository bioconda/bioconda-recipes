--- conflicted
+++ resolved
@@ -10,11 +10,7 @@
   url: https://github.com/Xinglab/rmats-turbo/releases/download/v{{ version }}/rmats_turbo_v{{ version|replace(".","_") }}.tar.gz
 
 build:
-<<<<<<< HEAD
-  number: 1
-=======
   number: 2
->>>>>>> e64f101f
   run_exports:
     - {{ pin_subpackage(name, max_pin="x") }}
 
