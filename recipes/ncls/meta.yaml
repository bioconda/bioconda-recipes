{% set name = "ncls" %}
{% set version = "0.0.68" %}

package:
  name: '{{ name|lower }}'
  version: '{{ version }}'

source:
  url: https://pypi.io/packages/source/{{ name[0] }}/{{ name }}/{{ name }}-{{ version }}.tar.gz
  sha256: 81aaa5abb123bb21797ed2f8ef921e20222db14a3ecbc61ccf447532f2b7ba93

build:
<<<<<<< HEAD
  number: 3
=======
  number: 0
  skip: true  # [py2k or osx]
>>>>>>> 263049ca
  script: {{ PYTHON }} -m pip install . --no-deps --ignore-installed -vv

requirements:
  build:
    - {{ compiler('c') }}
  host:
    - python
    - cython
    - pip
    - setuptools
  run:
    - python
    - setuptools
    - numpy

test:
  imports:
    - ncls

about:
  home: https://github.com/endrebak/ncls
  license: BSD
  summary: Fast overlap datastructure.

extra:
  recipe-maintainers:
    - endrebak
  skip-lints:
    - uses_setuptools<|MERGE_RESOLUTION|>--- conflicted
+++ resolved
@@ -10,12 +10,8 @@
   sha256: 81aaa5abb123bb21797ed2f8ef921e20222db14a3ecbc61ccf447532f2b7ba93
 
 build:
-<<<<<<< HEAD
-  number: 3
-=======
-  number: 0
+  number: 1
   skip: true  # [py2k or osx]
->>>>>>> 263049ca
   script: {{ PYTHON }} -m pip install . --no-deps --ignore-installed -vv
 
 requirements:
