<<<<<<< HEAD
{% set version = "0.3.6" %}
=======
{% set version = "0.3.7" %}
>>>>>>> bc699a87
{% set github = "https://github.com/acidgenomics/goalie" %}

package:
  name: r-goalie
  version: "{{ version }}"

source:
  url: "{{ github }}/archive/v{{ version }}.tar.gz"
<<<<<<< HEAD
  sha256: 3336a43ada7946341fc28c4fe00288dc4ed0092a3797e4bfc13d4c044262a7ea
=======
  sha256: 558a0072aa48dc9fbfdc324bb982c92dbef171503d4238bbeb14bb5a759b3332
>>>>>>> bc699a87
  
build:
  number: 0
  noarch: generic

requirements:
  host:
    - r-base
  run:
    - r-base

test:
  commands:
    - $R -e "library('goalie')"

about:
  home: https://goalie.acidgenomics.com/
  dev_url: "{{ github }}"
  license: MIT
  license_file: LICENSE
  summary: Assertive check functions for defensive R programming.

extra:
  recipe-maintainers:
    - mjsteinbaugh<|MERGE_RESOLUTION|>--- conflicted
+++ resolved
@@ -1,8 +1,4 @@
-<<<<<<< HEAD
-{% set version = "0.3.6" %}
-=======
 {% set version = "0.3.7" %}
->>>>>>> bc699a87
 {% set github = "https://github.com/acidgenomics/goalie" %}
 
 package:
@@ -11,11 +7,7 @@
 
 source:
   url: "{{ github }}/archive/v{{ version }}.tar.gz"
-<<<<<<< HEAD
-  sha256: 3336a43ada7946341fc28c4fe00288dc4ed0092a3797e4bfc13d4c044262a7ea
-=======
   sha256: 558a0072aa48dc9fbfdc324bb982c92dbef171503d4238bbeb14bb5a759b3332
->>>>>>> bc699a87
   
 build:
   number: 0
