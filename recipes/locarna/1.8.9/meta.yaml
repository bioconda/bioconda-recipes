package:
  name: locarna
  version: "1.8.9"

about:
  home: http://www.bioinf.uni-freiburg.de/Software/LocARNA/
  license: GPL
  license_file: COPYING
  summary: Multiple alignment of RNAs

build:
  number: 4

source:
  url: "http://www.bioinf.uni-freiburg.de/Software/LocARNA/Releases/locarna-1.8.9.tar.gz"
  sha256: ad78fbbcd946932d368ae3d75dea7b94c8c2974a161036e37f351a70972e90a8

requirements:
  build:
    - viennarna >=2.2.5
    - {{ compiler('c') }}
<<<<<<< HEAD
  run: 
    - viennarna >=2.2.5
    - perl-threaded
=======
  run:
    - viennarna >=2.2.5
    - perl
>>>>>>> 3fa1538a

test:
  commands:
    - mlocarna --version
    - locarna --version
    - locarna_p --version
    - exparna_p --version

extra:
  identifiers:
    - biotools:locarna<|MERGE_RESOLUTION|>--- conflicted
+++ resolved
@@ -19,15 +19,9 @@
   build:
     - viennarna >=2.2.5
     - {{ compiler('c') }}
-<<<<<<< HEAD
-  run: 
-    - viennarna >=2.2.5
-    - perl-threaded
-=======
   run:
     - viennarna >=2.2.5
     - perl
->>>>>>> 3fa1538a
 
 test:
   commands:
