package:
  name: locarna
  version: "1.8.11"

about:
  home: http://www.bioinf.uni-freiburg.de/Software/LocARNA/
  license: GPL
  license_file: COPYING
  summary: Multiple alignment of RNAs

build:
  number: 2

source:
  url: "http://www.bioinf.uni-freiburg.de/Software/LocARNA/Releases/locarna-1.8.11.tar.gz"
  sha256: 29ea5c21689454340a04a03990ad59c1a9e7b53838b5c2ba905a0fd5476f7762
requirements:
  build:
    - viennarna >=2.2.8
    - {{ compiler('c') }}
<<<<<<< HEAD
  run: 
    - viennarna >=2.2.8
    - perl-threaded
=======
  run:
    - viennarna >=2.2.8
    - perl
>>>>>>> 3fa1538a

test:
  commands:
    - mlocarna --version
    - locarna --version
    - locarna_p --version
    - sparse --version
    - exparna_p --version
    - echo -e ">D10744\nGGAAAAUUGAUCAUCGGCAAGAUAAGUUAUUUACUAAAUAAUAGGAUUUAAUAACCUGGUGAGUUCGAAUCUCACAUUUUCCG" | locarna_rnafold_pp --in-loop --stacking --noLP -p0.5 |head -n3

extra:
  identifiers:
    - biotools:locarna<|MERGE_RESOLUTION|>--- conflicted
+++ resolved
@@ -18,15 +18,9 @@
   build:
     - viennarna >=2.2.8
     - {{ compiler('c') }}
-<<<<<<< HEAD
-  run: 
-    - viennarna >=2.2.8
-    - perl-threaded
-=======
   run:
     - viennarna >=2.2.8
     - perl
->>>>>>> 3fa1538a
 
 test:
   commands:
