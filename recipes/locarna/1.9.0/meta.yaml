package:
  name: locarna
  version: "1.9.0"

about:
  home: http://www.bioinf.uni-freiburg.de/Software/LocARNA/
  license: GPL
  license_file: COPYING
  summary: Multiple alignment of RNAs

build:
  number: 1

source:
  url: "https://github.com/s-will/LocARNA/releases/download/v1.9.0/locarna-1.9.0.tar.gz"
  sha256: 83e47940a0ab851b5247cdd1d1814d7568d971b6883d33d911557efe7a4980cd

requirements:
  build:
    - viennarna ==2.3.1
    - {{ compiler('c') }}
<<<<<<< HEAD
  run: 
    - viennarna ==2.3.1
    - perl-threaded
=======
  run:
    - viennarna ==2.3.1
    - perl
>>>>>>> 3fa1538a

test:
  commands:
    - mlocarna --version
    - locarna --version
    - locarna_p --version
    - sparse --version
    - exparna_p --version
    - echo -e ">D10744\nGGAAAAUUGAUCAUCGGCAAGAUAAGUUAUUUACUAAAUAAUAGGAUUUAAUAACCUGGUGAGUUCGAAUCUCACAUUUUCCG" | locarna_rnafold_pp --in-loop --stacking --noLP -p0.5 |head -n3

extra:
  identifiers:
    - biotools:locarna<|MERGE_RESOLUTION|>--- conflicted
+++ resolved
@@ -19,15 +19,9 @@
   build:
     - viennarna ==2.3.1
     - {{ compiler('c') }}
-<<<<<<< HEAD
-  run: 
-    - viennarna ==2.3.1
-    - perl-threaded
-=======
   run:
     - viennarna ==2.3.1
     - perl
->>>>>>> 3fa1538a
 
 test:
   commands:
