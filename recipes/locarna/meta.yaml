--- conflicted
+++ resolved
@@ -19,11 +19,7 @@
   build:
     - viennarna ==2.3.5
     - {{ compiler('c') }}
-<<<<<<< HEAD
-  run: 
-=======
   run:
->>>>>>> 3fa1538a
     - viennarna ==2.3.5
     - perl
 
