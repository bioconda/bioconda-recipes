{% set version="2.0.0RC10" %}
{% set sha256="6468c37576627048582689696fac4a8b1838e1c6079b87a4a2ea19dc69ba74d8" %}
{% set vrnaversion="2.5.0" %}

package:
  name: locarna
  version: {{ version }}

about:
  home: https://s-will.github.io/LocARNA
  license: GPL
  license_file: COPYING
  summary: Multiple alignment of RNAs

build:
<<<<<<< HEAD
  number: 2
=======
  number: 0
>>>>>>> 5492ec64

source:
  url: "https://github.com/s-will/LocARNA/releases/download/v{{ version }}/locarna-{{ version }}.tar.gz"
  sha256: {{ sha256 }}
  patches:
    - strip-fno-lto.patch


requirements:
  build:
    - make
    - {{ compiler('cxx') }}
  host:
    - viennarna =={{ vrnaversion }}
  run:
    - viennarna =={{ vrnaversion }}
    - perl

test:
  commands:
    - mlocarna --version
    - locarna --version
    - locarna_p --version
    - sparse --version
    - exparna_p --version
    - echo -e ">D10744\nGGAAAAUUGAUCAUCGGCAAGAUAAGUUAUUUACUAAAUAAUAGGAUUUAAUAACCUGGUGAGUUCGAAUCUCACAUUUUCCG" | locarna_rnafold_pp --in-loop --stacking --noLP -p0.5 |head -n3

extra:
  identifiers:
    - biotools:locarna
    - doi:10.1371/journal.pcbi.0030065<|MERGE_RESOLUTION|>--- conflicted
+++ resolved
@@ -13,11 +13,7 @@
   summary: Multiple alignment of RNAs
 
 build:
-<<<<<<< HEAD
-  number: 2
-=======
   number: 0
->>>>>>> 5492ec64
 
 source:
   url: "https://github.com/s-will/LocARNA/releases/download/v{{ version }}/locarna-{{ version }}.tar.gz"
