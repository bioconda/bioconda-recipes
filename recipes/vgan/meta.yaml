{% set name = "vgan" %}
<<<<<<< HEAD
{% set version = "2.0.2" %}
=======
{% set version = "2.0.1" %}
>>>>>>> 98c40555

package:
  name: {{ name }}
  version: {{ version }}

source:
  url: https://github.com/grenaud/vgan/releases/download/v{{ version }}/vgan
<<<<<<< HEAD
  sha256: 4340e61ff3c4ca8f8eca388604cc004d23d9399a4df860116f3cab342599d14e
=======
  sha256: f11aac3a3f7f56c891ea577e23779660ef38e64ff97731636ad2ea1d20c7a281
>>>>>>> 98c40555

build:
  number: 0
  skip: true  # [osx]
  script:
    - mkdir -p ${PREFIX}/bin
    - cp vgan ${PREFIX}/bin/
    - chmod +x ${PREFIX}/bin/vgan
    - mkdir -p ${PREFIX}/share/vgan/
    - mkdir -p ${PREFIX}/share/vgan/hcfiles/
    - mkdir -p ${PREFIX}/share/vgan/euka_dir/
    - mkdir -p ${PREFIX}/share/vgan/damageProfiles/
    - wget -nc -l1 --recursive --no-parent -P ${PREFIX}/share/vgan/ ftp://ftp.healthtech.dtu.dk:/public/haplocart/hcfiles/
    - mv -fv ${PREFIX}/share/vgan/ftp.healthtech.dtu.dk/public/haplocart/hcfiles/* ${PREFIX}/share/vgan/hcfiles
    - rm -rf ${PREFIX}/share/vgan/ftp.healthtech.dtu.dk
    - wget  -O ${PREFIX}/share/vgan/damageProfiles/dhigh5p.prof https://raw.githubusercontent.com/grenaud/vgan/main/share/vgan/damageProfiles/dhigh5p.prof
    - wget  -O ${PREFIX}/share/vgan/damageProfiles/dhigh3p.prof https://raw.githubusercontent.com/grenaud/vgan/main/share/vgan/damageProfiles/dhigh3p.prof
    - wget  -O ${PREFIX}/share/vgan/damageProfiles/none.prof    https://raw.githubusercontent.com/grenaud/vgan/main/share/vgan/damageProfiles/none.prof

requirements:
  host:
    - wget
  run:
    - wget
    
test:
  commands:
    - vgan version

about:
  home: https://github.com/grenaud/vgan
  license: GPLv3.0
  summary: Suite of tools for pangenomics built using vg

extra:
  skip-lints:
    - should_be_noarch_generic
<|MERGE_RESOLUTION|>--- conflicted
+++ resolved
@@ -1,9 +1,5 @@
 {% set name = "vgan" %}
-<<<<<<< HEAD
 {% set version = "2.0.2" %}
-=======
-{% set version = "2.0.1" %}
->>>>>>> 98c40555
 
 package:
   name: {{ name }}
@@ -11,11 +7,7 @@
 
 source:
   url: https://github.com/grenaud/vgan/releases/download/v{{ version }}/vgan
-<<<<<<< HEAD
-  sha256: 4340e61ff3c4ca8f8eca388604cc004d23d9399a4df860116f3cab342599d14e
-=======
   sha256: f11aac3a3f7f56c891ea577e23779660ef38e64ff97731636ad2ea1d20c7a281
->>>>>>> 98c40555
 
 build:
   number: 0
