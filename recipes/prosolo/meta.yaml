{% set version = "0.4.0" %}

package:
  name: prosolo
  version: {{ version }}

build:
  # only on OSX, `cargo install` fails with: `thread 'main' panicked at 'assertion failed: src_path.is_absolute()', src/tools/cargo/src/cargo/core/manifest.rs:311`
  # looks like a `cargo` bug, that may go away with newer `rust` versions; check osx with rust>1.21 when available
  skip: True # [not linux64]
<<<<<<< HEAD
  number: 2
=======
  number: 3
>>>>>>> 3fa1538a

source:
  url: https://github.com/PROSIC/prosolo/archive/v{{ version }}.tar.gz
  md5: 6b91b9a3dfb915891fb9df702249ff99

requirements:
  build:
    - {{ compiler('c') }}
    - rust >=1.21
    - gsl
    - openblas
    - zlib
    # new cram dependencies for rust-htslib 0.16.0
    - bzip2
    - xz
    - clangdev
  run:
    - gsl
    - openblas
    - zlib
    # new cram dependencies for rust-htslib 0.16.0
    - bzip2
    - xz
    - clangdev

test:
  commands:
    - prosolo single-cell-bulk --help

about:
  home: https://github.com/PROSIC/prosolo/tree/v{{ version }}
  license: GPLv3
  summary: A highly sensitive and accurate Bayesian caller for variants in single cell sequencing data.<|MERGE_RESOLUTION|>--- conflicted
+++ resolved
@@ -8,11 +8,7 @@
   # only on OSX, `cargo install` fails with: `thread 'main' panicked at 'assertion failed: src_path.is_absolute()', src/tools/cargo/src/cargo/core/manifest.rs:311`
   # looks like a `cargo` bug, that may go away with newer `rust` versions; check osx with rust>1.21 when available
   skip: True # [not linux64]
-<<<<<<< HEAD
-  number: 2
-=======
   number: 3
->>>>>>> 3fa1538a
 
 source:
   url: https://github.com/PROSIC/prosolo/archive/v{{ version }}.tar.gz
