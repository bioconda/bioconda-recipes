{% set name = "pyhmmsearch" %}
<<<<<<< HEAD
{% set version = "2025.9.5" %}
=======
{% set version = "2025.9.4.post1" %}
>>>>>>> fd26c6c1

package:
  name: {{ name|lower }}
  version: {{ version }}

source:
  url: https://pypi.org/packages/source/{{ name[0] }}/{{ name }}/pyhmmsearch-{{ version }}.tar.gz
<<<<<<< HEAD
  sha256: a1813f14174c7a73c0cd11cc56c20cd4e27eb741d1e629ece56cbb1ae6591b9b
=======
  sha256: 476248a091072633ec37687accb2e6179408faca66bacbea55478c4f2752b44f
>>>>>>> fd26c6c1

build:
  script: {{ PYTHON }} -m pip install . -vvv --no-deps --no-build-isolation --no-cache-dir
  number: 0
  noarch: python
  entry_points:
    - pyhmmsearch=pyhmmsearch.pyhmmsearch:main
    - reformat_pyhmmsearch=pyhmmsearch.reformat_pyhmmsearch:main
    - serialize_hmm_models=pyhmmsearch.serialize_hmm_models:main
  run_exports:
    - {{ pin_subpackage("pyhmmsearch", max_pin=None) }}

requirements:
  host:
    - python
    - pip
  run:
    - python
    - pyhmmer >=0.10.12,<0.11.0
    - pandas >=2
    - tqdm >=4
    - biopython

test:
  commands:
    - pyhmmsearch --help
    - reformat_pyhmmsearch --help
    - serialize_hmm_models --help

about:
  home: "https://github.com/jolespin/pyhmmsearch"
  summary: "Fast implementation of HMMSEARCH optimized for high-memory systems using PyHmmer."
  license: MIT
  license_family: MIT
  license_file: LICENSE
  dev_url: "https://github.com/jolespin/pyhmmsearch"
  doc_url: "https://github.com/jolespin/pyhmmsearch/blob/main/README.md"<|MERGE_RESOLUTION|>--- conflicted
+++ resolved
@@ -1,9 +1,5 @@
 {% set name = "pyhmmsearch" %}
-<<<<<<< HEAD
 {% set version = "2025.9.5" %}
-=======
-{% set version = "2025.9.4.post1" %}
->>>>>>> fd26c6c1
 
 package:
   name: {{ name|lower }}
@@ -11,11 +7,8 @@
 
 source:
   url: https://pypi.org/packages/source/{{ name[0] }}/{{ name }}/pyhmmsearch-{{ version }}.tar.gz
-<<<<<<< HEAD
   sha256: a1813f14174c7a73c0cd11cc56c20cd4e27eb741d1e629ece56cbb1ae6591b9b
-=======
-  sha256: 476248a091072633ec37687accb2e6179408faca66bacbea55478c4f2752b44f
->>>>>>> fd26c6c1
+
 
 build:
   script: {{ PYTHON }} -m pip install . -vvv --no-deps --no-build-isolation --no-cache-dir
