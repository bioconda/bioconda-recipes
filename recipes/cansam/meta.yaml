package:
  name: cansam
  version: 3489bc1

source:
  url: https://github.com/jmarshall/cansam/archive/3489bc1.tar.gz
  md5: 46adf65a926a56fb90760e08fead3261

build:
<<<<<<< HEAD
  number: 8
=======
  number: 0
  run_exports:
    - {{ pin_subpackage('cansam', max_pin=None) }}
>>>>>>> 90bc105b

requirements:
  build:
    - make
    - {{ compiler('cxx') }}
  host:
    - boost-cpp
    - zlib

test:
  commands:
    - samcat --help

about:
  home: https://github.com/jmarshall/cansam/
  license: BSD-3-Clause
  summary: 'C++ binding for SAM/BAM files'
  license_family: BSD

extra:
  additional-platforms:
    - linux-aarch64<|MERGE_RESOLUTION|>--- conflicted
+++ resolved
@@ -7,13 +7,9 @@
   md5: 46adf65a926a56fb90760e08fead3261
 
 build:
-<<<<<<< HEAD
-  number: 8
-=======
   number: 0
   run_exports:
     - {{ pin_subpackage('cansam', max_pin=None) }}
->>>>>>> 90bc105b
 
 requirements:
   build:
