--- conflicted
+++ resolved
@@ -12,16 +12,9 @@
   MAKEFILE=Makefile.MacOS
 fi
 
-<<<<<<< HEAD
-if [ $(arch) = "aarch64" ]
-then
-    sed -i 's/-mtune=core2 //g' Makefile.Linux
-    sed -i 's/-mtune=core2 //g' longread-one/Makefile
-=======
 if [ $(uname -m) == "aarch64" ]; then
   sed -i.bak 's/-mtune=core2//' ${MAKEFILE}
   sed -i.bak 's/-mtune=core2//' ./longread-one/Makefile
->>>>>>> 6a89cc3a
 fi
 
 export C_INCLUDE_PATH=${PREFIX}/include
