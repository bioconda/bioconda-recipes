--- conflicted
+++ resolved
@@ -17,14 +17,9 @@
     - 0004-macOS-sse.patch  # [osx and x86_64]
 
 build:
-<<<<<<< HEAD
-  number: 3
-  run_exports: '{{ pin_subpackage(name, max_pin="x") }}'
-=======
   number: 0
   run_exports:
     - {{ pin_subpackage(name, max_pin="x") }}
->>>>>>> 68539b43
 
 requirements:
   build:
