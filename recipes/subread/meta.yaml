--- conflicted
+++ resolved
@@ -14,12 +14,7 @@
 
 build:
   number: 1
-<<<<<<< HEAD
-  run_exports:
-    - {{ pin_subpackage("subread", max_pin="x.x") }}
-=======
   run_exports: '{{ pin_subpackage(name, max_pin="x") }}'
->>>>>>> 6a89cc3a
 
 requirements:
   build:
