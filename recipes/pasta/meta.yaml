--- conflicted
+++ resolved
@@ -14,10 +14,7 @@
 
 build:
   number: 1
-<<<<<<< HEAD
-=======
   skip: true # [py == 312]
->>>>>>> e99a8ff1
   run_exports:
     - {{ pin_subpackage('pasta', max_pin="x") }}
 
