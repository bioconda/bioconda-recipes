--- conflicted
+++ resolved
@@ -23,10 +23,6 @@
     - r-data.table
     - r-fdrtool
     - r-rcpp
-<<<<<<< HEAD
-    - {{ compiler('c') }}
-=======
->>>>>>> 3fa1538a
   run:
     - r-base
     - r-data.table
