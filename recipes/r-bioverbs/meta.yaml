--- conflicted
+++ resolved
@@ -1,8 +1,4 @@
-<<<<<<< HEAD
-{% set version = "0.2.7" %}
-=======
 {% set version = "0.2.8" %}
->>>>>>> bc699a87
 {% set github = "https://github.com/acidgenomics/bioverbs" %}
 
 package:
@@ -11,11 +7,7 @@
 
 source:
   url: "{{ github }}/archive/v{{ version }}.tar.gz"
-<<<<<<< HEAD
-  sha256: 3a7ae94e4128a769589b81b7507e2588ccd039565d60763d7bd2166c62c0aee7
-=======
   sha256: 20d6473cdfee55d693efa4ed1ec1f58b29053dfd87848bc454d7a44bc6916526
->>>>>>> bc699a87
 
 build:
   number: 0
