{% set name = "raptor" %}
{% set version = "3.0.1" %}

package:
  name: "{{ name }}"
  version: "{{ version }}"

source:
  url: https://github.com/seqan/{{ name }}/releases/download/{{ name }}-v{{ version }}/{{ name }}-{{ version }}-Source.tar.xz
  sha256: be44e7b2635e110c940cf40ff132956200551a2e25765d9f057e844f7a3ccebb

build:
<<<<<<< HEAD
  number: 3
=======
  number: 4
>>>>>>> 9dc5d888
  skip: True # [osx]
  run_exports:
    - {{ pin_subpackage(name, max_pin='x') }}

requirements:
  build:
    - make
    - {{ compiler('cxx') }}
    - cmake >=3.18
  host:
    - bzip2
    - zlib
    - yaml-cpp
  run:
    - bzip2
    - zlib
    - yaml-cpp

test:
  commands:
    - raptor --version
    - raptor --help 2>&1 > /dev/null
    - raptor build --help 2>&1 > /dev/null
    - raptor search --help 2>&1 > /dev/null

about:
  home: https://github.com/seqan/raptor
  summary: "Raptor: A fast and space-efficient pre-filter for querying very large collections of nucleotide sequences"
  description: "Raptor is a tool for approximately searching many queries in large collections of nucleotide sequences."
  license: BSD-3-Clause License
  license_family: BSD
  license_file: LICENSE.md
  doc_url: https://seqan-raptor.vercel.app
  doc_source_url: https://github.com/seqan/raptor/blob/main/README.md
  dev_url: https://github.com/seqan/raptor

extra:
  additional-platforms:
    - linux-aarch64

  identifiers:
    - doi:10.1016/j.isci.2021.102782
    - doi:10.1186/s13059-023-02971-4
  recipe-maintainers:
    - eseiler<|MERGE_RESOLUTION|>--- conflicted
+++ resolved
@@ -10,11 +10,7 @@
   sha256: be44e7b2635e110c940cf40ff132956200551a2e25765d9f057e844f7a3ccebb
 
 build:
-<<<<<<< HEAD
-  number: 3
-=======
   number: 4
->>>>>>> 9dc5d888
   skip: True # [osx]
   run_exports:
     - {{ pin_subpackage(name, max_pin='x') }}
