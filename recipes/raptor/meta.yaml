--- conflicted
+++ resolved
@@ -10,11 +10,7 @@
   sha256: cb984586d249d9dcf85bc672568735c797002e319f4ce922e918837800746f06
 
 build:
-<<<<<<< HEAD
-  number: 3
-=======
-  number: 0
->>>>>>> 263049ca
+  number: 1
   skip: True # [osx]
 
 requirements:
