--- conflicted
+++ resolved
@@ -1,10 +1,7 @@
 {% set version = '1.8.0.1' %}
-<<<<<<< HEAD
 
 {% set posix = 'm2-' if win else '' %}
 {% set native = 'm2w64-' if win else '' %}
-=======
->>>>>>> 2388e23a
 
 package:
   name: r-deconstructsigs
@@ -27,7 +24,6 @@
 requirements:
   build:
     - {{posix}}zip               # [win]
-
   host:
     - r-base
     - bioconductor-bsgenome
