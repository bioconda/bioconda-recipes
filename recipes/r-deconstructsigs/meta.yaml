{% set version = '1.8.0.1' %}

{% set posix = 'm2-' if win else '' %}
{% set native = 'm2w64-' if win else '' %}

package:
  name: r-deconstructsigs
  version: {{ version|replace("-", "_") }}

source:
<<<<<<< HEAD
  url:
    - {{ cran_mirror }}/src/contrib/deconstructSigs_{{ version }}.tar.gz
    - {{ cran_mirror }}/src/contrib/Archive/deconstructSigs/deconstructSigs_{{ version }}.tar.gz
  sha256: 2ab8f6c0fd674bd270035ba2112f1a79d63de1155ba9698c4169c92196059d04

build:
  merge_build_host: True  # [win]

  number: 2

=======
  # Last release version is missing fixes for hg38, pull from GitHub
  # https://github.com/raerose01/deconstructSigs/issues/27
  url: https://github.com/raerose01/deconstructSigs/archive/ca3c2f9.tar.gz
  #  - https://cran.r-project.org/src/contrib/deconstructSigs_{{ version }}.tar.gz
  #  - https://cran.r-project.org/src/contrib/Archive/deconstructSigs/deconstructSigs_{{ version }}.tar.gz
  sha256: 0e31aed3e4428e0026b33e663deee71d9bba81db56a1306e0a81666aa4a0e39d

build:
  number: 0
>>>>>>> 8dfe5324
  rpaths:
    - lib/R/lib/
    - lib/

requirements:
  build:
    - {{posix}}zip               # [win]

  host:
    - r-base
<<<<<<< HEAD
    - 'bioconductor-bsgenome >=1.48.0,<1.50.0'
    - 'bioconductor-bsgenome.hsapiens.ucsc.hg19 >=1.4.0,<1.6.0'
=======
    - bioconductor-bsgenome
    - bioconductor-bsgenome.hsapiens.ucsc.hg19
>>>>>>> 8dfe5324
    - bioconductor-genomeinfodb
    - r-reshape2
  run:
    - r-base
<<<<<<< HEAD
    - 'bioconductor-bsgenome >=1.48.0,<1.50.0'
    - 'bioconductor-bsgenome.hsapiens.ucsc.hg19 >=1.4.0,<1.6.0'
=======
    - bioconductor-bsgenome
    - bioconductor-bsgenome.hsapiens.ucsc.hg19
>>>>>>> 8dfe5324
    - bioconductor-genomeinfodb
    - r-reshape2

test:
  commands:

    - $R -e "library('deconstructSigs')"           # [not win]
    - "\"%R%\" -e \"library('deconstructSigs')\""  # [win]

about:
  home: https://github.com/raerose01/deconstructSigs
  license: GPL (>= 2)
  summary: Takes sample information in the form of the fraction of mutations in each of 96 trinucleotide
    contexts and identifies the weighted combination of published signatures that, when
    summed, most closely reconstructs the mutational profile.
  license_family: GPL3
extra:
  recipe-maintainers:
    - MathiasHaudgaard
    - FrodePedersen
    - ArneKr
    - johanneskoester
    - bgruening
    - daler
    - jdblischak<|MERGE_RESOLUTION|>--- conflicted
+++ resolved
@@ -8,18 +8,6 @@
   version: {{ version|replace("-", "_") }}
 
 source:
-<<<<<<< HEAD
-  url:
-    - {{ cran_mirror }}/src/contrib/deconstructSigs_{{ version }}.tar.gz
-    - {{ cran_mirror }}/src/contrib/Archive/deconstructSigs/deconstructSigs_{{ version }}.tar.gz
-  sha256: 2ab8f6c0fd674bd270035ba2112f1a79d63de1155ba9698c4169c92196059d04
-
-build:
-  merge_build_host: True  # [win]
-
-  number: 2
-
-=======
   # Last release version is missing fixes for hg38, pull from GitHub
   # https://github.com/raerose01/deconstructSigs/issues/27
   url: https://github.com/raerose01/deconstructSigs/archive/ca3c2f9.tar.gz
@@ -29,7 +17,6 @@
 
 build:
   number: 0
->>>>>>> 8dfe5324
   rpaths:
     - lib/R/lib/
     - lib/
@@ -40,24 +27,14 @@
 
   host:
     - r-base
-<<<<<<< HEAD
-    - 'bioconductor-bsgenome >=1.48.0,<1.50.0'
-    - 'bioconductor-bsgenome.hsapiens.ucsc.hg19 >=1.4.0,<1.6.0'
-=======
     - bioconductor-bsgenome
     - bioconductor-bsgenome.hsapiens.ucsc.hg19
->>>>>>> 8dfe5324
     - bioconductor-genomeinfodb
     - r-reshape2
   run:
     - r-base
-<<<<<<< HEAD
-    - 'bioconductor-bsgenome >=1.48.0,<1.50.0'
-    - 'bioconductor-bsgenome.hsapiens.ucsc.hg19 >=1.4.0,<1.6.0'
-=======
     - bioconductor-bsgenome
     - bioconductor-bsgenome.hsapiens.ucsc.hg19
->>>>>>> 8dfe5324
     - bioconductor-genomeinfodb
     - r-reshape2
 
