{% set version = "1.40.0" %}
{% set name = "seqTools" %}
{% set bioc = "3.20" %}

about:
  description: Analyze read length, phred scores and alphabet frequency and DNA k-mers on uncompressed and compressed fastq files.
  home: https://bioconductor.org/packages/{{ bioc }}/bioc/html/{{ name }}.html
  license: Artistic-2.0
  summary: Analysis of nucleotide, sequence and quality content on fastq files

build:
  number: 1
  rpaths:
    - lib/R/lib/
    - lib/
  run_exports: '{{ pin_subpackage("bioconductor-seqtools", max_pin="x.x") }}'

extra:
<<<<<<< HEAD
=======
  additional-platforms:
    - linux-aarch64

>>>>>>> 9dc5d888
  identifiers:
    - biotools:seqtools
    - doi:10.1038/nmeth.3252
  parent_recipe:
    name: bioconductor-seqtools
    path: recipes/bioconductor-seqtools
    version: 1.14.0

package:
  name: bioconductor-{{ name|lower }}
  version: '{{ version }}'

# Suggests: RUnit, BiocGenerics
requirements:
  build:
    - {{ compiler('c') }}
    - make
  host:
    - bioconductor-zlibbioc >=1.52.0,<1.53.0
    - r-base
    - libblas
    - liblapack
    - zlib
  run:
    - bioconductor-zlibbioc >=1.52.0,<1.53.0
    - r-base

source:
  md5: ae732af0b68234893f0cb7852dbe64c7
  url:
    - https://bioconductor.org/packages/{{ bioc }}/bioc/src/contrib/{{ name }}_{{ version }}.tar.gz
    - https://bioconductor.org/packages/{{ bioc }}/bioc/src/contrib/Archive/{{ name }}/{{ name }}_{{ version }}.tar.gz
    - https://bioarchive.galaxyproject.org/{{ name }}_{{ version }}.tar.gz
    - https://depot.galaxyproject.org/software/bioconductor-{{ name|lower }}/bioconductor-{{ name|lower }}_{{ version }}_src_all.tar.gz

test:
  commands:
    - $R -e "library('{{ name }}')"
<|MERGE_RESOLUTION|>--- conflicted
+++ resolved
@@ -16,12 +16,9 @@
   run_exports: '{{ pin_subpackage("bioconductor-seqtools", max_pin="x.x") }}'
 
 extra:
-<<<<<<< HEAD
-=======
   additional-platforms:
     - linux-aarch64
 
->>>>>>> 9dc5d888
   identifiers:
     - biotools:seqtools
     - doi:10.1038/nmeth.3252
