<<<<<<< HEAD
{% set version = "0.26.0" %}
{% set sha256 = "0f9d2edf6e59ff94bf3f58e08d37ec4623553f02aa4877de76dc8465f1101802" %}
=======
{% set version = "0.36.0" %}
{% set sha256 = "1f48f6b83e66393da24e9774f17edc03703994c7f721bc09b17db8d089277f91" %}
>>>>>>> 8dfe5324

package:
  name: abeona
  version: '{{ version }}'

source:
  url: https://pypi.io/packages/source/a/abeona/abeona-{{ version }}.tar.gz
  sha256: '{{ sha256 }}'

build:
  skip: true  # [not py36]
  number: 0
  entry_points:
    - abeona=abeona.__main__:main
  script: '$PYTHON -m pip install . --no-deps --ignore-installed --no-cache-dir -vvv '

requirements:
  host:
    - pip
    - python
  run:
    - mccortex ==1.0
    - nextflow ==0.32.0
    - cortexpy ==0.44.0
    - kallisto ==0.44.0
    - bwa
    - pandas
    - progressbar2
    - python >=3.6

test:
  imports:
    - abeona
    - abeona.assemble
  commands:
    - abeona --help

about:
  home: https://github.com/winni2k/abeona
  license: Apache Software
  license_family: Apache
  license_file: LICENSE
  summary: A simple transcriptome assembler based on kallisto and Cortex graphs.
  doc_url: https://github.com/winni2k/abeona
  dev_url: https://github.com/winni2k/abeona

extra:
  recipe-maintainers:
    - winni2k<|MERGE_RESOLUTION|>--- conflicted
+++ resolved
@@ -1,10 +1,5 @@
-<<<<<<< HEAD
-{% set version = "0.26.0" %}
-{% set sha256 = "0f9d2edf6e59ff94bf3f58e08d37ec4623553f02aa4877de76dc8465f1101802" %}
-=======
 {% set version = "0.36.0" %}
 {% set sha256 = "1f48f6b83e66393da24e9774f17edc03703994c7f721bc09b17db8d089277f91" %}
->>>>>>> 8dfe5324
 
 package:
   name: abeona
