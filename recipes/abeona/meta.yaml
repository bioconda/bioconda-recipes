--- conflicted
+++ resolved
@@ -10,13 +10,8 @@
   sha256: '{{ sha256 }}'
 
 build:
-<<<<<<< HEAD
-  skip: True  # [not py36]
+  skip: true  # [not py36]
   number: 2
-=======
-  skip: true  # [not py36]
-  number: 0
->>>>>>> 28bcc191
   entry_points:
     - abeona=abeona.__main__:main
   script: '$PYTHON -m pip install . --no-deps --ignore-installed --no-cache-dir -vvv '
