--- conflicted
+++ resolved
@@ -13,11 +13,7 @@
     - malva.CMakeList.patch
 
 build:
-<<<<<<< HEAD
-  number: 4
-=======
   number: 0
->>>>>>> 5492ec64
   skip: True  # [osx]
 
 requirements:
