--- conflicted
+++ resolved
@@ -12,14 +12,10 @@
 requirements:
   build:
     - {{ compiler('c') }}
-<<<<<<< HEAD
-  run:
-=======
   host:
     - perl
   host:
     - perl
->>>>>>> 3fa1538a
 
 test:
   commands:
