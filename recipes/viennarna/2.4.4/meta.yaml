--- conflicted
+++ resolved
@@ -11,10 +11,7 @@
 requirements:
   build:
     - {{ compiler('c') }}
-<<<<<<< HEAD
-=======
   host:
->>>>>>> 3fa1538a
     - perl
     - python >3 # [linux]
 
