package:
  name: viennarna
  version: 2.4.1

build:
  number: 0

source:
  fn: ViennaRNA-2.4.1.tar.gz
<<<<<<< HEAD
  url: http://www.tbi.univie.ac.at/RNA/packages/source/ViennaRNA-2.4.1.tar.gz
=======
  url: https://www.tbi.univie.ac.at/RNA/download/sourcecode/2_4_x/ViennaRNA-2.4.1.tar.gz
>>>>>>> 23317061
  sha256: 7f02b2e6ac8d006d147ad36c8fbe678cffb0eb2dfc417aa8908577880963d949

requirements:
  build:
    - gcc   # [linux]
    - llvm  # [osx]
    - perl
    - python >3 # [linux]
  run:
    - libgcc # [linux]

test:
  commands:
   - RNAalifold --version
   - RNAeval    --version
   - RNAfold    --version
   - RNAplfold  --version
   - RNAsubopt  --version
   - kinwalker  --help >& /dev/null

about:
  home: http://www.tbi.univie.ac.at/RNA/
  license: custom
  license_file: COPYING
  summary: Vienna RNA package -- RNA secondary structure prediction and comparison<|MERGE_RESOLUTION|>--- conflicted
+++ resolved
@@ -7,13 +7,10 @@
 
 source:
   fn: ViennaRNA-2.4.1.tar.gz
-<<<<<<< HEAD
-  url: http://www.tbi.univie.ac.at/RNA/packages/source/ViennaRNA-2.4.1.tar.gz
-=======
   url: https://www.tbi.univie.ac.at/RNA/download/sourcecode/2_4_x/ViennaRNA-2.4.1.tar.gz
->>>>>>> 23317061
   sha256: 7f02b2e6ac8d006d147ad36c8fbe678cffb0eb2dfc417aa8908577880963d949
-
+  patches:
+    - patch.rnalocmin
 requirements:
   build:
     - gcc   # [linux]
