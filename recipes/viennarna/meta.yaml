--- conflicted
+++ resolved
@@ -18,11 +18,8 @@
     - perl
   host:
     - python >3 # [linux]
-<<<<<<< HEAD
-=======
   run:
     - python
->>>>>>> 3fa1538a
 
 test:
   commands:
