{% set version = "2.5.1" %}
{% set sha256 = "05400437cf15595e10b1a25df6c9c48856f356130f9d1e380fa8866b6d27f457" %}

package:
  name: viennarna
  version: {{ version }}

build:
<<<<<<< HEAD
  number: 2
=======
  number: 0
>>>>>>> 5492ec64
  run_exports:
    # Ronny said VRNA is stable in x.x releases
    - {{ pin_subpackage('viennarna', max_pin='x.x') }}

source:
  url: https://www.tbi.univie.ac.at/RNA/download/sourcecode/2_5_x/ViennaRNA-{{ version }}.tar.gz
  sha256: {{ sha256 }}

requirements:
  build:
    - make
    - {{ compiler('c') }}
    - {{ compiler('cxx') }}
  host:
    - pkgconfig ## needed for viennarna version checks in dependent packages
    - perl
    - python
    - zlib
    - llvm-openmp # [osx]
  run:
    - python
    - llvm-openmp # [osx]

test:
  commands:
    - RNAalifold --version
    - RNAeval    --version
    - RNAfold    --version
    - RNAplfold  --version
    - RNAsubopt  --version
    - RNAlocmin  --version
    - kinwalker  --help >& /dev/null

about:
  home: http://www.tbi.univie.ac.at/RNA/
  license: custom
  license_file: COPYING
  summary: Vienna RNA package -- RNA secondary structure prediction and comparison<|MERGE_RESOLUTION|>--- conflicted
+++ resolved
@@ -6,11 +6,7 @@
   version: {{ version }}
 
 build:
-<<<<<<< HEAD
-  number: 2
-=======
   number: 0
->>>>>>> 5492ec64
   run_exports:
     # Ronny said VRNA is stable in x.x releases
     - {{ pin_subpackage('viennarna', max_pin='x.x') }}
