--- conflicted
+++ resolved
@@ -12,10 +12,7 @@
 requirements:
   build:
     - {{ compiler('c') }}
-<<<<<<< HEAD
-=======
   host:
->>>>>>> 3fa1538a
     - perl
     - python >3 # [linux]
 
