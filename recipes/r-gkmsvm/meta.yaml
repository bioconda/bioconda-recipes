--- conflicted
+++ resolved
@@ -11,11 +11,7 @@
   sha256: 65825a0a3dc8bcb383331606199b132565da452d17e449c508d21c950997e9ad
 
 build:
-<<<<<<< HEAD
-  number: 3
-=======
   number: 0
->>>>>>> ca702d84
   rpaths:
     - lib/R/lib/
     - lib/
