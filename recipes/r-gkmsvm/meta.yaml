{% set version = '0.79.0' %}

{% set posix = 'm2-' if win else '' %}
{% set native = 'm2w64-' if win else '' %}

package:
  name: r-gkmsvm
  version: {{ version|replace("-", "_") }}

source:
  url:
<<<<<<< HEAD
    - {{ cran_mirror }}/src/contrib/gkmSVM_{{ version }}.tar.gz
    - {{ cran_mirror }}/src/contrib/Archive/gkmSVM/gkmSVM_{{ version }}.tar.gz
  sha256: e36b4a25f7dcb00cddf206bd22972bb61950eef27b3b5233f954b9edde9aaa11

build:
  merge_build_host: True  # [win]

  number: 0
  skip: true  # [win32]
=======
    - https://cran.r-project.org/src/contrib/gkmSVM_{{ version }}.tar.gz
    - https://cran.r-project.org/src/contrib/Archive/gkmSVM/gkmSVM_{{ version }}.tar.gz


  sha256: e36b4a25f7dcb00cddf206bd22972bb61950eef27b3b5233f954b9edde9aaa11

build:
  number: 0
>>>>>>> 8dfe5324

  rpaths:
    - lib/R/lib/
    - lib/

requirements:
  build:
    - {{ compiler('c') }}        # [not win]
    - {{ compiler('cxx') }}      # [not win]
    - {{native}}toolchain        # [win]
    - {{posix}}filesystem        # [win]
    - {{posix}}make
    - {{posix}}sed               # [win]
    - {{posix}}coreutils         # [win]
    - {{posix}}zip               # [win]

  host:
    - r-base
    - 'bioconductor-biocgenerics >=0.26.0,<0.28.0'
    - 'bioconductor-biostrings >=2.48.0,<2.50.0'
    - bioconductor-genomeinfodb
    - 'bioconductor-genomicranges >=1.32.7,<1.34.0'
    - bioconductor-iranges
    - r-rocr
    - r-rcpp
    - bioconductor-s4vectors
    - r-kernlab
    - bioconductor-rtracklayer
    - r-seqinr

  run:
    - r-base
    - {{native}}gcc-libs         # [win]
    - 'bioconductor-biocgenerics >=0.26.0,<0.28.0'
    - 'bioconductor-biostrings >=2.48.0,<2.50.0'
    - bioconductor-genomeinfodb
    - 'bioconductor-genomicranges >=1.32.7,<1.34.0'
    - bioconductor-iranges
    - r-rocr
    - r-rcpp
    - bioconductor-s4vectors
    - r-kernlab
    - bioconductor-rtracklayer
    - r-seqinr

test:
  commands:

    - $R -e "library('gkmSVM')"           # [not win]
    - "\"%R%\" -e \"library('gkmSVM')\""  # [win]

about:
  home: https://CRAN.R-project.org/package=gkmSVM
  license: GPL (>= 2)
  summary: Imports the 'gkmSVM' v2.0 functionalities into R <http://www.beerlab.org/gkmsvm/>
    It also uses the 'kernlab' library (separate R package by different authors) for
    various SVM algorithms.
  license_family: GPL3
extra:
  recipe-maintainers:
    - MathiasHaudgaard
    - FrodePedersen
    - ArneKr
    - johanneskoester
    - bgruening
    - daler
    - jdblischak<|MERGE_RESOLUTION|>--- conflicted
+++ resolved
@@ -9,27 +9,12 @@
 
 source:
   url:
-<<<<<<< HEAD
-    - {{ cran_mirror }}/src/contrib/gkmSVM_{{ version }}.tar.gz
-    - {{ cran_mirror }}/src/contrib/Archive/gkmSVM/gkmSVM_{{ version }}.tar.gz
-  sha256: e36b4a25f7dcb00cddf206bd22972bb61950eef27b3b5233f954b9edde9aaa11
-
-build:
-  merge_build_host: True  # [win]
-
-  number: 0
-  skip: true  # [win32]
-=======
     - https://cran.r-project.org/src/contrib/gkmSVM_{{ version }}.tar.gz
     - https://cran.r-project.org/src/contrib/Archive/gkmSVM/gkmSVM_{{ version }}.tar.gz
-
-
   sha256: e36b4a25f7dcb00cddf206bd22972bb61950eef27b3b5233f954b9edde9aaa11
 
 build:
   number: 0
->>>>>>> 8dfe5324
-
   rpaths:
     - lib/R/lib/
     - lib/
