{% set name = "revoluzer" %}
{% set version = "0.1.8" %}

package:
  name: "{{ name }}"
  version: "{{ version }}"

source:
  url: https://gitlab.com/Bernt/{{ name }}/-/archive/{{ version }}/{{ name }}-{{ version }}.tar.gz
  sha256: 169c007430bbc531ca557c5cf6c67886c315416ac547ddae371b24ab204d178d

build:
<<<<<<< HEAD
  number: 2
=======
  number: 0
>>>>>>> 9dc5d888
  skip: True  # [osx]
  run_exports:
    - {{ pin_subpackage('revoluzer', max_pin="x") }}

requirements:
  build:
    - {{ compiler('c') }}
    - {{ compiler('cxx') }}
    - cmake
    - make
    - boost-cpp
    - glpk
  host:
  run:
    - boost-cpp
    - glpk

test:
  commands:
    - crex --help
    - trex -h

about:
  home: https://gitlab.com/Bernt/revoluzer/
  license: GPL-3.0-or-later
  license_file: LICENSE
  summary: Genome rearrangement analysis tools

extra:
  recipe-maintainers:
    - bernt-matthias<|MERGE_RESOLUTION|>--- conflicted
+++ resolved
@@ -10,11 +10,7 @@
   sha256: 169c007430bbc531ca557c5cf6c67886c315416ac547ddae371b24ab204d178d
 
 build:
-<<<<<<< HEAD
-  number: 2
-=======
   number: 0
->>>>>>> 9dc5d888
   skip: True  # [osx]
   run_exports:
     - {{ pin_subpackage('revoluzer', max_pin="x") }}
