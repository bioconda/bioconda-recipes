package:
  name: xmlbuilder
  version: "1.0"

build:
  number: 1

source:
  url: https://pypi.python.org/packages/ab/50/7d5482347973e449432c7a09385a5d6769db63c95ef98590caa82d0792ae/xmlbuilder-1.0.tar.gz
  md5: 17596b2b8596a17abc8ab56085921b67

<<<<<<< HEAD
# host:
  # number: 1

=======
>>>>>>> 3fa1538a
requirements:
  host:
    - python
    - setuptools

  run:
    - python

test:
  # Python imports
  imports:
    - xmlbuilder

about:
  home: https://pypi.python.org/pypi/xmlbuilder/1.0
  license: LGPL v3
  summary: 'pythonic way to crate xml/(x)html files'
  license_family: LGPL<|MERGE_RESOLUTION|>--- conflicted
+++ resolved
@@ -9,12 +9,6 @@
   url: https://pypi.python.org/packages/ab/50/7d5482347973e449432c7a09385a5d6769db63c95ef98590caa82d0792ae/xmlbuilder-1.0.tar.gz
   md5: 17596b2b8596a17abc8ab56085921b67
 
-<<<<<<< HEAD
-# host:
-  # number: 1
-
-=======
->>>>>>> 3fa1538a
 requirements:
   host:
     - python
