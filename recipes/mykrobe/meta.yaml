{% set version = "0.13.0" %}

package:
  name: mykrobe
  version: {{ version }}

source:
  url: https://github.com/Mykrobe-tools/mykrobe/archive/v{{ version }}.tar.gz
  sha256: 49662937378a4ff10ffcb3876efcc069be58f0dc183615e9cffb57f51348a45e

build:
<<<<<<< HEAD
  number: 3
=======
  number: 2
>>>>>>> 1fd22297
  entry_points:
    - mykrobe = mykrobe.cli:main
  run_exports:
    - {{ pin_subpackage("mykrobe", max_pin="x.x") }}
requirements:
  build:
    - make
    - {{ compiler('c') }}
    - {{ compiler('cxx') }}
    - numpy
    - biopython
  host:
    - python
    - pip
    - zlib
    - wget
    - cython
    - numpy
    - mongodb >3.0
    - mongoengine >=0.18.0
    - pyvcf3 >=1.0.3
    - biopython
    - anytree
    - requests
    - setuptools
  run:
    - python
    - mongodb >3.0
    - wget
    - zlib
    - numpy
    - mongoengine >=0.18.0
    - pyvcf3 >=1.0.3
    - biopython
    - anytree
    - requests
    - setuptools

test:
  imports:
    - mykrobe

  commands:
    - mykrobe --version
    - mykrobe --help
    - mykrobe predict --help
    - mykrobe variants --help
    - mykrobe panels describe
    - test -x $PREFIX/lib/python*/site-packages/mykrobe/cortex/mccortex31  # [py < 310]
    - $PREFIX/lib/python*/site-packages/mykrobe/cortex/mccortex31 uniqkmers -k 7 1  # [py < 310]

about:
  home: https://github.com/Mykrobe-tools/mykrobe
  license: MIT
  license_file: LICENSE
  summary: 'Antibiotic resistance prediction in minutes'
  description: 'Rapid antibiotic-resistance predictions from genome sequence data for Staphylococcus aureus and Mycobacterium tuberculosis.'

extra:
  additional-platforms:
    - linux-aarch64
  recipe-maintainers:
    - mbhall88
    - martinghunt<|MERGE_RESOLUTION|>--- conflicted
+++ resolved
@@ -9,11 +9,7 @@
   sha256: 49662937378a4ff10ffcb3876efcc069be58f0dc183615e9cffb57f51348a45e
 
 build:
-<<<<<<< HEAD
   number: 3
-=======
-  number: 2
->>>>>>> 1fd22297
   entry_points:
     - mykrobe = mykrobe.cli:main
   run_exports:
