--- conflicted
+++ resolved
@@ -10,11 +10,7 @@
     md5    : 2650bfab3caa6ac9e142fb19d55f5604
 
 build:
-<<<<<<< HEAD
     number: 1
-=======
-    number: 0
->>>>>>> f5d3f855
     skip: True  # [py27]
     entry_points:
         - mykrobe = mykrobe.cli:main
@@ -27,20 +23,16 @@
         - pip
         - zlib
         - wget
-<<<<<<< HEAD
         - numpy
         - cython
         - mongoengine
         - pyvcf
         - biopython
-=======
->>>>>>> f5d3f855
     run:
         - python
         - mongodb >3.0
         - wget
         - zlib
-<<<<<<< HEAD
         - numpy
         - cython
         - mongoengine
@@ -55,10 +47,7 @@
         - vcf
         - Bio
         - mykrobe
-=======
 
-test:
->>>>>>> f5d3f855
     commands:
         - mykrobe --version
         - mykrobe --help
