{% set version = "0.7.0" %}

package:
    name   : mykrobe
    version: {{ version }}

source:
    url    : https://github.com/Mykrobe-tools/mykrobe/archive/v{{ version }}.tar.gz
    sha256 : c1fba091bf72f95112211d53d5610297b4bcbca135592585ce2cde3e98156ef0 

build:
<<<<<<< HEAD
    number: 3 
    skip: True  # [py27]
=======
    number: 0 
>>>>>>> 7fa152c4
    entry_points:
        - mykrobe = mykrobe.cli:main

requirements:
    build:
        - {{ compiler('cxx') }}
    host:
        - python >=3.4
        - pip
        - zlib
        - wget
        - numpy
        - cython
        - mongoengine
        - pyvcf
        - biopython
    run:
        - python >=3.4
        - mongodb >3.0
        - wget
        - zlib
        - numpy
        - cython
        - mongoengine
        - pyvcf
        - biopython

test:
    imports:
        - numpy
        - cython
        - mongoengine
        - vcf
        - Bio
        - mykrobe

    commands:
        - mykrobe --version
        - mykrobe --help
        - mykrobe predict --help
        - mykrobe variants --help
        - mykrobe genotype --help
        - 'mccortex31 2>&1 | head -n2 | grep "^usage: "'

about:
    home: https://github.com/Mykrobe-tools/mykrobe
    license: MIT
    license_file: LICENSE
    summary: 'Rapid antibiotic-resistance predictions from genome sequence data for Staphylococcus aureus and Mycobacterium tuberculosis.'
<|MERGE_RESOLUTION|>--- conflicted
+++ resolved
@@ -9,12 +9,7 @@
     sha256 : c1fba091bf72f95112211d53d5610297b4bcbca135592585ce2cde3e98156ef0 
 
 build:
-<<<<<<< HEAD
-    number: 3 
-    skip: True  # [py27]
-=======
     number: 0 
->>>>>>> 7fa152c4
     entry_points:
         - mykrobe = mykrobe.cli:main
 
