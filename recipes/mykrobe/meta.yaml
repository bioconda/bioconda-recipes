{% set version = "0.12.2" %}

package:
  name: mykrobe
  version: {{ version }}

source:
  url: https://github.com/Mykrobe-tools/mykrobe/archive/v{{ version }}.tar.gz
  sha256: eca612a226d5e50b4f177f5ee13b2e869d4af26b1ba7095157bcab3d9d3d7c88

build:
<<<<<<< HEAD
  number: 2
=======
  number: 0
>>>>>>> 263049ca
  skip: True  # [py<30]
  entry_points:
    - mykrobe = mykrobe.cli:main

requirements:
  build:
    - make
    - {{ compiler('c') }}
    - {{ compiler('cxx') }}
    - numpy
    - biopython
  host:
    - python
    - pip
    - zlib
    - wget
    - cython
    - numpy
    - mongodb >3.0
    - mongoengine >=0.18.0
    - pyvcf3 >=1.0.3
    - biopython
    - anytree
    - requests
    - setuptools
  run:
    - python
    - mongodb >3.0
    - wget
    - zlib
    - numpy
    - mongoengine >=0.18.0
    - pyvcf3 >=1.0.3
    - biopython
    - anytree
    - requests
    - setuptools

test:
  imports:
    - mykrobe

  commands:
    - mykrobe --version
    - mykrobe --help
    - mykrobe predict --help
    - mykrobe variants --help
    - mykrobe panels describe
    - test -x $PREFIX/lib/python*/site-packages/mykrobe/cortex/mccortex31  # [py < 310]
    - $PREFIX/lib/python*/site-packages/mykrobe/cortex/mccortex31 uniqkmers -k 7 1  # [py < 310]

about:
  home: https://github.com/Mykrobe-tools/mykrobe
  license: MIT
  license_file: LICENSE
  summary: 'Antibiotic resistance prediction in minutes'
  description: 'Rapid antibiotic-resistance predictions from genome sequence data for Staphylococcus aureus and Mycobacterium tuberculosis.'

extra:
  recipe-maintainers:
    - mbhall88
    - martinghunt<|MERGE_RESOLUTION|>--- conflicted
+++ resolved
@@ -9,11 +9,7 @@
   sha256: eca612a226d5e50b4f177f5ee13b2e869d4af26b1ba7095157bcab3d9d3d7c88
 
 build:
-<<<<<<< HEAD
-  number: 2
-=======
-  number: 0
->>>>>>> 263049ca
+  number: 1
   skip: True  # [py<30]
   entry_points:
     - mykrobe = mykrobe.cli:main
