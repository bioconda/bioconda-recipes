<<<<<<< HEAD
{% set version = "1.2.0" %}
{% set sha = "59d713d9ba62025cdeab54b118258ec779b63a43" %}
=======
{% set version = "1.1.0" %}
{% set sha = "724e82dd5175fd2420582e39a69b8b7d61d1e49871960d2d6d3a325a383719b6" %}
>>>>>>> 34f4be08

package:
  name: "orfanage"
  version: "{{ version }}"

source:
  url: https://github.com/alevar/orfanage/archive/refs/tags/{{ version }}.tar.gz
  sha256: {{ sha }}

build:
  number: 0
  run_exports:
    - {{ pin_subpackage('orfanage', max_pin="x") }}

requirements:
  build:
    - {{ compiler('cxx') }}
    - {{ compiler('c') }}
    - cmake >=3.2
    - make
    - libgomp  # [linux]
    - llvm-openmp  # [osx]
  host:
    - gsl
    - libcblas
    - zlib
    - libbigwig

test:
  commands:
    - orfanage --help > /dev/null

about:
  home: https://github.com/alevar/ORFanage
  license: GPL-3.0-or-later
  license_file: LICENSE
  summary: 'Ultra-efficient and sensitive method to search for ORFs in spliced genomes guided by reference annotation to maximize protein similarity within genes.'<|MERGE_RESOLUTION|>--- conflicted
+++ resolved
@@ -1,10 +1,5 @@
-<<<<<<< HEAD
 {% set version = "1.2.0" %}
 {% set sha = "59d713d9ba62025cdeab54b118258ec779b63a43" %}
-=======
-{% set version = "1.1.0" %}
-{% set sha = "724e82dd5175fd2420582e39a69b8b7d61d1e49871960d2d6d3a325a383719b6" %}
->>>>>>> 34f4be08
 
 package:
   name: "orfanage"
