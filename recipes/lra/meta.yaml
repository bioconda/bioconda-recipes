{% set version = "1.3.7.2" %}

package:
  name: lra
  version: {{ version }}

source:
  url: https://github.com/ChaissonLab/LRA/archive/refs/tags/{{ version }}.tar.gz
  sha256: aedf99e7488ddbc679c3e5015704ffab31d3c6e914f23a0b196304f962492ff6

build:
<<<<<<< HEAD
  number: 2
=======
  number: 0
>>>>>>> 78b15d6e
  skip: True  # [osx]

requirements:
  build:
    - make
    - {{ compiler('c') }}
    - {{ compiler('cxx') }}    
  host:
    - zlib
    - htslib
  run:
    - htslib

test:
  commands:
    - lra | grep 'Usage'

about:
  home: https://github.com/ChaissonLab/LRA
  license: USC-RL v1.0
  license_file: LICENSE.txt
  summary: 'Long read aligner for sequences and contigs'<|MERGE_RESOLUTION|>--- conflicted
+++ resolved
@@ -9,11 +9,7 @@
   sha256: aedf99e7488ddbc679c3e5015704ffab31d3c6e914f23a0b196304f962492ff6
 
 build:
-<<<<<<< HEAD
-  number: 2
-=======
   number: 0
->>>>>>> 78b15d6e
   skip: True  # [osx]
 
 requirements:
