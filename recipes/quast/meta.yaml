--- conflicted
+++ resolved
@@ -6,15 +6,7 @@
   version: {{ version }}
 
 build:
-<<<<<<< HEAD
-  number: 7
-  # Needs to adjust cgi.escape to be html.escape for Python 3.8.
-  # (cgi.escape is deprecated since 3.2)
-  # AttributeError: module 'cgi' has no attribute 'escape'
-  skip: True  # [py>=38]
-=======
   number: 1
->>>>>>> 5492ec64
 
 source:
   url:
