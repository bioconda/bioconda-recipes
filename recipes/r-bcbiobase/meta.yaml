{% set version = '0.9.0' %}
{% set github = "https://github.com/hbc/bcbioBase" %}

package:
  name: r-bcbiobase
  version: "{{ version }}"

source:
  url: "{{ github }}/archive/v{{ version }}.tar.gz"
  sha256: f9c3e39f86e07d1af07838f95a0f1cae6f7c142bfb0e13ceb5dd2e16f2941cb2

build:
  noarch: generic
<<<<<<< HEAD
  number: 2
  rpaths:
    - lib/R/lib/
    - lib/
=======
  number: 0
  run_exports:
    - {{ pin_subpackage('r-bcbiobase', max_pin="x.x") }}
>>>>>>> ca702d84

requirements:
  host:
    # Depends:
    - r-base
    # Imports:
    - bioconductor-s4vectors >=0.38.0
    - r-acidbase >=0.7.0
    - r-acidcli >=0.3.0
    - r-acidexperiment >=0.5.0
    - r-acidplyr >=0.5.0
    - r-goalie >=0.7.1
    - r-pipette >=0.14.0
    - r-syntactic >=0.7.0
  run:
    # Depends:
    - r-base
    # Imports:
    - bioconductor-s4vectors >=0.38.0
    - r-acidbase >=0.7.0
    - r-acidcli >=0.3.0
    - r-acidexperiment >=0.5.0
    - r-acidplyr >=0.5.0
    - r-goalie >=0.7.1
    - r-pipette >=0.14.0
    - r-syntactic >=0.7.0

test:
  commands:
    - $R -e "library('bcbioBase')"

about:
  home: https://r.acidgenomics.com/packages/bcbiobase/
  dev_url: "{{ github }}"
  license: GPL-3.0
  license_file: LICENSE
  license_family: GPL
  summary: Base functions and generics for bcbio R packages.

extra:
  recipe-maintainers:
    - acidgenomics
    - hbc
    - mjsteinbaugh<|MERGE_RESOLUTION|>--- conflicted
+++ resolved
@@ -11,16 +11,9 @@
 
 build:
   noarch: generic
-<<<<<<< HEAD
-  number: 2
-  rpaths:
-    - lib/R/lib/
-    - lib/
-=======
   number: 0
   run_exports:
     - {{ pin_subpackage('r-bcbiobase', max_pin="x.x") }}
->>>>>>> ca702d84
 
 requirements:
   host:
