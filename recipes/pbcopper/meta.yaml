{% set name = "pbcopper" %}
{% set version = "2.3.0" %}
{% set sha256 = "5a183e4a4c860b7e4616b7dda6a3e04fc447d91aa8d75cfbe9b66bebc909c631" %}

package:
  name: {{ name }}
  version: {{ version }}

source:
  url: https://github.com/PacificBiosciences/{{ name }}/archive/v{{ version }}.tar.gz
  sha256: {{ sha256 }}

about:
  home: https://github.com/PacificBiosciences/pbcopper
  license: BSD-3-Clause-Clear
  summary: Core C++ library for data structures, algorithms, and utilities

extra:
  additional-platforms:
    - linux-aarch64
  recipe-maintainers:
    - pb-dseifert
    - mhsieh
    - armintoepfer

build:
<<<<<<< HEAD
  number: 1
=======
  number: 2
>>>>>>> 1fd22297
  skip: True  # [osx]
  run_exports:
    - {{ pin_subpackage('pbcopper', max_pin='x.x') }}

requirements:
  build:
    - {{ compiler('cxx') }}
    - meson >=0.57.0
    - ninja
  host:
    - boost

test:
  commands:
    - test -f ${PREFIX}/lib/libpbcopper.a
<|MERGE_RESOLUTION|>--- conflicted
+++ resolved
@@ -24,11 +24,7 @@
     - armintoepfer
 
 build:
-<<<<<<< HEAD
-  number: 1
-=======
   number: 2
->>>>>>> 1fd22297
   skip: True  # [osx]
   run_exports:
     - {{ pin_subpackage('pbcopper', max_pin='x.x') }}
