{% set name = "parse_mito_blast" %}
<<<<<<< HEAD
{% set version = "1.0.2" %}
{% set sha256 = "a42ff6a8e625c8a9334a0d2348a0da62bb366fed740b46975b608cdc5ca2b230" %}

=======
{% set version = "1.0.1" %}
{% set sha256 = "2a26f4ae6b2010ea8f352ef6fd0b60d7c9c3fcc56979839868327aba2ea75e86" %}
>>>>>>> 4096998d

package:
  name: {{ name|lower }}
  version: {{ version }}

source: 
  url: https://raw.githubusercontent.com/VGP/vgp-assembly/master/pipeline/VGP_decontamination_pipe/parse_mito_blast.py
  sha256: {{ sha256 }}

build:
  noarch: python
  number: 1
  script: mkdir -p ${PREFIX}/bin && cp parse_mito_blast.py $PREFIX/bin && chmod +x $PREFIX/bin/parse_mito_blast.py

requirements:
  run:
    - python
    - pandas

test:
  commands:
    - parse_mito_blast.py --help

about:
  home: https://github.com/VGP/vgp-assembly/tree/master/pipeline/VGP_decontamination_pipe
  license: MIT
  license_file: LICENSE
  summary: "Filtering blast out from querying assembly against mitochondrial database." 

extra:
  recipe-maintainer:
    - vgp-assembly 
<|MERGE_RESOLUTION|>--- conflicted
+++ resolved
@@ -1,12 +1,6 @@
 {% set name = "parse_mito_blast" %}
-<<<<<<< HEAD
 {% set version = "1.0.2" %}
 {% set sha256 = "a42ff6a8e625c8a9334a0d2348a0da62bb366fed740b46975b608cdc5ca2b230" %}
-
-=======
-{% set version = "1.0.1" %}
-{% set sha256 = "2a26f4ae6b2010ea8f352ef6fd0b60d7c9c3fcc56979839868327aba2ea75e86" %}
->>>>>>> 4096998d
 
 package:
   name: {{ name|lower }}
@@ -18,7 +12,7 @@
 
 build:
   noarch: python
-  number: 1
+  number: 0
   script: mkdir -p ${PREFIX}/bin && cp parse_mito_blast.py $PREFIX/bin && chmod +x $PREFIX/bin/parse_mito_blast.py
 
 requirements:
