<<<<<<< HEAD
{% set version = "3.2.4" %}
=======
{% set version = "3.2.4" %} 
>>>>>>> ca702d84
{% set name = "bambu" %}
{% set bioc = "3.17" %}

package:
  name: 'bioconductor-{{ name|lower }}'
  version: '{{ version }}'
source:
  url:
    - 'https://bioconductor.org/packages/{{ bioc }}/bioc/src/contrib/{{ name }}_{{ version }}.tar.gz'
    - 'https://bioconductor.org/packages/{{ bioc }}/bioc/src/contrib/Archive/{{ name }}/{{ name }}_{{ version }}.tar.gz'
    - 'https://bioarchive.galaxyproject.org/{{ name }}_{{ version }}.tar.gz'
    - 'https://depot.galaxyproject.org/software/bioconductor-{{ name }}/bioconductor-{{ name }}_{{ version }}_src_all.tar.gz'
  md5: d9a12cd1329e08735800e7928b98fb97
build:
  number: 0
  rpaths:
    - lib/R/lib/
    - lib/
# Suggests: AnnotationDbi, Biostrings, rmarkdown, BiocFileCache, ggplot2, ComplexHeatmap, circlize, ggbio, gridExtra, knitr, testthat, BSgenome.Hsapiens.NCBI.GRCh38, TxDb.Hsapiens.UCSC.hg38.knownGene, ExperimentHub (>= 1.15.3), DESeq2, NanoporeRNASeq, purrr, apeglm, utils, DEXSeq
requirements:
  host:
    - 'bioconductor-biocgenerics >=0.46.0,<0.47.0'
    - 'bioconductor-biocparallel >=1.34.0,<1.35.0'
    - 'bioconductor-bsgenome >=1.68.0,<1.69.0'
    - 'bioconductor-genomeinfodb >=1.36.0,<1.37.0'
    - 'bioconductor-genomicalignments >=1.36.0,<1.37.0'
    - 'bioconductor-genomicfeatures >=1.52.0,<1.53.0'
    - 'bioconductor-genomicranges >=1.52.0,<1.53.0'
    - 'bioconductor-iranges >=2.34.0,<2.35.0'
    - 'bioconductor-rsamtools >=2.16.0,<2.17.0'
    - 'bioconductor-s4vectors >=0.38.0,<0.39.0'
    - 'bioconductor-summarizedexperiment >=1.30.0,<1.31.0'
    - r-base
    - r-data.table
    - r-dplyr
    - r-rcpp
    - r-rcpparmadillo
    - r-tidyr
    - r-xgboost
    - libblas
    - liblapack
  run:
    - 'bioconductor-biocgenerics >=0.46.0,<0.47.0'
    - 'bioconductor-biocparallel >=1.34.0,<1.35.0'
    - 'bioconductor-bsgenome >=1.68.0,<1.69.0'
    - 'bioconductor-genomeinfodb >=1.36.0,<1.37.0'
    - 'bioconductor-genomicalignments >=1.36.0,<1.37.0'
    - 'bioconductor-genomicfeatures >=1.52.0,<1.53.0'
    - 'bioconductor-genomicranges >=1.52.0,<1.53.0'
    - 'bioconductor-iranges >=2.34.0,<2.35.0'
    - 'bioconductor-rsamtools >=2.16.0,<2.17.0'
    - 'bioconductor-s4vectors >=0.38.0,<0.39.0'
    - 'bioconductor-summarizedexperiment >=1.30.0,<1.31.0'
    - r-base
    - r-data.table
    - r-dplyr
    - r-rcpp
    - r-rcpparmadillo
    - r-tidyr
    - r-xgboost
  build:
    - {{ compiler('c') }}
    - {{ compiler('cxx') }}
    - make
test:
  commands:
    - '$R -e "library(''{{ name }}'')"'
about:
  home: 'https://bioconductor.org/packages/{{ bioc }}/bioc/html/{{ name }}.html'
  license: 'GPL-3 + file LICENSE'
  summary: 'Context-Aware Transcript Quantification from Long Read RNA-Seq data'
  description: 'bambu is a R package for multi-sample transcript discovery and quantification using long read RNA-Seq data. You can use bambu after read alignment to obtain expression estimates for known and novel transcripts and genes. The output from bambu can directly be used for visualisation and downstream analysis such as differential gene expression or transcript usage.'
  license_file: LICENSE
<|MERGE_RESOLUTION|>--- conflicted
+++ resolved
@@ -1,8 +1,4 @@
-<<<<<<< HEAD
-{% set version = "3.2.4" %}
-=======
 {% set version = "3.2.4" %} 
->>>>>>> ca702d84
 {% set name = "bambu" %}
 {% set bioc = "3.17" %}
 
