--- conflicted
+++ resolved
@@ -1,8 +1,4 @@
-<<<<<<< HEAD
-{% set version = "3.8.0" %}
-=======
 {% set version = "3.8.3" %}
->>>>>>> 9dc5d888
 {% set name = "bambu" %}
 {% set bioc = "3.20" %}
 
@@ -53,10 +49,7 @@
     - r-xgboost
     - libblas
     - liblapack
-<<<<<<< HEAD
-=======
     - libcxx
->>>>>>> 9dc5d888
 
   run:
     - bioconductor-biocgenerics >=0.52.0,<0.53.0
@@ -79,11 +72,7 @@
     - r-xgboost
 
 source:
-<<<<<<< HEAD
-  md5: 91905c0b974b39b990bf3fe3c42c0937
-=======
   sha256: 87eace188139c96c14aedbbb20716de51eeaa784c4db3b2fc367cfce506dbe16
->>>>>>> 9dc5d888
   url:
     - https://bioconductor.org/packages/{{ bioc }}/bioc/src/contrib/{{ name }}_{{ version }}.tar.gz
     - https://bioconductor.org/packages/{{ bioc }}/bioc/src/contrib/Archive/{{ name }}/{{ name }}_{{ version }}.tar.gz
