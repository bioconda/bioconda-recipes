--- conflicted
+++ resolved
@@ -1,9 +1,6 @@
 {% set version = "1.0.2" %}
-<<<<<<< HEAD
 {% set sha256 = "e3b0c44298fc1c149afbf4c8996fb92427ae41e4649b934ca495991b7852b855" %}
-=======
-{% set sha256 = "b405c4d5c73fe0b5eb6147b62267323d3282751201091115409ff3035991445b" %}
->>>>>>> 43e872ee
+
 
 package:
   name: elector
