#!/bin/bash
export LIBRARY_PATH="${PREFIX}/lib:/usr/lib:/usr/lib64"
export LD_LIBRARY_PATH="${PREFIX}/lib:/usr/lib:/usr/lib64"
export LDFLAGS="-L${PREFIX}/lib"
export CPPFLAGS="-I${PREFIX}/include"
<<<<<<< HEAD
if [ `uname` == Darwin ]
then
    export DYLD_LIBRARY_PATH="/System/Library/Frameworks/ImageIO.framework/Resources/:${PREFIX}/lib:$DYLD_LIBRARY_PATH"
    export STACK_ROOT="${SRC_DIR}/s"
    stack setup --extra-include-dirs [${PREFIX}/include] --extra-lib-dirs [${PREFIX}/lib] --local-bin-path ${SRC_DIR}/s
    stack update
    stack install --extra-include-dirs [${PREFIX}/include] --extra-lib-dirs [${PREFIX}/lib] --local-bin-path ${PREFIX}/bin
    rm -r "${SRC_DIR}/s"
else
    stack setup
    stack update
    stack install --extra-include-dirs ${PREFIX}/include --extra-lib-dirs ${PREFIX}/lib --local-bin-path ${PREFIX}/bin
fi
=======

stack setup --local-bin-path ${PREFIX}/bin
stack update
stack install --local-bin-path ${PREFIX}/bin
>>>>>>> 0cc7b452
#cleanup
rm -r .stack-work
<|MERGE_RESOLUTION|>--- conflicted
+++ resolved
@@ -3,7 +3,7 @@
 export LD_LIBRARY_PATH="${PREFIX}/lib:/usr/lib:/usr/lib64"
 export LDFLAGS="-L${PREFIX}/lib"
 export CPPFLAGS="-I${PREFIX}/include"
-<<<<<<< HEAD
+
 if [ `uname` == Darwin ]
 then
     export DYLD_LIBRARY_PATH="/System/Library/Frameworks/ImageIO.framework/Resources/:${PREFIX}/lib:$DYLD_LIBRARY_PATH"
@@ -13,15 +13,10 @@
     stack install --extra-include-dirs [${PREFIX}/include] --extra-lib-dirs [${PREFIX}/lib] --local-bin-path ${PREFIX}/bin
     rm -r "${SRC_DIR}/s"
 else
-    stack setup
+    stack setup --local-bin-path ${PREFIX}/bin
     stack update
     stack install --extra-include-dirs ${PREFIX}/include --extra-lib-dirs ${PREFIX}/lib --local-bin-path ${PREFIX}/bin
 fi
-=======
 
-stack setup --local-bin-path ${PREFIX}/bin
-stack update
-stack install --local-bin-path ${PREFIX}/bin
->>>>>>> 0cc7b452
 #cleanup
 rm -r .stack-work
