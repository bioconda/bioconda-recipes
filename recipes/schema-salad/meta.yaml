{% set version = "2.7.20180611133406" %}
{% set sha256 = "094e8d8dcf04ff695397d455e3f17cff37df15c36b1cdf5ce8974a42015f8b59" %}

package:
  name: schema-salad
  version: '{{version}}'

source:
<<<<<<< HEAD
  url: https://pypi.io/packages/source/s/schema-salad/schema-salad-{{ version }}.tar.gz
  sha256: a78744fbd749222eb935d2152578f0f82c6491bf7a362c6ecd6a8e04c8592f28
=======
  fn: schema-salad-{{version}}.tar.gz
  url: https://pypi.io/packages/source/s/schema-salad/schema-salad-{{version}}.tar.gz
  sha256: '{{sha256}}'
>>>>>>> f599b93d

build:
  noarch: python
  entry_points:
    - schema-salad-tool=schema_salad.main:main
  number: 1

requirements:
  host:
    - python
    - setuptools
    - requests
    - rdflib >=4.2.0
    - rdflib-jsonld >=0.3.0
    - mistune >=0.7.3,<0.8
    - typing >=3.5.3,<3.6
    - ruamel.yaml >=0.12.4,<0.15
    - cachecontrol >=0.11.7,<0.12
    - lockfile
    - avro-python2 ==1.8.1 # [py27]
    - avro-cwl ==1.8.4 # [not py27]
    - future  # [not py27]

  run:
    - python
    - requests
    - rdflib >=4.2.0
    - rdflib-jsonld >=0.3.0
    - mistune >=0.7.3,<0.8
    - typing >=3.5.3,<3.6
    - ruamel.yaml >=0.12.4,<0.15
    - cachecontrol >=0.11.7,<0.12
    - lockfile
    - avro-python2 ==1.8.1 # [py27]
    - avro-cwl ==1.8.4 # [not py27]
    - future  # [not py27]

test:
  imports:
    - schema_salad

  commands:
    - schema-salad-tool --help

about:
  home: https://github.com/common-workflow-language/schema_salad
  license: Apache-2.0.0
  summary: Schema Annotations for Linked Avro Data (SALAD)
  license_family: Apache

extra:
  identifiers:
    - biotools:salad<|MERGE_RESOLUTION|>--- conflicted
+++ resolved
@@ -6,20 +6,14 @@
   version: '{{version}}'
 
 source:
-<<<<<<< HEAD
-  url: https://pypi.io/packages/source/s/schema-salad/schema-salad-{{ version }}.tar.gz
-  sha256: a78744fbd749222eb935d2152578f0f82c6491bf7a362c6ecd6a8e04c8592f28
-=======
-  fn: schema-salad-{{version}}.tar.gz
   url: https://pypi.io/packages/source/s/schema-salad/schema-salad-{{version}}.tar.gz
   sha256: '{{sha256}}'
->>>>>>> f599b93d
 
 build:
   noarch: python
   entry_points:
     - schema-salad-tool=schema_salad.main:main
-  number: 1
+  number: 2
 
 requirements:
   host:
