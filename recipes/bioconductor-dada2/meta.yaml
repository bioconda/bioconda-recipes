<<<<<<< HEAD
{% set version = "1.6" %}
=======
{% set version="1.4.0" %}
{% set name="dada2" %}
{% set bioc="3.5" %}
>>>>>>> 02d31e66

package:
  name: 'bioconductor-{{ name|lower}}'
  version: '{{ version }}'
source:
<<<<<<< HEAD
  fn: dada2-{{ version }}.tar.gz
  url: https://github.com/benjjneb/dada2/archive/v1.6.tar.gz
  sha256: 4270a5685ef445e3f012bfa081996ece0f6c8818f7473411a506bb4c532e0cac
=======
  fn: '{{ name }}_{{ version }}.tar.gz'
  url:
    - 'http://bioconductor.org/packages/{{ bioc }}/bioc/src/contrib/{{ name }}_{{ version }}.tar.gz'
    - 'https://bioarchive.galaxyproject.org/{{ name }}_{{ version }}.tar.gz'
    - 'https://depot.galaxyproject.org/software/{{ name }}/{{ name }}_{{ version }}_src_all.tar.gz'
  sha256: 9a43ca64baa82d28a14e62189a5cdd29250d032e3b0307a23ee9af2e260a4db4
>>>>>>> 02d31e66
build:
  number: 1
  rpaths:
    - lib/R/lib/
    - lib/
requirements:
  build:
    - 'bioconductor-biostrings >=2.32.1'
    - 'bioconductor-shortread >=1.24.0'
    - r-base
    - 'r-data.table >=1.9.4'
    - 'r-ggplot2 >=2.1.0'
    - 'r-rcpp >=0.11.2'
    - 'r-rcppparallel >=4.3.0'
    - 'r-reshape2 >=1.4.1'
    - gcc  # [linux]
    - llvm  # [osx]
  run:
    - 'bioconductor-biostrings >=2.32.1'
    - 'bioconductor-shortread >=1.24.0'
    - r-base
    - 'r-data.table >=1.9.4'
    - 'r-ggplot2 >=2.1.0'
    - 'r-rcpp >=0.11.2'
    - 'r-rcppparallel >=4.3.0'
    - 'r-reshape2 >=1.4.1'
test:
  commands:
    - '$R -e "library(''{{ name }}'')"'
about:
  home: 'http://bioconductor.org/packages/{{ bioc }}/bioc/html/{{ name }}.html'
  license: LGPL-3
  summary: 'The dada2 package infers exact sequence variants (SVs) from amplicon data, replacing the coarser and less accurate OTU clustering approach. The dada2 pipeline takes as input demultiplexed fastq files, and outputs the sequence variants and their sample-wise abundances after removing substitution and chimera errors. Taxonomic classification is available via a native implementation of the RDP naive Bayesian classifier.'<|MERGE_RESOLUTION|>--- conflicted
+++ resolved
@@ -1,27 +1,15 @@
-<<<<<<< HEAD
-{% set version = "1.6" %}
-=======
-{% set version="1.4.0" %}
+{% set version = "1.6.0" %}
 {% set name="dada2" %}
-{% set bioc="3.5" %}
->>>>>>> 02d31e66
+{% set bioc="3.6" %}
 
 package:
   name: 'bioconductor-{{ name|lower}}'
   version: '{{ version }}'
 source:
-<<<<<<< HEAD
-  fn: dada2-{{ version }}.tar.gz
-  url: https://github.com/benjjneb/dada2/archive/v1.6.tar.gz
-  sha256: 4270a5685ef445e3f012bfa081996ece0f6c8818f7473411a506bb4c532e0cac
-=======
   fn: '{{ name }}_{{ version }}.tar.gz'
   url:
     - 'http://bioconductor.org/packages/{{ bioc }}/bioc/src/contrib/{{ name }}_{{ version }}.tar.gz'
-    - 'https://bioarchive.galaxyproject.org/{{ name }}_{{ version }}.tar.gz'
-    - 'https://depot.galaxyproject.org/software/{{ name }}/{{ name }}_{{ version }}_src_all.tar.gz'
-  sha256: 9a43ca64baa82d28a14e62189a5cdd29250d032e3b0307a23ee9af2e260a4db4
->>>>>>> 02d31e66
+  sha256: 79b65f611f7a4da5b08c9d258ab69540139d8159b24481bbbc2e786604e48e51
 build:
   number: 1
   rpaths:
@@ -54,4 +42,4 @@
 about:
   home: 'http://bioconductor.org/packages/{{ bioc }}/bioc/html/{{ name }}.html'
   license: LGPL-3
-  summary: 'The dada2 package infers exact sequence variants (SVs) from amplicon data, replacing the coarser and less accurate OTU clustering approach. The dada2 pipeline takes as input demultiplexed fastq files, and outputs the sequence variants and their sample-wise abundances after removing substitution and chimera errors. Taxonomic classification is available via a native implementation of the RDP naive Bayesian classifier.'+  summary: 'The dada2 package infers exact amplicon sequence variants (ASVs) from high-throughput amplicon sequencing data, replacing the coarser and less accurate OTU clustering approach. The dada2 pipeline takes as input demultiplexed fastq files, and outputs the sequence variants and their sample-wise abundances after removing substitution and chimera errors. Taxonomic classification is available via a native implementation of the RDP naive Bayesian classifier, and genus-species assignment by exact matching.'