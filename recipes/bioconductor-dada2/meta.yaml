--- conflicted
+++ resolved
@@ -17,13 +17,10 @@
   run_exports: '{{ pin_subpackage("bioconductor-dada2", max_pin="x.x") }}'
 
 extra:
-<<<<<<< HEAD
-=======
   additional-platforms:
     - linux-aarch64
     - osx-arm64
 
->>>>>>> 9dc5d888
   identifiers:
     - biotools:dada2
   parent_recipe:
