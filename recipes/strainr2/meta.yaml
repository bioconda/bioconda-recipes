--- conflicted
+++ resolved
@@ -9,11 +9,7 @@
   sha256: 00ddd426e6d27e461c806282107503d93472a93c71c24e82069bf78be1d31a89
 
 build:
-<<<<<<< HEAD
-  number: 2
-=======
-  number: 0
->>>>>>> 65be0483
+  number: 1
   run_exports:
     - {{ pin_subpackage("strainr2", max_pin="x") }}
 
