--- conflicted
+++ resolved
@@ -13,11 +13,7 @@
     - 0001-Makefile-aarch64.patch
 
 build:
-<<<<<<< HEAD
-  number: 2
-=======
   number: 0
->>>>>>> 9dc5d888
   entry_points:
     - flye = flye.main:main
   run_exports:
