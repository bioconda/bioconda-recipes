{% set name = "flye" %}
{% set version = "2.9.4" %}
{% set sha256 = "197a2dfe39fc324a39d8e1901af4f539609159c4a64a578ec8e60f73f5ea4696" %}

package:
  name: {{ name }}
  version: {{ version }}

source:
  url: https://github.com/fenderglass/Flye/archive/{{ version }}.tar.gz
  sha256: {{ sha256 }}
  patches:
    - 0001-Makefile-aarch64.patch

build:
<<<<<<< HEAD
  number: 1
=======
  number: 2
  skip: True  # [py > 311]
>>>>>>> 90bc105b
  entry_points:
    - flye = flye.main:main
  run_exports:
    - {{ pin_subpackage("flye", max_pin="x") }}

requirements:
  build:
    - {{ compiler('cxx') }}
    - make
  host:
    - python
    - pip
    - zlib
  run:
    - python

test:
  commands:
    - flye -h | grep "Assembly"
    - python -c "import flye.tests.test_toy as t; t.main()"

about:
  home: "https://github.com/fenderglass/Flye"
  license: "BSD-3-Clause"
  license_family: BSD
  license_file: LICENSE
  summary: "A fast and accurate de novo assembler for single molecule sequencing reads using repeat graphs."
  doc_url: "https://github.com/fenderglass/Flye/blob/flye/docs/USAGE.md"
  dev_url: "https://github.com/fenderglass/Flye"

extra:
  additional-platforms:
    - osx-arm64
    - linux-aarch64
  identifiers:
    - biotools:Flye
    - usegalaxy-eu:flye
    - doi:10.1038/s41592-020-00971-x
    - doi:10.1038/s41587-019-0072-8
    - doi:10.1073/pnas.1604560113<|MERGE_RESOLUTION|>--- conflicted
+++ resolved
@@ -13,12 +13,8 @@
     - 0001-Makefile-aarch64.patch
 
 build:
-<<<<<<< HEAD
-  number: 1
-=======
   number: 2
   skip: True  # [py > 311]
->>>>>>> 90bc105b
   entry_points:
     - flye = flye.main:main
   run_exports:
