--- conflicted
+++ resolved
@@ -1,8 +1,4 @@
-<<<<<<< HEAD
-{% set version = "2.4.1" %}
-=======
 {% set version = "2.4.2" %}
->>>>>>> 46d1fdb0
 
 package:
   name: flye
@@ -10,13 +6,7 @@
 
 source:
   url: https://github.com/fenderglass/Flye/archive/{{ version }}.tar.gz
-<<<<<<< HEAD
-  sha256: 378c0038d8caa51a14dcc13802b2945283867f223150c1cc978943843c03d575
-  patches:
-    - bfpatch.patch
-=======
   sha256: 5b74d4463b860c9e1614ef655ab6f6f3a5e84a7a4d33faf3b29c7696b542c51a
->>>>>>> 46d1fdb0
 
 build:
   number: 0
