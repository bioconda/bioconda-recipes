{% set version = "1.34.0" %}
{% set name = "lpsymphony" %}
{% set bioc = "3.20" %}

about:
  description: This package was derived from Rsymphony_0.1-17 from CRAN. These packages provide an R interface to SYMPHONY, an open-source linear programming solver written in C++. The main difference between this package and Rsymphony is that it includes the solver source code (SYMPHONY version 5.6), while Rsymphony expects to find header and library files on the users' system. Thus the intention of lpsymphony is to provide an easy to install interface to SYMPHONY. For Windows, precompiled DLLs are included in this package.
  home: https://bioconductor.org/packages/{{ bioc }}/bioc/html/{{ name }}.html
  license: EPL
  summary: Symphony integer linear programming solver in R

build:
  number: 1
  rpaths:
    - lib/R/lib/
    - lib/
  run_exports: '{{ pin_subpackage("bioconductor-lpsymphony", max_pin="x.x") }}'

extra:
  identifiers:
    - biotools:lpsymphony
    - doi:10.1007/0-387-23529-9_5
  parent_recipe:
    name: bioconductor-lpsymphony
    path: recipes/bioconductor-lpsymphony
    version: 1.8.0

package:
  name: bioconductor-{{ name|lower }}
  version: '{{ version }}'

# Suggests: BiocStyle, knitr, testthat
# SystemRequirements: GNU make
requirements:
  build:
    - {{ compiler('c') }}
    - {{ compiler('cxx') }}
    - {{ compiler('fortran') }}
    - automake
    - make
  host:
    - r-base
    - libblas
    - liblapack
  run:
    - r-base
<<<<<<< HEAD
  build:
    - {{ compiler('c') }}
    - {{ compiler('cxx') }}
    - {{ compiler('fortran') }}
    - automake
    - make
=======

source:
  md5: 54ce27cefa98d444f06b137ba5ca4a70
  url:
    - https://bioconductor.org/packages/{{ bioc }}/bioc/src/contrib/{{ name }}_{{ version }}.tar.gz
    - https://bioconductor.org/packages/{{ bioc }}/bioc/src/contrib/Archive/{{ name }}/{{ name }}_{{ version }}.tar.gz
    - https://bioarchive.galaxyproject.org/{{ name }}_{{ version }}.tar.gz
    - https://depot.galaxyproject.org/software/bioconductor-{{ name }}/bioconductor-{{ name }}_{{ version }}_src_all.tar.gz

>>>>>>> c7b640b9
test:
  commands:
    - $R -e "library('{{ name }}')"
<|MERGE_RESOLUTION|>--- conflicted
+++ resolved
@@ -9,7 +9,7 @@
   summary: Symphony integer linear programming solver in R
 
 build:
-  number: 1
+  number: 0
   rpaths:
     - lib/R/lib/
     - lib/
@@ -43,14 +43,6 @@
     - liblapack
   run:
     - r-base
-<<<<<<< HEAD
-  build:
-    - {{ compiler('c') }}
-    - {{ compiler('cxx') }}
-    - {{ compiler('fortran') }}
-    - automake
-    - make
-=======
 
 source:
   md5: 54ce27cefa98d444f06b137ba5ca4a70
@@ -60,7 +52,6 @@
     - https://bioarchive.galaxyproject.org/{{ name }}_{{ version }}.tar.gz
     - https://depot.galaxyproject.org/software/bioconductor-{{ name }}/bioconductor-{{ name }}_{{ version }}_src_all.tar.gz
 
->>>>>>> c7b640b9
 test:
   commands:
-    - $R -e "library('{{ name }}')"
+    - $R -e "library('{{ name }}')"