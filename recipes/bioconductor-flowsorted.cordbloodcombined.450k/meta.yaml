--- conflicted
+++ resolved
@@ -1,8 +1,4 @@
-<<<<<<< HEAD
-{% set version = "1.1.0" %}
-=======
 {% set version = "1.2.0" %}
->>>>>>> 2e17421a
 {% set name = "FlowSorted.CordBloodCombined.450k" %}
 {% set bioc = "3.10" %}
 
@@ -14,11 +10,7 @@
     - 'https://bioconductor.org/packages/{{ bioc }}/data/experiment/src/contrib/{{ name }}_{{ version }}.tar.gz'
     - 'https://bioarchive.galaxyproject.org/{{ name }}_{{ version }}.tar.gz'
     - 'https://depot.galaxyproject.org/software/bioconductor-{{ name|lower }}/bioconductor-{{ name|lower }}_{{ version }}_src_all.tar.gz'
-<<<<<<< HEAD
-  md5: a2051dc3773504586be8d529a77ea991
-=======
   md5: ae467d0a0a7c802920c4d4db13a08569
->>>>>>> 2e17421a
 build:
   number: 0
   rpaths:
@@ -29,11 +21,7 @@
 requirements:
   host:
     - 'bioconductor-experimenthub >=1.12.0,<1.13.0'
-<<<<<<< HEAD
-    - 'bioconductor-flowsorted.blood.epic >=1.3.0,<1.4.0'
-=======
     - 'bioconductor-flowsorted.blood.epic >=1.4.0,<1.5.0'
->>>>>>> 2e17421a
     - 'bioconductor-illuminahumanmethylation450kanno.ilmn12.hg19 >=0.6.0,<0.7.0'
     - 'bioconductor-illuminahumanmethylationepicanno.ilm10b4.hg19 >=0.6.0,<0.7.0'
     - 'bioconductor-minfi >=1.32.0,<1.33.0'
@@ -41,11 +29,7 @@
     - r-base
   run:
     - 'bioconductor-experimenthub >=1.12.0,<1.13.0'
-<<<<<<< HEAD
-    - 'bioconductor-flowsorted.blood.epic >=1.3.0,<1.4.0'
-=======
     - 'bioconductor-flowsorted.blood.epic >=1.4.0,<1.5.0'
->>>>>>> 2e17421a
     - 'bioconductor-illuminahumanmethylation450kanno.ilmn12.hg19 >=0.6.0,<0.7.0'
     - 'bioconductor-illuminahumanmethylationepicanno.ilm10b4.hg19 >=0.6.0,<0.7.0'
     - 'bioconductor-minfi >=1.32.0,<1.33.0'
