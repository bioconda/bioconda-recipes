{% set version = "1.10.0" %}
{% set name = "SIMAT" %}
{% set bioc = "3.6" %}

package:
  name: 'bioconductor-{{ name|lower }}'
  version: '{{ version }}'
source:
  url:
    - 'http://bioconductor.org/packages/{{ bioc }}/bioc/src/contrib/{{ name }}_{{ version }}.tar.gz'
    - 'https://bioarchive.galaxyproject.org/{{ name }}_{{ version }}.tar.gz'
    - 'https://depot.galaxyproject.org/software/bioconductor-{{ name|lower }}/bioconductor-{{ name|lower }}_{{ version }}_src_all.tar.gz'
  sha256: 10a494cbeea8d62ad4472fbfa1c6b52bddd65ebfd7b7e73bb03c3839d14da93d
build:
  number: 1
  rpaths:
    - lib/R/lib/
    - lib/
requirements:
  build:
    - {{ compiler('cxx') }}
  host:
    - bioconductor-mzr
    - r-base
    - r-ggplot2
    - 'r-rcpp >=0.11.3'
    - r-reshape2
<<<<<<< HEAD
    - {{ compiler('c') }}
=======
>>>>>>> 3fa1538a
  run:
    - bioconductor-mzr
    - r-base
    - r-ggplot2
    - 'r-rcpp >=0.11.3'
    - r-reshape2
test:
  commands:
    - '$R -e "library(''{{ name }}'')"'
about:
  home: 'http://bioconductor.org/packages/{{ bioc }}/bioc/html/{{ name }}.html'
  license: GPL-2
  summary: 'This package provides a pipeline for analysis of GC-MS data acquired in selected ion monitoring (SIM) mode. The tool also provides a guidance in choosing appropriate fragments for the targets of interest by using an optimization algorithm. This is done by considering overlapping peaks from a provided library by the user.'

extra:
  identifiers:
    - biotools:simat
    - doi:10.1186/s12859-015-0681-2<|MERGE_RESOLUTION|>--- conflicted
+++ resolved
@@ -25,10 +25,6 @@
     - r-ggplot2
     - 'r-rcpp >=0.11.3'
     - r-reshape2
-<<<<<<< HEAD
-    - {{ compiler('c') }}
-=======
->>>>>>> 3fa1538a
   run:
     - bioconductor-mzr
     - r-base
