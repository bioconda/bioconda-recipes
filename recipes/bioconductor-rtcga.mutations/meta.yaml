<<<<<<< HEAD
{% set version = "20151101.15.0" %}
=======
{% set version = "20151101.16.0" %}
>>>>>>> 2e17421a
{% set name = "RTCGA.mutations" %}
{% set bioc = "3.10" %}

package:
  name: 'bioconductor-{{ name|lower }}'
  version: '{{ version }}'
source:
  url:
    - 'https://bioconductor.org/packages/{{ bioc }}/data/experiment/src/contrib/{{ name }}_{{ version }}.tar.gz'
    - 'https://bioarchive.galaxyproject.org/{{ name }}_{{ version }}.tar.gz'
    - 'https://depot.galaxyproject.org/software/bioconductor-{{ name|lower }}/bioconductor-{{ name|lower }}_{{ version }}_src_all.tar.gz'
<<<<<<< HEAD
  md5: bc4c9f60c6230a77146eb19ea7c33884
=======
  md5: d749d246efe0a48c67e1a2ef787784cf
>>>>>>> 2e17421a
build:
  number: 0
  rpaths:
    - lib/R/lib/
    - lib/
  noarch: generic
# Suggests: knitr
requirements:
  host:
    - 'bioconductor-rtcga >=1.16.0,<1.17.0'
    - r-base
  run:
    - 'bioconductor-rtcga >=1.16.0,<1.17.0'
    - r-base
    - curl
test:
  commands:
    - '$R -e "library(''{{ name }}'')"'
about:
  home: 'https://bioconductor.org/packages/{{ bioc }}/data/experiment/html/{{ name }}.html'
  license: GPL-2
  summary: 'Mutations datasets from The Cancer Genome Atlas Project'
  description: 'Package provides mutations datasets from The Cancer Genome Atlas Project for all cohorts types from http://gdac.broadinstitute.org/. Mutations data format is explained here https://wiki.nci.nih.gov/display/TCGA/Mutation+Annotation+Format+(MAF)+Specification. There is extra one column with patients'' barcodes. Data from 2015-11-01 snapshot.'
  license_file: '{{ environ["PREFIX"] }}/lib/R/share/licenses/GPL-2'
<|MERGE_RESOLUTION|>--- conflicted
+++ resolved
@@ -1,8 +1,4 @@
-<<<<<<< HEAD
-{% set version = "20151101.15.0" %}
-=======
 {% set version = "20151101.16.0" %}
->>>>>>> 2e17421a
 {% set name = "RTCGA.mutations" %}
 {% set bioc = "3.10" %}
 
@@ -14,11 +10,7 @@
     - 'https://bioconductor.org/packages/{{ bioc }}/data/experiment/src/contrib/{{ name }}_{{ version }}.tar.gz'
     - 'https://bioarchive.galaxyproject.org/{{ name }}_{{ version }}.tar.gz'
     - 'https://depot.galaxyproject.org/software/bioconductor-{{ name|lower }}/bioconductor-{{ name|lower }}_{{ version }}_src_all.tar.gz'
-<<<<<<< HEAD
-  md5: bc4c9f60c6230a77146eb19ea7c33884
-=======
   md5: d749d246efe0a48c67e1a2ef787784cf
->>>>>>> 2e17421a
 build:
   number: 0
   rpaths:
