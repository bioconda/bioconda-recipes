--- conflicted
+++ resolved
@@ -9,11 +9,7 @@
   sha256: 7cb9895230705fc3d040d5ce8ee3f6f89bbec934ac7374a397e352fdf13abbc3
 
 build:
-<<<<<<< HEAD
-  number: 3
-=======
   number: 4
->>>>>>> edc15f03
   noarch: python
   script: "{{ PYTHON }} -m pip install . --no-deps -v"
 
