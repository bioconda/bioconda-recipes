{% set name = "busco" %}
<<<<<<< HEAD
{% set version = "4.0.6" %}
{% set sha256 = "1aad4ccd7c2151f90cd8ede1169d1ffb2484854be34b66594508a903783028dc" %}
=======
{% set version = "4.0.5" %}
{% set sha256 = "06a10ab3110e37b0f46a4453577b1a6f71938de82065116d9b845ac08cc0e4d9" %}
>>>>>>> 5f1e4a80
{% set repo = "busco" %}

package:
  name: {{ name|lower }}
  version: {{ version }}

build:
  number: 0
  noarch: python



source:
  url: https://gitlab.com/ezlab/{{ repo }}/-/archive/{{ version }}/busco-{{ version }}.tar.gz
  sha256: {{ sha256 }}

requirements:
  host:
    - python >=3.3
    - pip
    - findutils
    - blast >=2.2,<2.4
    - hmmer >=3.1b2 # sepp needs this version
    - augustus 3.2.3
    - biopython
    - r-base
    - r-ggplot2 >=2.2.1
    - prodigal
    - sepp >=4.3.10
  run:
    - python >=3.3
    - findutils
    - blast >=2.2,<2.4
    - hmmer >=3.1b2 # sepp needs this version
    - augustus 3.2.3
    - biopython
    - r-base
    - r-ggplot2 >=2.2.1
    - prodigal
    - sepp >=4.3.10

test:
  requires:
    - wget
  commands:
    - busco -h
    - generate_plot.py -h


about:
  home: http://busco.ezlab.org/
  license: GPL
  summary: BUSCO provides measures for quantitative assessment of genome
           assembly, gene set, and transcriptome completeness based on
           evolutionarily informed expectations of gene content from
           near-universal single-copy orthologs selected from OrthoDB.

extra:
  identifiers:
    - biotools:busco
    - doi:10.1093/bioinformatics/btv351
  recipe-maintainers:
    - silask
    - matsepp
    - berkelem<|MERGE_RESOLUTION|>--- conflicted
+++ resolved
@@ -1,11 +1,6 @@
 {% set name = "busco" %}
-<<<<<<< HEAD
 {% set version = "4.0.6" %}
 {% set sha256 = "1aad4ccd7c2151f90cd8ede1169d1ffb2484854be34b66594508a903783028dc" %}
-=======
-{% set version = "4.0.5" %}
-{% set sha256 = "06a10ab3110e37b0f46a4453577b1a6f71938de82065116d9b845ac08cc0e4d9" %}
->>>>>>> 5f1e4a80
 {% set repo = "busco" %}
 
 package:
