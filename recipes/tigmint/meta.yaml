{% set name = "tigmint" %}
{% set version = "1.2.10" %}

package:
  name: "{{ name }}"
  version: "{{ version }}"

source:
  url: https://github.com/bcgsc/tigmint/releases/download/v{{ version }}/tigmint-{{ version }}.tar.gz
  sha256: 8e7b5d424ff69d5da7b117bef9996463b02205078ce0fb6e3074ca6c9933efa9 

build:
<<<<<<< HEAD
  number: 2
=======
  number: 0
>>>>>>> 263049ca
  skip: True  # [py<38]


requirements:
  build:
    - {{ compiler('cxx') }}
  host:
    - make
    - llvm-openmp  # [osx]
    - libgomp      # [linux]
    - cmake
    - meson
    - ninja
    - pip
    - python
    - zlib
    - btllib
  run:
    - python
    - intervaltree
    - make
    - pybedtools
    - pysam >=0.15.3
    - minimap2
    - bwa
    - zsh
    - samtools
    - btllib

test:
  commands:
    - tigmint-make version | grep -q "{{ version }}"
    - tigmint-cut --version | grep -q "{{ version }}"
    - tigmint_molecule.py --version | grep -q "{{ version }}"

about:
  home: https://bcgsc.github.io/tigmint/
  license: GNU General Public v3 (GPLv3)
  license_family: GPL3
#  license_file: LICENSE
  summary: Correct misassemblies using linked or long reads
  dev_url: https://github.com/bcgsc/tigmint
  doc_url: https://github.com/bcgsc/tigmint#readme

extra:
  identifiers:
    - doi:10.1101/304253
  recipe-maintainers:
    - sjackman<|MERGE_RESOLUTION|>--- conflicted
+++ resolved
@@ -10,11 +10,7 @@
   sha256: 8e7b5d424ff69d5da7b117bef9996463b02205078ce0fb6e3074ca6c9933efa9 
 
 build:
-<<<<<<< HEAD
-  number: 2
-=======
-  number: 0
->>>>>>> 263049ca
+  number: 1
   skip: True  # [py<38]
 
 
