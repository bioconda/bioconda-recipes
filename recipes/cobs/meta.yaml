{% set version = "0.2.0" %}
{% set name = "cobs" %}

package:
  name: {{ name|lower }}
  version: {{ version }}

source:
  url: https://github.com/iqbal-lab-org/{{ name }}/releases/download/v{{ version }}/{{ name }}-{{ version }}.tar.gz
  sha256: c7c0e667d57bb76562cf85b19a160ee78bf2d2efb90f91f8a89f70ccc2bb76a0

build:
<<<<<<< HEAD
  number: 2
  script: "{{ PYTHON }} -m pip install . --no-deps --ignore-installed --no-cache-dir -vvv"
  skip: true  # [osx or py2k]
=======
  number: 0
>>>>>>> 5492ec64

requirements:
  build:
    - {{ compiler('cxx') }}
    - libgomp  # [linux]
    - llvm-openmp  # [osx]
    - cmake
    - make
  host:
    - boost-cpp=1.72.0
    - zlib
  run:
    - boost-cpp=1.72.0
    - zlib

about:
  home: https://panthema.net/cobs
  license: MIT
  summary: Compact Bit-Sliced Signature Index (for Genomic k-Mer Data or q-Grams)
  license_file: LICENSE

test:
  commands:
    - cobs

extra:
  recipe-maintainers:
    - luizirber
    - johnlees
    - leoisl
<|MERGE_RESOLUTION|>--- conflicted
+++ resolved
@@ -10,13 +10,7 @@
   sha256: c7c0e667d57bb76562cf85b19a160ee78bf2d2efb90f91f8a89f70ccc2bb76a0
 
 build:
-<<<<<<< HEAD
-  number: 2
-  script: "{{ PYTHON }} -m pip install . --no-deps --ignore-installed --no-cache-dir -vvv"
-  skip: true  # [osx or py2k]
-=======
   number: 0
->>>>>>> 5492ec64
 
 requirements:
   build:
