--- conflicted
+++ resolved
@@ -1,11 +1,6 @@
 {% set name = "kma" %}
-<<<<<<< HEAD
 {% set version = "1.6.8" %}
 {% set sha256 = "9de546fba04fe24fd6b85a09ec51099b77f90f02c8eb2465d853148595a32848" %}
-=======
-{% set version = "1.6.7" %}
-{% set sha256 = "06faa3fe54efadd34c9f93b5363e03e46a7fb47f12d17e4beeb0aae64ad65570" %}
->>>>>>> c149fb52
 
 package:
   name: {{ name|lower }}
