--- conflicted
+++ resolved
@@ -3,11 +3,7 @@
   version: "1.4.4"
 
 build:
-<<<<<<< HEAD
-  number: 11
-=======
-  number: 12
->>>>>>> 263049ca
+  number: 13
   skip: True # [osx]
 
 source:
@@ -18,13 +14,13 @@
   build:
     - make
     - hdf5
-    - {{ compiler('c') }}
-    - {{ compiler('cxx') }}
+    - { { compiler('c') } }
+    - { { compiler('cxx') } }
   host:
     - hdf5
     - zlib
   run:
-    - {{ compiler('cxx') }}
+    - { { compiler('cxx') } }
     - hdf5
     - zlib
 
@@ -35,7 +31,7 @@
 about:
   home: http://melodi.ee.washington.edu/gmtk/
   license: OSL-3.0
-  summary: 'A publicly available toolkit for rapidly prototyping statistical models using dynamic graphical models (DGMs) and dynamic Bayesian networks (DBNs)'
+  summary: "A publicly available toolkit for rapidly prototyping statistical models using dynamic graphical models (DGMs) and dynamic Bayesian networks (DBNs)"
 
 extra:
   skip-lints:
