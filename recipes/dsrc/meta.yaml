--- conflicted
+++ resolved
@@ -7,11 +7,7 @@
   sha256: a8ddbe986e0477d09ada2b977ae7854e8e8361392b90620192a2cb06b5dc8a58
 
 build:
-<<<<<<< HEAD
-  number: 0
-=======
   number: 1
->>>>>>> 3fa1538a
 
 requirements:
   build:
