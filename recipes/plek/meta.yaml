--- conflicted
+++ resolved
@@ -13,14 +13,9 @@
     - dos2unix.patch
 
 build:
-<<<<<<< HEAD
-  number: 9
-  skip: True  # [osx]
-=======
   number: 10
   run_exports:
     - {{ pin_subpackage(name, max_pin = "x") }}
->>>>>>> 9dc5d888
 
 requirements:
   build:
