--- conflicted
+++ resolved
@@ -5,14 +5,6 @@
   name: {{ name }}
   version: {{ version }}
 
-<<<<<<< HEAD
-build:
-  # scaffold.hpp:722:32: error: invalid suffix on literal; C++11 requires a space between literal and identifier [-Wreserved-user-defined-literal]
-  skip: True  # [osx]
-  number: 7
-
-=======
->>>>>>> 9dc5d888
 source:
   url: https://github.com/mourisl/Rascaf/archive/690f618e59b1f555fafa406ad1b6b95c1b0423b4.tar.gz
   md5: 7478d8db1e4f5618ee9ab0dfae23815f
