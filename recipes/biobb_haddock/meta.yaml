--- conflicted
+++ resolved
@@ -1,9 +1,6 @@
 {% set name = "biobb_haddock" %}
-<<<<<<< HEAD
 {% set version = "5.0.1" %}
-=======
-{% set version = "5.0.0" %}
->>>>>>> 0d925f97
+
 
 package:
   name: "{{ name|lower }}"
@@ -28,11 +25,8 @@
   run:
     - python >=3.9
     - biobb_common ==5.0.0
-<<<<<<< HEAD
   command:
     - pip install haddock3 --no-deps
-=======
->>>>>>> 0d925f97
 
 test:
   imports:
