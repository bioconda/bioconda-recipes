--- conflicted
+++ resolved
@@ -1,10 +1,5 @@
-<<<<<<< HEAD
-{% set version = "2.8.5" %}
-{% set sha256 = "15f0ca42ba237a51f3b74ffdac9783b74f19a24d6120dded999b1d0da72f12ce" %}
-=======
 {% set version = "2.9.1" %}
 {% set sha256 = "4c66e1f8399dcd9f64266eb8449c2b3a17a4b2afc6645a420d60c783039339d7" %}
->>>>>>> 8dfe5324
 
 package:
   name: vsearch
