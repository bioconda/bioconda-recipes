{% set name = "Kalamari" %}
<<<<<<< HEAD
{% set version = "5.5.1" %}
=======
{% set version = "5.6.0" %}
>>>>>>> f9cabbb2

package:
  name: {{ name|lower }}
  version: {{ version }}

source:
  url: https://github.com/lskatz/{{ name }}/archive/refs/tags/v{{ version }}.tar.gz
<<<<<<< HEAD
  sha256: b9e04a65c578ff1731ba620fdbc4d08488bc5c0022081e2cda7243c4f2140cc3
=======
  sha256: bf465c9212345f7a11da6cfe42da6fc3455d4e517fb8610ae9cfe7e8dfaa2f81
>>>>>>> f9cabbb2

build:
  number: 2
  noarch: generic
  run_exports:
    - {{ pin_subpackage(name|lower, max_pin="x") }}

requirements:
  host:
    - perl
    - perl-module-build
    - entrez-direct
  run:
    - perl
    - perl-module-build
    - entrez-direct

test:
  commands:
    - downloadKalamari.pl --help

about:
  home: "https://github.com/lskatz/kalamari"
  summary: "A curated database of completed assemblies with taxonomy IDs"
  description: |
    Kalamari is a curated database of assemblies and taxonomies.
    These assemblies are curated mainly for foodborne bacteria but have other taxa
    such as SARS-CoV-2 and Crytposporidium.
    Taxonomy has been modified from NCBI Taxonomy and has been minimalized to
    just what is needed here.
  license: "Creative Commons 4.0"
  license_family: CC
  license_file: "LICENSE.md"
  doc_url: "https://github.com/lskatz/Kalamari/blob/master/README.md"
  dev_url: "https://github.com/lskatz/Kalamari"

extra:
  recipe-maintainers:
    - lskatz
    - rpetit3<|MERGE_RESOLUTION|>--- conflicted
+++ resolved
@@ -1,9 +1,5 @@
 {% set name = "Kalamari" %}
-<<<<<<< HEAD
-{% set version = "5.5.1" %}
-=======
 {% set version = "5.6.0" %}
->>>>>>> f9cabbb2
 
 package:
   name: {{ name|lower }}
@@ -11,11 +7,7 @@
 
 source:
   url: https://github.com/lskatz/{{ name }}/archive/refs/tags/v{{ version }}.tar.gz
-<<<<<<< HEAD
-  sha256: b9e04a65c578ff1731ba620fdbc4d08488bc5c0022081e2cda7243c4f2140cc3
-=======
   sha256: bf465c9212345f7a11da6cfe42da6fc3455d4e517fb8610ae9cfe7e8dfaa2f81
->>>>>>> f9cabbb2
 
 build:
   number: 2
