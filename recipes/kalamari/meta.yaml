--- conflicted
+++ resolved
@@ -1,9 +1,5 @@
 {% set name = "Kalamari" %}
-<<<<<<< HEAD
-{% set version = "5.3.3" %}
-=======
 {% set version = "5.4.0" %}
->>>>>>> 2fddebb0
 
 package:
   name: {{ name|lower }}
@@ -11,11 +7,7 @@
 
 source:
   url: https://github.com/lskatz/{{ name }}/archive/refs/tags/v{{ version }}.tar.gz
-<<<<<<< HEAD
-  sha256: e7f2f12706927d8eb0ab43fae8d624101f5042059ee76eb90a62f127a62c1e0d
-=======
   sha256: 1f16437e99b9472ce705cf1d32c72c075a04c441819c93ebdc932cc51e49e21c
->>>>>>> 2fddebb0
 
 build:
   number: 0
