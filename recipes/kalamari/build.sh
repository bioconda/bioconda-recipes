#!/bin/bash

mkdir -pv $PREFIX/bin
mkdir -pv $PREFIX/src
mkdir -pv $PREFIX/share/${PKG_NAME}-${PKG_VERSION}

# Add in the correct version for the build
sed -i.bak "s/VERSION=.\+/VERSION=\"${PKG_VERSION}\"/" bin/downloadKalamari.sh

<<<<<<< HEAD
for i in bin/*.pl bin/*.sh bin/*.py; do
  chmod -v 755 $i
  cp -vf $i $PREFIX/bin/
done

for i in src/*.tsv; do 
  cp -vf $i $PREFIX/src/
done
cp -rv src/taxonomy $PREFIX/src/
=======
# Copy the executable files to the correct location
EXES="downloadKalamari.pl downloadKalamari.sh generate_sepia_reference.py  getExactTaxonomy.pl  mobsuiteRepresentativeFasta.pl  validateTaxonomy.pl"
for i in $EXES; do
  chmod -v 755 bin/$i
  cp -vf bin/$i $PREFIX/bin
done

# Copy the source files to the correct location
mkdir -p $PREFIX/src
SRC="chromosomes.tsv plasmids.tsv taxonomy"
for i in $SRC; do
  cp -rvf src/$i $PREFIX/src
done
>>>>>>> 8e20da09
<|MERGE_RESOLUTION|>--- conflicted
+++ resolved
@@ -7,7 +7,6 @@
 # Add in the correct version for the build
 sed -i.bak "s/VERSION=.\+/VERSION=\"${PKG_VERSION}\"/" bin/downloadKalamari.sh
 
-<<<<<<< HEAD
 for i in bin/*.pl bin/*.sh bin/*.py; do
   chmod -v 755 $i
   cp -vf $i $PREFIX/bin/
@@ -16,19 +15,4 @@
 for i in src/*.tsv; do 
   cp -vf $i $PREFIX/src/
 done
-cp -rv src/taxonomy $PREFIX/src/
-=======
-# Copy the executable files to the correct location
-EXES="downloadKalamari.pl downloadKalamari.sh generate_sepia_reference.py  getExactTaxonomy.pl  mobsuiteRepresentativeFasta.pl  validateTaxonomy.pl"
-for i in $EXES; do
-  chmod -v 755 bin/$i
-  cp -vf bin/$i $PREFIX/bin
-done
-
-# Copy the source files to the correct location
-mkdir -p $PREFIX/src
-SRC="chromosomes.tsv plasmids.tsv taxonomy"
-for i in $SRC; do
-  cp -rvf src/$i $PREFIX/src
-done
->>>>>>> 8e20da09
+cp -rvf src/taxonomy $PREFIX/src/