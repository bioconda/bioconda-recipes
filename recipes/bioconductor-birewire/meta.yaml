{% set version = "3.10.0" %}
{% set name = "BiRewire" %}
{% set bioc = "3.6" %}

package:
  name: 'bioconductor-{{ name|lower }}'
  version: '{{ version }}'
source:
  url:
    - 'http://bioconductor.org/packages/{{ bioc }}/bioc/src/contrib/{{ name }}_{{ version }}.tar.gz'
    - 'https://bioarchive.galaxyproject.org/{{ name }}_{{ version }}.tar.gz'
    - 'https://depot.galaxyproject.org/software/bioconductor-{{ name|lower }}/bioconductor-{{ name|lower }}_{{ version }}_src_all.tar.gz'
  sha256: f3ba22c1db85f270565c05dc80e6ec4aa0ab0d0efbf32db448a1da805d81e223
build:
  number: 1
  rpaths:
    - lib/R/lib/
    - lib/
requirements:
  build:
    - {{ compiler('c') }}
  host:
    - r-base
    - r-igraph
    - r-matrix
    - r-slam
    - r-tsne
<<<<<<< HEAD
    - {{ compiler('c') }}
=======
>>>>>>> 3fa1538a
  run:
    - r-base
    - r-igraph
    - r-matrix
    - r-slam
    - r-tsne
    - libcxx # [osx]
test:
  commands:
    - '$R -e "library(''{{ name }}'')"'
about:
  home: 'http://bioconductor.org/packages/{{ bioc }}/bioc/html/{{ name }}.html'
  license: GPL-3
  summary: 'Fast functions for bipartite network rewiring through N consecutive switching steps (See References) and for the computation of the minimal number of switching steps to be performed in order to maximise the dissimilarity with respect to the original network. Includes functions for the analysis of the introduced randomness across the switching steps and several other routines to analyse the resulting networks and their natural projections. Extension to undirected networks and directed signed networks is also provided. Starting from version 1.9.7 a more precise bound (especially for small network) has been implemented. Starting from version 2.2.0 the analysis routine is more complete and a visual montioring of the underlying Markov Chain has been implemented. Starting from 3.6.0 the library can handle also matrices with NA (not for the directed signed graphs).'

extra:
  identifiers:
    - biotools:birewire<|MERGE_RESOLUTION|>--- conflicted
+++ resolved
@@ -25,10 +25,6 @@
     - r-matrix
     - r-slam
     - r-tsne
-<<<<<<< HEAD
-    - {{ compiler('c') }}
-=======
->>>>>>> 3fa1538a
   run:
     - r-base
     - r-igraph
