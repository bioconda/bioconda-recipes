--- conflicted
+++ resolved
@@ -22,11 +22,7 @@
     - zlib
   run:
     - zlib
-<<<<<<< HEAD
-    
-=======
 
->>>>>>> 3fa1538a
 test:
   commands:
     - diamond --help 2>&1 > /dev/null
