{% set name = "diamond" %}
{% set version = "0.8.36" %}
{% set md5 = "fbd2f48c0100a528872ebd1543a85eb0" %}

package:
  name: {{ name }}
  version: {{ version }}

source:
  url: https://github.com/bbuchfink/{{ name }}/archive/v{{ version }}.tar.gz
  md5: {{ md5 }}

build:
<<<<<<< HEAD
  number: 8
=======
  number: 9
>>>>>>> 9dc5d888
  skip: False
  run_exports:
    - {{ pin_subpackage('diamond', max_pin="x") }}

# We pin on gcc version to avoid gcc-5 dual ABI issues depending on boost.
requirements:
  build:
    - {{ compiler('c') }}
    - {{ compiler('cxx') }}
    - cmake <4
    - make
  host:
    - zlib
  run:
    - zlib

test:
  commands:
    - diamond --help 2>&1 > /dev/null

about:
  home: http://ab.inf.uni-tuebingen.de/software/diamond/
  license: BSD
  summary: Accelerated BLAST compatible local sequence aligner

extra:
  additional-platforms:
    - linux-aarch64
  identifiers:
    - biotools:Diamond
    - doi:10.1038/nmeth.3176<|MERGE_RESOLUTION|>--- conflicted
+++ resolved
@@ -11,11 +11,7 @@
   md5: {{ md5 }}
 
 build:
-<<<<<<< HEAD
-  number: 8
-=======
   number: 9
->>>>>>> 9dc5d888
   skip: False
   run_exports:
     - {{ pin_subpackage('diamond', max_pin="x") }}
