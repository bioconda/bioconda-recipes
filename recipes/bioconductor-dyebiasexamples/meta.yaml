--- conflicted
+++ resolved
@@ -1,8 +1,4 @@
-<<<<<<< HEAD
-{% set version = "1.25.0" %}
-=======
 {% set version = "1.26.0" %}
->>>>>>> 2e17421a
 {% set name = "dyebiasexamples" %}
 {% set bioc = "3.10" %}
 
@@ -14,11 +10,7 @@
     - 'https://bioconductor.org/packages/{{ bioc }}/data/experiment/src/contrib/{{ name }}_{{ version }}.tar.gz'
     - 'https://bioarchive.galaxyproject.org/{{ name }}_{{ version }}.tar.gz'
     - 'https://depot.galaxyproject.org/software/bioconductor-{{ name }}/bioconductor-{{ name }}_{{ version }}_src_all.tar.gz'
-<<<<<<< HEAD
-  md5: 1eb186c3c0111ede52c1e638a3d8fd74
-=======
   md5: 3edd6f4cb6063aea756f0046cfb0c022
->>>>>>> 2e17421a
 build:
   number: 0
   rpaths:
