package:
  name: eqtlbma
  version: '1.3.1'

source:
  fn: v1.3.1.tar.gz
  url: https://github.com/timflutre/eqtlbma/archive/v1.3.1.tar.gz
  md5: 7c9469c61b5d50cd7113c620d30a0142
  patches:
    - utils_script.patch

build:
  number: 3

# This package only supports
# GSL < 1.17 and > 2.2.  With
# conda-forge pinning

requirements:
  build:
    - gcc
    - autoconf 2.69 pl5.*
    - automake 1.15 pl5.*
    - libtool
    - gsl 1.16 
    - zlib  {{CONDA_ZLIB}}*
    - texinfo

  run:
    - libgcc
    - gsl 1.16
    - zlib {{CONDA_ZLIB}}*
    - r-base
    - r-mass
    - bioconductor-genomicranges

test:
  commands:
    - eqtlbma_bf -h
    - eqtlbma_hm -h
    - eqtlbma_avg_bfs -h

about:
  home: "https://github.com/timflutre/eqtlbma"
  license: "GPLv3"
  license_file: COPYING
  summary: "Package to detect eQTLs jointly in multiple subgroups (e.g. tissues) via Bayesian Model Averaging."

extra:
<<<<<<< HEAD
  skip-lints:
     - gsl_not_pinned
=======
  identifiers:
    - biotools:eQtlBma
>>>>>>> 0f9c3a6f
<|MERGE_RESOLUTION|>--- conflicted
+++ resolved
@@ -47,10 +47,7 @@
   summary: "Package to detect eQTLs jointly in multiple subgroups (e.g. tissues) via Bayesian Model Averaging."
 
 extra:
-<<<<<<< HEAD
   skip-lints:
      - gsl_not_pinned
-=======
   identifiers:
-    - biotools:eQtlBma
->>>>>>> 0f9c3a6f
+    - biotools:eQtlBma