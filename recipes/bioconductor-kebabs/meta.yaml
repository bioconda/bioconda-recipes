--- conflicted
+++ resolved
@@ -31,10 +31,6 @@
     - r-liblinear
     - r-matrix
     - 'r-rcpp >=0.11.2'
-<<<<<<< HEAD
-    - {{ compiler('c') }}
-=======
->>>>>>> 3fa1538a
   run:
     - 'bioconductor-biostrings >=2.35.5'
     - bioconductor-iranges
