{% set name = "crispritz" %}
{% set version = "2.6.6" %}

package:
  name: {{name}}
  version: {{ version }}

source:
  url: https://github.com/pinellolab/CRISPRitz/archive/v{{ version }}.tar.gz
  sha256: a254321a4bb8724023191c3a71697f6e2994c8a0001bc26bbc302fa036bc0807

build:
<<<<<<< HEAD
  number: 3
=======
  number: 4
  run_exports:
    - {{ pin_subpackage(name, max_pin = "x") }}

>>>>>>> 9dc5d888
  skip: True  # [py2k or osx or py > 39]

requirements:
  build:
    - {{ compiler('cxx') }}
    - libgomp  # [linux]
    - llvm-openmp  # [osx]
    - make
  host:
    - boost-cpp
    - python
  run:
    - rename
    - bedtools
    - bedops
    - scikit-learn =0.23.2
    - biopython
    - intervaltree
    - matplotlib-base
    - pandas
    - scipy
    - numpy
    - more-itertools
    - statsmodels
    - bcftools
    - boost-cpp
    - tk
    - openmp     # [osx]
    - python
    - htslib

test:
  commands:
    - crispritz.py

about:
  home: https://github.com/pinellolab/CRISPRitz
  license: GPL3
  license_file: LICENSE
  summary: CRISPRitz, tool package for CRISPR experiments assessment and analysis.
extra:
  additional-platforms:
    - linux-aarch64<|MERGE_RESOLUTION|>--- conflicted
+++ resolved
@@ -10,14 +10,10 @@
   sha256: a254321a4bb8724023191c3a71697f6e2994c8a0001bc26bbc302fa036bc0807
 
 build:
-<<<<<<< HEAD
-  number: 3
-=======
   number: 4
   run_exports:
     - {{ pin_subpackage(name, max_pin = "x") }}
 
->>>>>>> 9dc5d888
   skip: True  # [py2k or osx or py > 39]
 
 requirements:
