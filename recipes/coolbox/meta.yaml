{% set name = "CoolBox" %}
<<<<<<< HEAD
{% set version = "0.3.7" %}
=======
{% set version = "0.3.8" %}
>>>>>>> dc7904ff
 
package:
  name: {{ name | lower }}
  version: {{ version }}

source:
  url: https://github.com/GangCaoLab/{{ name }}/archive/{{ version }}.tar.gz
<<<<<<< HEAD
  sha256: c1f5387cc5e3a01c126e0e11dd8bdd98219442bf7d799c6270e8e7dbf4a2c9ee
=======
  sha256: 4070c087cd6fd4d3ab87c2b0fecbd646de95fb7d28b4c323fab161f5f98a4635
>>>>>>> dc7904ff

build:
  number: 1
  script: "{{ PYTHON }} -m pip install . --no-deps -vv"
  noarch: python

requirements:
  host:
    - python >=3.7
    - pip
  run:
    - python >=3.7
    - numpy
    - h5py
    - pandas >=1.0.0
    - matplotlib-base >=3.1.1
    - scipy >=1.0.0
    - cooler >=0.8.10
    - pairix
    - htslib
    - pybbi
    - samtools >=1.10
    - jupyter >=1.0.0
    - ipywidgets >=7.5.1
    - intervaltree
    - dna_features_viewer
    - fire
    - nbformat
    - voila
    - statsmodels
    - svgutils
    - numpydoc

test:
  imports:
    - coolbox

about:
  home: https://github.com/GangCaoLab/CoolBox
  license: GPL3
  license_file: LICENSE
  summary: Jupyter notebook based genomic data visulization toolkit.

extra:
  recipe-maintainers:
    - Nanguage<|MERGE_RESOLUTION|>--- conflicted
+++ resolved
@@ -1,9 +1,5 @@
 {% set name = "CoolBox" %}
-<<<<<<< HEAD
-{% set version = "0.3.7" %}
-=======
 {% set version = "0.3.8" %}
->>>>>>> dc7904ff
  
 package:
   name: {{ name | lower }}
@@ -11,14 +7,10 @@
 
 source:
   url: https://github.com/GangCaoLab/{{ name }}/archive/{{ version }}.tar.gz
-<<<<<<< HEAD
-  sha256: c1f5387cc5e3a01c126e0e11dd8bdd98219442bf7d799c6270e8e7dbf4a2c9ee
-=======
   sha256: 4070c087cd6fd4d3ab87c2b0fecbd646de95fb7d28b4c323fab161f5f98a4635
->>>>>>> dc7904ff
 
 build:
-  number: 1
+  number: 0
   script: "{{ PYTHON }} -m pip install . --no-deps -vv"
   noarch: python
 
