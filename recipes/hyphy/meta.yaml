{% set version = "2.5.12" %}
<<<<<<< HEAD
{% set sha256 = "ed3659371806efb6542d53ed149758a005884428fc94a27b51f897381368853f" %}
=======
{% set sha256 = "8e40363aa2c0ed8f65d1fdbb233c8e4f963e54e0489d5546ebc7d67632cf0fea" %}
>>>>>>> 141821a1

package:
  name: hyphy
  version: '{{ version }}'

source:
  url: https://github.com/veg/hyphy/archive/{{ version }}.tar.gz
  sha256: '{{ sha256 }}'

build:
  number: 0

requirements:
  build:
    - cmake
    - '{{ compiler("cxx") }}'
    - openmpi
  host:
    - curl
    - openmpi
  run:
    - curl
    - openmpi

test:
  commands:
    - hyphy --help

about:
  home: http://hyphy.org/
  license: MIT
  license_family: MIT
  license_file: LICENSE
  summary: "An open-source software package for comparative sequence analysis using stochastic evolutionary models."
  description: |
    HyPhy (Hypothesis Testing using Phylogenies) is an open-source software package for the analysis of genetic sequences
    (in particular the inference of natural selection) using techniques in phylogenetics, molecular evolution, and machine learning.
  dev_url: https://github.com/veg/hyphy

extra:
  container:
    extended-base: true<|MERGE_RESOLUTION|>--- conflicted
+++ resolved
@@ -1,9 +1,5 @@
 {% set version = "2.5.12" %}
-<<<<<<< HEAD
 {% set sha256 = "ed3659371806efb6542d53ed149758a005884428fc94a27b51f897381368853f" %}
-=======
-{% set sha256 = "8e40363aa2c0ed8f65d1fdbb233c8e4f963e54e0489d5546ebc7d67632cf0fea" %}
->>>>>>> 141821a1
 
 package:
   name: hyphy
@@ -14,7 +10,7 @@
   sha256: '{{ sha256 }}'
 
 build:
-  number: 0
+  number: 1
 
 requirements:
   build:
