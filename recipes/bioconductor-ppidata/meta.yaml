<<<<<<< HEAD
{% set version = "0.23.0" %}
=======
{% set version = "0.24.0" %}
>>>>>>> 2e17421a
{% set name = "ppiData" %}
{% set bioc = "3.10" %}

package:
  name: 'bioconductor-{{ name|lower }}'
  version: '{{ version }}'
source:
  url:
    - 'https://bioconductor.org/packages/{{ bioc }}/data/experiment/src/contrib/{{ name }}_{{ version }}.tar.gz'
    - 'https://bioarchive.galaxyproject.org/{{ name }}_{{ version }}.tar.gz'
    - 'https://depot.galaxyproject.org/software/bioconductor-{{ name|lower }}/bioconductor-{{ name|lower }}_{{ version }}_src_all.tar.gz'
<<<<<<< HEAD
  md5: 5ee156544d5c20f896607d7fa52b2b78
=======
  md5: 8e2d3890fc6926ccff518b94ea6761a9
>>>>>>> 2e17421a
build:
  number: 0
  rpaths:
    - lib/R/lib/
    - lib/
  noarch: generic
# Suggests: org.Sc.sgd.db, ppiStats
requirements:
  host:
    - 'bioconductor-annotationdbi >=1.48.0,<1.49.0'
    - 'bioconductor-graph >=1.64.0,<1.65.0'
    - r-base
  run:
    - 'bioconductor-annotationdbi >=1.48.0,<1.49.0'
    - 'bioconductor-graph >=1.64.0,<1.65.0'
    - r-base
    - curl
test:
  commands:
    - '$R -e "library(''{{ name }}'')"'
about:
  home: 'https://bioconductor.org/packages/{{ bioc }}/data/experiment/html/{{ name }}.html'
  license: Artistic-2.0
  summary: 'A package that contains the bait to prey directed graphs for protein-protein interactions.'
  description: 'This package contains the directed graphs for protein interaction data as derived from Y2H and APMS as well as the code used to obtain the y2h data from IntAct Repository.'
extra:
  parent_recipe:
    name: bioconductor-ppidata
    path: recipes/bioconductor-ppidata
    version: 0.18.0
<|MERGE_RESOLUTION|>--- conflicted
+++ resolved
@@ -1,8 +1,4 @@
-<<<<<<< HEAD
-{% set version = "0.23.0" %}
-=======
 {% set version = "0.24.0" %}
->>>>>>> 2e17421a
 {% set name = "ppiData" %}
 {% set bioc = "3.10" %}
 
@@ -14,11 +10,7 @@
     - 'https://bioconductor.org/packages/{{ bioc }}/data/experiment/src/contrib/{{ name }}_{{ version }}.tar.gz'
     - 'https://bioarchive.galaxyproject.org/{{ name }}_{{ version }}.tar.gz'
     - 'https://depot.galaxyproject.org/software/bioconductor-{{ name|lower }}/bioconductor-{{ name|lower }}_{{ version }}_src_all.tar.gz'
-<<<<<<< HEAD
-  md5: 5ee156544d5c20f896607d7fa52b2b78
-=======
   md5: 8e2d3890fc6926ccff518b94ea6761a9
->>>>>>> 2e17421a
 build:
   number: 0
   rpaths:
