--- conflicted
+++ resolved
@@ -9,14 +9,9 @@
   sha256: 44b499157d933be43f702cec198d1d693dcb9276e3c545669be63c2612493299
 
 build:
-<<<<<<< HEAD
-  number: 7
-  skip: True  # [py27]
-=======
   number: 8
   run_exports:
     - {{ pin_subpackage("porechop", max_pin="x.x") }}
->>>>>>> 90bc105b
   entry_points:
     - porechop = porechop.porechop:main
 
