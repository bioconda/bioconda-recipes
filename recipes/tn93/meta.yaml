{% set version = "1.0.6" %}

package:
  name: tn93
<<<<<<< HEAD
  version: 1.0.5

source:
  fn: v1.0.5.tar.gz
  url: https://github.com/veg/tn93/archive/v1.0.5.tar.gz
  sha256:  d081d2c9d8bb47a34e63470fa193701a014bdf738a03415d96e82f4ff50028d6 
=======
  version: {{ version }}

source:
  url: https://github.com/veg/tn93/archive/v{{ version }}.tar.gz
  sha256: f7a9d03a6bd36c8507ed7630693e94d8507ed30f51b325df02ab2ea1726326e4

build:
  number: 3
>>>>>>> 6068c3a8

requirements:
  build:
    - make
    - {{ compiler('c') }}
    - {{ compiler('cxx') }}
    - llvm-openmp  # [osx]
    - libgomp      # [linux]
    - cmake
<<<<<<< HEAD
    - zlib
    - libgcc
=======
  host:
>>>>>>> 6068c3a8
  run:

test:
  commands:
    - tn93 -h 2>&1 | grep 'usage'

about:
  home: https://github.com/veg/tn93
  license: MIT
  license_file: LICENSE
  summary: This is a simple program meant to compute pairwise distances between aligned nucleotide sequences in sequential FASTA format using the Tamura Nei 93 distance.<|MERGE_RESOLUTION|>--- conflicted
+++ resolved
@@ -2,14 +2,6 @@
 
 package:
   name: tn93
-<<<<<<< HEAD
-  version: 1.0.5
-
-source:
-  fn: v1.0.5.tar.gz
-  url: https://github.com/veg/tn93/archive/v1.0.5.tar.gz
-  sha256:  d081d2c9d8bb47a34e63470fa193701a014bdf738a03415d96e82f4ff50028d6 
-=======
   version: {{ version }}
 
 source:
@@ -18,7 +10,6 @@
 
 build:
   number: 3
->>>>>>> 6068c3a8
 
 requirements:
   build:
@@ -28,12 +19,7 @@
     - llvm-openmp  # [osx]
     - libgomp      # [linux]
     - cmake
-<<<<<<< HEAD
-    - zlib
-    - libgcc
-=======
   host:
->>>>>>> 6068c3a8
   run:
 
 test:
