--- conflicted
+++ resolved
@@ -1,8 +1,4 @@
-<<<<<<< HEAD
-{% set version = "0.15.0" %}
-=======
 {% set version = "0.16.0" %}
->>>>>>> 2e17421a
 {% set name = "yriMulti" %}
 {% set bioc = "3.10" %}
 
@@ -14,11 +10,7 @@
     - 'https://bioconductor.org/packages/{{ bioc }}/data/experiment/src/contrib/{{ name }}_{{ version }}.tar.gz'
     - 'https://bioarchive.galaxyproject.org/{{ name }}_{{ version }}.tar.gz'
     - 'https://depot.galaxyproject.org/software/bioconductor-{{ name|lower }}/bioconductor-{{ name|lower }}_{{ version }}_src_all.tar.gz'
-<<<<<<< HEAD
-  md5: 3b0b8489f3c612b96f99544e563a62a5
-=======
   md5: 6ed337841936f2b3fe6685bdb48babbc
->>>>>>> 2e17421a
 build:
   number: 0
   rpaths:
@@ -28,19 +20,11 @@
 # Suggests: erma, BiocStyle, knitr, rmarkdown, gQTLstats (>= 1.9.2), doParallel, geuvPack, knitcitations, bibtex
 requirements:
   host:
-<<<<<<< HEAD
-    - 'bioconductor-dsqtl >=0.23.0,<0.24.0'
-    - 'bioconductor-genomeinfodb >=1.22.0,<1.23.0'
-    - 'bioconductor-genomicfiles >=1.22.0,<1.23.0'
-    - 'bioconductor-genomicranges >=1.38.0,<1.39.0'
-    - 'bioconductor-geuvpack >=1.17.0,<1.18.0'
-=======
     - 'bioconductor-dsqtl >=0.24.0,<0.25.0'
     - 'bioconductor-genomeinfodb >=1.22.0,<1.23.0'
     - 'bioconductor-genomicfiles >=1.22.0,<1.23.0'
     - 'bioconductor-genomicranges >=1.38.0,<1.39.0'
     - 'bioconductor-geuvpack >=1.18.0,<1.19.0'
->>>>>>> 2e17421a
     - 'bioconductor-gqtlbase >=1.18.0,<1.19.0'
     - 'bioconductor-homo.sapiens >=1.3.0,<1.4.0'
     - 'bioconductor-multiassayexperiment >=1.12.0,<1.13.0'
@@ -48,19 +32,11 @@
     - 'bioconductor-variantannotation >=1.32.0,<1.33.0'
     - r-base
   run:
-<<<<<<< HEAD
-    - 'bioconductor-dsqtl >=0.23.0,<0.24.0'
-    - 'bioconductor-genomeinfodb >=1.22.0,<1.23.0'
-    - 'bioconductor-genomicfiles >=1.22.0,<1.23.0'
-    - 'bioconductor-genomicranges >=1.38.0,<1.39.0'
-    - 'bioconductor-geuvpack >=1.17.0,<1.18.0'
-=======
     - 'bioconductor-dsqtl >=0.24.0,<0.25.0'
     - 'bioconductor-genomeinfodb >=1.22.0,<1.23.0'
     - 'bioconductor-genomicfiles >=1.22.0,<1.23.0'
     - 'bioconductor-genomicranges >=1.38.0,<1.39.0'
     - 'bioconductor-geuvpack >=1.18.0,<1.19.0'
->>>>>>> 2e17421a
     - 'bioconductor-gqtlbase >=1.18.0,<1.19.0'
     - 'bioconductor-homo.sapiens >=1.3.0,<1.4.0'
     - 'bioconductor-multiassayexperiment >=1.12.0,<1.13.0'
