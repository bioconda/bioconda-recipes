--- conflicted
+++ resolved
@@ -1,9 +1,5 @@
 {% set name = "mokapot" %}
-<<<<<<< HEAD
-{% set version = "0.6.1" %}
-=======
 {% set version = "0.8.0" %}
->>>>>>> 6c32cd80
 
 package:
   name: "{{ name|lower }}"
@@ -11,11 +7,7 @@
 
 source:
   url: "https://pypi.io/packages/source/{{ name[0] }}/{{ name }}/{{ name }}-{{ version }}.tar.gz"
-<<<<<<< HEAD
-  sha256: 9308ec27ddf3aeff2e11f4066b109a943c39728dbf42b18122551e27f0d9812b
-=======
   sha256: 929e31437434b9231e7685fb41ec3841a19a8f7c7df250fd0b35192749fe54e7
->>>>>>> 6c32cd80
 
 build:
   number: 0
@@ -35,8 +27,9 @@
     - pandas >=1.0.3
     - python >=3.6
     - scikit-learn >=0.22.1
-    - triqler >=0.3.0
+    - triqler >=0.6.2
     - lxml >=4.6.2
+    - joblib >=1.1.0
 
 test:
   imports:
