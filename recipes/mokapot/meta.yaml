{% set name = "mokapot" %}
<<<<<<< HEAD
{% set version = "0.8.0" %}
=======
{% set version = "0.9.1" %}
>>>>>>> 0333e9ca

package:
  name: "{{ name|lower }}"
  version: "{{ version }}"

source:
  url: "https://pypi.io/packages/source/{{ name[0] }}/{{ name }}/{{ name }}-{{ version }}.tar.gz"
<<<<<<< HEAD
  sha256: 929e31437434b9231e7685fb41ec3841a19a8f7c7df250fd0b35192749fe54e7
=======
  sha256: b4b89e4e35f110e10ffd22498d758e61f83195a10f249cccee1092e760e82313
>>>>>>> 0333e9ca

build:
  number: 0
  noarch: python
  entry_points:
    - mokapot = mokapot.mokapot:main
  script: "{{ PYTHON }} -m pip install . -vv"

requirements:
  host:
    - pip
    - python >=3.6
    - setuptools_scm >=6.4.2
  run:
    - matplotlib-base >=3.1.3
    - numba >=0.48.0
    - numpy >=1.18.1
    - pandas >=1.0.3
    - python >=3.6
    - scikit-learn >=0.22.1
    - triqler >=0.6.2
    - lxml >=4.6.2
    - joblib >=1.1.0

test:
  imports:
    - mokapot
  commands:
    - mokapot --help

about:
  home: "https://github.com/wfondrie/mokapot"
  license: Apache-2.0
  license_family: APACHE
  license_file: LICENSE
  summary: "Fast and flexible semi-supervised learning for peptide detection"
  doc_url: https://mokapot.readthedocs.io
  dev_url: https://github.com/wfondrie/mokapot

extra:
  recipe-maintainers:
    - wfondrie<|MERGE_RESOLUTION|>--- conflicted
+++ resolved
@@ -1,9 +1,5 @@
 {% set name = "mokapot" %}
-<<<<<<< HEAD
-{% set version = "0.8.0" %}
-=======
 {% set version = "0.9.1" %}
->>>>>>> 0333e9ca
 
 package:
   name: "{{ name|lower }}"
@@ -11,11 +7,7 @@
 
 source:
   url: "https://pypi.io/packages/source/{{ name[0] }}/{{ name }}/{{ name }}-{{ version }}.tar.gz"
-<<<<<<< HEAD
-  sha256: 929e31437434b9231e7685fb41ec3841a19a8f7c7df250fd0b35192749fe54e7
-=======
   sha256: b4b89e4e35f110e10ffd22498d758e61f83195a10f249cccee1092e760e82313
->>>>>>> 0333e9ca
 
 build:
   number: 0
@@ -39,6 +31,7 @@
     - triqler >=0.6.2
     - lxml >=4.6.2
     - joblib >=1.1.0
+    - importlib-metadata>=5.1.0
 
 test:
   imports:
