{% set name = "cogent3" %}
{% set version = "2022.8.24a1" %}

package:
  name: {{ name|lower }}
  version: {{ version }}

source:
<<<<<<< HEAD
  url: https://pypi.io/packages/source/{{ name[0] }}/{{ name }}/{{ version }}.tar.gz
  sha256: 8647b831fa4c42a418e60790c8135fa89b730cf4c50aa4f307bc379274d43bd0

=======
  url: https://pypi.io/packages/source/{{ name[0] }}/{{ name }}/cogent3-{{ version }}.tar.gz
  sha256: b23692c372363f4020b3ba81720dfbdf795652b775844bb7d6a9bff18bfea310
>>>>>>> bed364bb

build:
  noarch: python
  script: {{ PYTHON }} -m pip install . -vv
  number: 0

requirements:
  host:
    - python >=3
    - pip
    - flit-core
  run:
<<<<<<< HEAD
    - python >=3.8, <3.12
=======
    - python >=3
>>>>>>> bed364bb
    - scipy
    - chardet
    - numpy
    - numba >0.48.0
    - scitrack
    - tqdm
    - tinydb

test:
  imports:
    - cogent3

about:
  home: https://pypi.org/project/cogent3/
  summary: 'COmparative GENomics Toolkit 3: genomic sequence analysis within notebooks or on compute systems with 1000s of CPUs.'
  license: BSD-3-Clause
  license_file: LICENSE

extra:
  recipe-maintainers:
    - dpryan79
    - GavinHuttley
    - khiron<|MERGE_RESOLUTION|>--- conflicted
+++ resolved
@@ -6,14 +6,9 @@
   version: {{ version }}
 
 source:
-<<<<<<< HEAD
   url: https://pypi.io/packages/source/{{ name[0] }}/{{ name }}/{{ version }}.tar.gz
   sha256: 8647b831fa4c42a418e60790c8135fa89b730cf4c50aa4f307bc379274d43bd0
 
-=======
-  url: https://pypi.io/packages/source/{{ name[0] }}/{{ name }}/cogent3-{{ version }}.tar.gz
-  sha256: b23692c372363f4020b3ba81720dfbdf795652b775844bb7d6a9bff18bfea310
->>>>>>> bed364bb
 
 build:
   noarch: python
@@ -26,11 +21,7 @@
     - pip
     - flit-core
   run:
-<<<<<<< HEAD
     - python >=3.8, <3.12
-=======
-    - python >=3
->>>>>>> bed364bb
     - scipy
     - chardet
     - numpy
