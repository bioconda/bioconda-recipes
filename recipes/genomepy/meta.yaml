--- conflicted
+++ resolved
@@ -1,8 +1,4 @@
-<<<<<<< HEAD
-        {% set version = "0.8.1" %}
-=======
         {% set version = "0.9.0" %}
->>>>>>> 2a8d9174
 
 package:
   name: genomepy
@@ -10,11 +6,7 @@
 
 source:
   url: https://github.com/vanheeringen-lab/genomepy/releases/download/{{ version }}/genomepy-{{ version }}.tar.gz
-<<<<<<< HEAD
-  sha256: 2eeb57c38e06ddb481e6deeb76458b9a46be4945d88f3890bf421e4965b56fce
-=======
   sha256: 8a3dc9c08d606533a04f595769cdcae8533fbcdafa405428fd1fba6528724e4e
->>>>>>> 2a8d9174
 
 build:
   number: 0
@@ -37,7 +29,7 @@
     - biopython >=1.73
     - psutil
     - appdirs
-    - tabix
+    - htslib
     - ucsc-bedtogenepred
     - ucsc-gtftogenepred
     - ucsc-genepredtobed
