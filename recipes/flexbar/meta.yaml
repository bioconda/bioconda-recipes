{% set name = "flexbar" %}
{% set version = "3.5.0" %}
{% set sha256 = "656168934b6cb367ee6d4adad0c40506bc107c888d129fe191c6f3f3446a4ac9" %}

package:
  name: {{ name }}
  version: {{ version }}

source:
  url: https://github.com/seqan/flexbar/archive/v{{ version }}.tar.gz
  sha256: {{ sha256 }}
  patches:
    - march.patch
    - onetbb.patch

build:
<<<<<<< HEAD
  number: 11
=======
  number: 12
  run_exports:
    - {{ pin_subpackage('flexbar', max_pin="x") }}
>>>>>>> 9dc5d888

requirements:
  build:
    - make
    - {{ compiler('cxx') }}
    - cmake
  host:
    - tbb-devel
    - seqan-library  # [x86_64]
    - wget
    - bzip2
    - zlib
  run:
    - tbb
    - seqan-library  # [x86_64]

test:
  commands:
    - flexbar -h

about:
  home: "https://github.com/seqan/flexbar"
  license: "BSD-3-Clause"
  license_family: BSD
  summary: "Flexible barcode and adapter removal."
  dev_url: "https://github.com/seqan/flexbar"
  doc_url: "https://github.com/seqan/flexbar/wiki"

extra:
  identifiers:
    - biotools:flexbar
    - doi:10.3390/biology1030895
    - doi:10.1093/bioinformatics/btx330
  additional-platforms:
    - linux-aarch64
    - osx-arm64<|MERGE_RESOLUTION|>--- conflicted
+++ resolved
@@ -14,13 +14,9 @@
     - onetbb.patch
 
 build:
-<<<<<<< HEAD
-  number: 11
-=======
   number: 12
   run_exports:
     - {{ pin_subpackage('flexbar', max_pin="x") }}
->>>>>>> 9dc5d888
 
 requirements:
   build:
