{% set version = "2.1.4" %}
{% set sha256 = "f84f59c106d13996edcd9613d8fb320ba4f6a14957e58ff55dfe21018be84fd0" %}
<<<<<<< HEAD

=======
>>>>>>> 5d7a77d5

package:
  name: metagenome-atlas
  version: {{ version }}

source:
  url: https://github.com/metagenome-atlas/atlas/archive/{{ version }}.tar.gz
  sha256: {{ sha256 }}

build:
  number: 1
  entry_points:
    - atlas=atlas.atlas:cli
  noarch: python
  script: "{{ PYTHON }} -m pip install . --no-deps -vv"



requirements:
  host:
    - python >3.6,<3.7
    - pip

  run:
    - python >3.6,<3.7
    - snakemake >=5.4.5,<6
    - pandas >=0.23
    - click >=7
    - ruamel.yaml >=0.15
    - biopython >=1.70
    - bbmap >=37.78
    - git

test:
  imports:
    - atlas
  commands:
{% set export_lang = "export LC_ALL=en_US.UTF-8 && export LANG=en_US.UTF-8" %}
    - {{ export_lang }} && atlas --version
    - {{ export_lang }} && atlas init --help
    - {{ export_lang }} && atlas run --help

about:
  home: https://github.com/metagenome-atlas
  dev_url: https://github.com/metagenome-atlas/atlas
  doc_url: https://metagenome-atlas.rtfd.io
  license: BSD-3-Clause
  license_family: BSD
  summary: ATLAS - Three commands to start analysing your metagenome data
  description: |
    Atlas is a easy to use metagenomic pipeline
    ![scheme of workflow](https://github.com/metagenome-atlas/atlas/blob/f8627545bcfb8f2b55733a35ecd0426ae4bbd5d1/resources/images/ATLAS_scheme.png)

    # Quick Start

    Three commands to start analysing your metagenome data:
    ```
        conda install -c bioconda -c conda-forge metagenome-atlas
        atlas init --db-dir databases path/to/fastq/files
        atlas run
    ```
    All databases and dependencies are installed on the fly in the directory `db-dir`.
    You want to run these three commands on the example_data on the GitHub repo.
    If you have more time, then we recommend you configure atlas according to your needs.
      - check the `samples.tsv`
      - edit the `config.yaml`
      - run atlas on any cluster system
    For more details see documentation.

extra:
  recipe-maintainers:
    - silask
  container:
    extended-base: true  # unicode problem with click<|MERGE_RESOLUTION|>--- conflicted
+++ resolved
@@ -1,9 +1,5 @@
 {% set version = "2.1.4" %}
 {% set sha256 = "f84f59c106d13996edcd9613d8fb320ba4f6a14957e58ff55dfe21018be84fd0" %}
-<<<<<<< HEAD
-
-=======
->>>>>>> 5d7a77d5
 
 package:
   name: metagenome-atlas
@@ -14,7 +10,7 @@
   sha256: {{ sha256 }}
 
 build:
-  number: 1
+  number: 0
   entry_points:
     - atlas=atlas.atlas:cli
   noarch: python
