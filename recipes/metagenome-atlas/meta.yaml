--- conflicted
+++ resolved
@@ -1,11 +1,6 @@
 
-<<<<<<< HEAD
-{% set version = "2.9.0" %}
-{% set sha256 = "4c436568e7046935bb16bbba6c2c2a69db1a92087a53b275e7fce2da84150ed7" %}
-=======
 {% set version = "2.11.0" %}
 {% set sha256 = "ac2c45f9670895a990481d678f4b216117573310ccf73cf1a74244bad74692bc" %}
->>>>>>> e7101c01
 
 package:
   name: metagenome-atlas
@@ -24,26 +19,13 @@
 
 requirements:
   host:
-    - python >=3.8, < 3.11
+    - python >=3.8, <3.11
     - pip
   run:
-<<<<<<< HEAD
-    - python>=3.8, <3.11
+    - python >=3.8, <3.11
     - mamba
     - bbmap =38
     - snakemake-minimal =7.3
-    - pandas >=1.2, <1.5
-    - click >=7
-    - ruamel.yaml =0.17
-    - biopython =1.74
-    - cookiecutter
-    - pathlib2
-    - xmltodict
-=======
-    - python >=3.8, < 3.11
-    - mamba
-    - bbmap = 38
-    - snakemake-minimal = 7.3
     - pygments
     - networkx
     - graphviz
@@ -53,7 +35,6 @@
     - ruamel.yaml >=0.17
     - cookiecutter
     - pathlib2
->>>>>>> e7101c01
     # optional to help conda solve
     - numpy =1.21
  
