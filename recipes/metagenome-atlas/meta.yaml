<<<<<<< HEAD
{% set version = "2.3.0" %}
{% set sha256 = "12e390d525e8025553016f8e220a3a2c25bfd3986ccb58d23aee2d21f67c8206" %}
=======
{% set version = "2.2.0" %}
{% set sha256 = "4787397f5eb34e89270a26b97238deb2346036e503ad8648f32a51348a085519" %}
>>>>>>> 1b524c6f

package:
  name: metagenome-atlas
  version: {{ version }}

source:
  url: https://github.com/metagenome-atlas/atlas/archive/v{{ version }}.tar.gz
  sha256: {{ sha256 }}

build:
  number: 0
  entry_points:
    - atlas=atlas.atlas:cli
  noarch: python
  script: "{{ PYTHON }} -m pip install . --no-deps -vv"



requirements:
  host:
    - python >3.6,<3.7
    - pip

  run:
    - python >3.6,<3.7
    - snakemake >=5.4.5,<6
    - pandas >=0.23
    - click >=7
    - ruamel.yaml=0.15.99 # needs to be explicit
    - biopython >=1.70
    - bbmap >=37.*
    - git
    - cookiecutter

test:
  imports:
    - atlas
  commands:
{% set export_lang = "export LC_ALL=en_US.UTF-8 && export LANG=en_US.UTF-8" %}
    - {{ export_lang }} && atlas --version
    - {{ export_lang }} && atlas init --help
    - {{ export_lang }} && atlas run --help

about:
  home: https://github.com/metagenome-atlas
  dev_url: https://github.com/metagenome-atlas/atlas
  doc_url: https://metagenome-atlas.rtfd.io
  license: BSD-3-Clause
  license_family: BSD
  summary: ATLAS - Three commands to start analysing your metagenome data
  description: |
    Atlas is a easy to use metagenomic pipeline
    # Quick Start

    Three commands to start analysing your metagenome data:
    ```
        conda install -c bioconda -c conda-forge metagenome-atlas
        atlas init --db-dir databases path/to/fastq/files
        atlas run
    ```
    All databases and dependencies are installed on the fly in the directory `db-dir`.
    You want to run these three commands on the example_data on the GitHub repo.
    If you have more time, then we recommend you configure atlas according to your needs.
      - check the `samples.tsv`
      - edit the `config.yaml`
      - run atlas on any cluster system
    For more details see documentation.

extra:
  recipe-maintainers:
    - silask
  container:
    extended-base: true  # unicode problem with click<|MERGE_RESOLUTION|>--- conflicted
+++ resolved
@@ -1,10 +1,6 @@
-<<<<<<< HEAD
 {% set version = "2.3.0" %}
 {% set sha256 = "12e390d525e8025553016f8e220a3a2c25bfd3986ccb58d23aee2d21f67c8206" %}
-=======
-{% set version = "2.2.0" %}
-{% set sha256 = "4787397f5eb34e89270a26b97238deb2346036e503ad8648f32a51348a085519" %}
->>>>>>> 1b524c6f
+
 
 package:
   name: metagenome-atlas
