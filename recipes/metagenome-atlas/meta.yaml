--- conflicted
+++ resolved
@@ -1,21 +1,13 @@
-<<<<<<< HEAD
 {% set version = "2.1.3" %}
 {% set sha256 = "61b4a2c284f6fd52829a3bedd5ba744bca30c2537ba4025af9bdf3908a16e2df" %}
-=======
-{% set version = "2.1.1" %}
-{% set sha256 = "04957dcc87852fefa822e2a281461a5ca497c4302f1f2e2ab3c902adce3d0f8a" %}
->>>>>>> ff7cd120
+
 
 package:
   name: metagenome-atlas
   version: {{ version }}
 
 source:
-<<<<<<< HEAD
   url: https://github.com/metagenome-atlas/atlas/archive/{{ version }}.tar.gz
-=======
-  url: https://github.com/metagenome-atlas/atlas/archive/v{{ version }}.tar.gz
->>>>>>> ff7cd120
   sha256: {{ sha256 }}
 
 build:
@@ -50,11 +42,7 @@
   imports:
     - atlas
   commands:
-<<<<<<< HEAD
     - {{ export_lang }} && atlas --version
-=======
-    -  {{ export_lang }} && atlas --version
->>>>>>> ff7cd120
     - {{ export_lang }} && atlas init --help
     - {{ export_lang }} && atlas run --help
 
