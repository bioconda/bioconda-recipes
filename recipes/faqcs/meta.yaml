--- conflicted
+++ resolved
@@ -6,11 +6,7 @@
   version: {{ version }}
 
 build:
-<<<<<<< HEAD
-  number: 3
-=======
   number: 0
->>>>>>> 24b7cad6
 
 source:
   url: https://github.com/LANL-Bioinformatics/FaQCs/archive/{{ version }}.tar.gz
