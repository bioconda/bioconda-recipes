#!/bin/bash

<<<<<<< HEAD
=======
export CFLAGS="-I$PREFIX/include"
export LDFLAGS="-L$PREFIX/lib"

export CPATH=${PREFIX}/include

>>>>>>> b9cafba0
mkdir -p $PREFIX/bin

make 
mv bfc  $PREFIX/bin
<|MERGE_RESOLUTION|>--- conflicted
+++ resolved
@@ -1,13 +1,9 @@
 #!/bin/bash
 
-<<<<<<< HEAD
-=======
 export CFLAGS="-I$PREFIX/include"
 export LDFLAGS="-L$PREFIX/lib"
-
 export CPATH=${PREFIX}/include
 
->>>>>>> b9cafba0
 mkdir -p $PREFIX/bin
 
 make 
