<<<<<<< HEAD
{% set version = "1.5.0" %}
=======
{% set version = "1.6.0" %}
>>>>>>> 2e17421a
{% set name = "BloodCancerMultiOmics2017" %}
{% set bioc = "3.10" %}

package:
  name: 'bioconductor-{{ name|lower }}'
  version: '{{ version }}'
source:
  url:
    - 'https://bioconductor.org/packages/{{ bioc }}/data/experiment/src/contrib/{{ name }}_{{ version }}.tar.gz'
    - 'https://bioarchive.galaxyproject.org/{{ name }}_{{ version }}.tar.gz'
    - 'https://depot.galaxyproject.org/software/bioconductor-{{ name|lower }}/bioconductor-{{ name|lower }}_{{ version }}_src_all.tar.gz'
<<<<<<< HEAD
  md5: a7511eda5c6708dd771ca34919608b26
=======
  md5: baaa0cf6a90e14ef4c5b4c281a89c6b2
>>>>>>> 2e17421a
build:
  number: 0
  rpaths:
    - lib/R/lib/
    - lib/
  noarch: generic
# Suggests: BiocStyle, knitr, rmarkdown, abind, AnnotationDbi, biomaRt, broom, colorspace, cowplot, dendsort, doParallel, foreach, forestplot, genefilter, ggbeeswarm, ggtern, gridExtra, hexbin, IHW, limma, magrittr, Matrix, maxstat, nat, org.Hs.eg.db, pheatmap, piano, readxl, Rtsne, tidyr, tidyverse, xtable
requirements:
  host:
    - 'bioconductor-biobase >=2.46.0,<2.47.0'
    - 'bioconductor-deseq2 >=1.26.0,<1.27.0'
    - 'bioconductor-summarizedexperiment >=1.16.0,<1.17.0'
    - r-base
    - r-beeswarm
    - r-devtools
    - r-dplyr
    - r-ggdendro
    - r-ggplot2
    - r-glmnet
    - r-gtable
    - r-ipflasso
    - r-rcolorbrewer
    - r-reshape2
    - r-scales
    - r-survival
    - r-tibble
  run:
    - 'bioconductor-biobase >=2.46.0,<2.47.0'
    - 'bioconductor-deseq2 >=1.26.0,<1.27.0'
    - 'bioconductor-summarizedexperiment >=1.16.0,<1.17.0'
    - r-base
    - r-beeswarm
    - r-devtools
    - r-dplyr
    - r-ggdendro
    - r-ggplot2
    - r-glmnet
    - r-gtable
    - r-ipflasso
    - r-rcolorbrewer
    - r-reshape2
    - r-scales
    - r-survival
    - r-tibble
    - curl
test:
  commands:
    - '$R -e "library(''{{ name }}'')"'
about:
  home: 'https://bioconductor.org/packages/{{ bioc }}/data/experiment/html/{{ name }}.html'
  license: 'LGPL (>= 3)'
  summary: '"Drug-perturbation-based stratification of blood cancer" by Dietrich S, Oles M, Lu J et al. - experimental data and complete analysis'
  description: 'The package contains data of the Primary Blood Cancer Encyclopedia (PACE) project together with a complete executable transcript of the statistical analysis and reproduces figures presented in the paper "Drug-perturbation-based stratification of blood cancer" by Dietrich S, Oles M, Lu J et al., J. Clin. Invest. (2018) 128(1):427-445. doi:10.1172/JCI93801.'
  license_file: '{{ environ["PREFIX"] }}/lib/R/share/licenses/LGPL-3'
<|MERGE_RESOLUTION|>--- conflicted
+++ resolved
@@ -1,8 +1,4 @@
-<<<<<<< HEAD
-{% set version = "1.5.0" %}
-=======
 {% set version = "1.6.0" %}
->>>>>>> 2e17421a
 {% set name = "BloodCancerMultiOmics2017" %}
 {% set bioc = "3.10" %}
 
@@ -14,11 +10,7 @@
     - 'https://bioconductor.org/packages/{{ bioc }}/data/experiment/src/contrib/{{ name }}_{{ version }}.tar.gz'
     - 'https://bioarchive.galaxyproject.org/{{ name }}_{{ version }}.tar.gz'
     - 'https://depot.galaxyproject.org/software/bioconductor-{{ name|lower }}/bioconductor-{{ name|lower }}_{{ version }}_src_all.tar.gz'
-<<<<<<< HEAD
-  md5: a7511eda5c6708dd771ca34919608b26
-=======
   md5: baaa0cf6a90e14ef4c5b4c281a89c6b2
->>>>>>> 2e17421a
 build:
   number: 0
   rpaths:
