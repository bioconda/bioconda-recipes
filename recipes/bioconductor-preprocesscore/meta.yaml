{% set version = "1.56.0" %}
{% set name = "preprocessCore" %}
{% set bioc = "3.14" %}

package:
  name: 'bioconductor-{{ name|lower }}'
  version: '{{ version }}'
source:
  url:
    - 'https://bioconductor.org/packages/{{ bioc }}/bioc/src/contrib/{{ name }}_{{ version }}.tar.gz'
    - 'https://bioarchive.galaxyproject.org/{{ name }}_{{ version }}.tar.gz'
    - 'https://depot.galaxyproject.org/software/bioconductor-{{ name|lower }}/bioconductor-{{ name|lower }}_{{ version }}_src_all.tar.gz'
  md5: a8cd1a8d485a7e54240dea553f40cd27
build:
<<<<<<< HEAD
  number: 1
=======
  number: 2
>>>>>>> 5492ec64
  rpaths:
    - lib/R/lib/
    - lib/
requirements:
  host:
    - r-base
    - libblas
    - liblapack
  run:
    - r-base
  build:
    - {{ compiler('c') }}
    - automake
    - make
test:
  commands:
    - '$R -e "library(''{{ name }}'')"'
about:
  home: 'https://bioconductor.org/packages/{{ bioc }}/bioc/html/{{ name }}.html'
  license: 'LGPL (>= 2)'
  summary: 'A collection of pre-processing functions'
  description: 'A library of core preprocessing routines.'
  license_file: '{{ environ["PREFIX"] }}/lib/R/share/licenses/LGPL-3'
extra:
  identifiers:
    - biotools:preprocesscore
    - doi:10.1038/nmeth.3252
  parent_recipe:
    name: bioconductor-preprocesscore
    path: recipes/bioconductor-preprocesscore
    version: 1.42.0
<|MERGE_RESOLUTION|>--- conflicted
+++ resolved
@@ -12,11 +12,7 @@
     - 'https://depot.galaxyproject.org/software/bioconductor-{{ name|lower }}/bioconductor-{{ name|lower }}_{{ version }}_src_all.tar.gz'
   md5: a8cd1a8d485a7e54240dea553f40cd27
 build:
-<<<<<<< HEAD
-  number: 1
-=======
   number: 2
->>>>>>> 5492ec64
   rpaths:
     - lib/R/lib/
     - lib/
