--- conflicted
+++ resolved
@@ -1,12 +1,6 @@
 {% set name = "pbaa" %}
-<<<<<<< HEAD
 {% set version = "1.0.1" %}
 {% set pbaa_sha256 = "6e3f8d4b13ea4dcd28b9a73d1cc7810a3a7bc78208345d9d6457904b9d3a2541" %}
-=======
-{% set version = "1.0.0" %}
-{% set pbaa_sha256 = "171178ffd0a29d6ee68729eaae0b970fc606eeadf4ce3a901cef92e60493ec9f" %}
->>>>>>> c6bfcd04
-
 
 package:
   name: {{ name }}
