{% set version = "4.1" %}

package:
  name: crux-toolkit
  version: {{ version }}

source:
  - url: https://noble.gs.washington.edu/crux-downloads/crux-{{ version }}/crux-{{ version }}.Linux.x86_64.zip  # [linux]
    sha256: c056f1e632dfaf8d0c6f6769fbdaf78eef6fd586a6b732d88ad0c01fe2da077d  # [linux]
  - url: https://noble.gs.washington.edu/crux-downloads/crux-{{ version }}/crux-{{ version }}.Darwin.x86_64.zip  # [osx]
    sha256: 9f7b060e67ec250e4c2a10b783eb1777497ec0d1151e5bc9630f67f411b595ac  # [osx]

build:
<<<<<<< HEAD
  number: 3
=======
  number: 0
>>>>>>> f68b29b4
  script: "mkdir -p $PREFIX/bin; chmod a+x bin/*; cp bin/* $PREFIX/bin"

requirements:
  build:
    # both needed as run-time dependencies
    - {{ compiler('c') }}
    - {{ compiler('cxx') }}

test:
  commands:
    - crux version 2> /dev/null | grep -q 'Crux version'

about:
  home: http://crux.ms
  summary: A cross-platform suite of analysis tools for interpreting protein mass spectrometry data
  license: Apache-2.0
  license_family: Apache
  dev_url: https://github.com/crux-toolkit/crux-toolkit

extra:
  skip-lints:
    - should_not_be_noarch_source<|MERGE_RESOLUTION|>--- conflicted
+++ resolved
@@ -11,11 +11,7 @@
     sha256: 9f7b060e67ec250e4c2a10b783eb1777497ec0d1151e5bc9630f67f411b595ac  # [osx]
 
 build:
-<<<<<<< HEAD
-  number: 3
-=======
   number: 0
->>>>>>> f68b29b4
   script: "mkdir -p $PREFIX/bin; chmod a+x bin/*; cp bin/* $PREFIX/bin"
 
 requirements:
