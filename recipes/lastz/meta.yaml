--- conflicted
+++ resolved
@@ -26,13 +26,9 @@
 about:
   home: http://www.bx.psu.edu/~rsharris/lastz/
   license: MIT
-<<<<<<< HEAD
-  summary: LASTZ is a program for aligning DNA sequences, a pairwise aligne
+  summary: LASTZ is a program for aligning DNA sequences, a pairwise aligner.
 
 extra:
   identifiers:
     biotools:
-      - http://bio.tools/lastz
-=======
-  summary: LASTZ is a program for aligning DNA sequences, a pairwise aligner.
->>>>>>> 2f3c7bd5
+      - http://bio.tools/lastz