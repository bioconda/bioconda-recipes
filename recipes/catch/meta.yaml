<<<<<<< HEAD
{% set version = "1.2.0" %}
{% set sha256 = "34bcc18c1a4edcf29fc434108675f046ade2953a92ba3b400ddfd30693ee9d55" %}
=======
{% set version = "1.3.0" %}
{% set sha256 = "8c21b087d863e7ff20e438dbbfeb956e5eec9f54c362988dea4d69056e79841e" %}
>>>>>>> 46d1fdb0

package:
  name: catch
  version: '{{ version }}'

source:
  url: https://github.com/broadinstitute/catch/archive/v{{ version }}.tar.gz
  sha256: '{{ sha256 }}'

build:
  noarch: python
  number: 0
  script: '{{ PYTHON }} -m pip install --no-deps --ignore-installed --no-cache-dir -vvv .'

requirements:
  host:
    - python >=3
    - pip
  run:
    - python >=3
    - numpy >=1.9.0
    - scipy >=1.0.0

test:
  commands:
    - pool.py --help
    - analyze_probe_coverage.py --help
    - design.py --help
    - design_naively.py --help

about:
  home: https://github.com/broadinstitute/catch
  license: MIT
  license_family: MIT
  license_file: LICENSE
  summary: A package for designing compact and comprehensive capture probe sets.

extra:
  maintainers:
    - haydenm
  identifiers:
    - doi:10.1038/s41587-018-0006-x<|MERGE_RESOLUTION|>--- conflicted
+++ resolved
@@ -1,10 +1,5 @@
-<<<<<<< HEAD
-{% set version = "1.2.0" %}
-{% set sha256 = "34bcc18c1a4edcf29fc434108675f046ade2953a92ba3b400ddfd30693ee9d55" %}
-=======
 {% set version = "1.3.0" %}
 {% set sha256 = "8c21b087d863e7ff20e438dbbfeb956e5eec9f54c362988dea4d69056e79841e" %}
->>>>>>> 46d1fdb0
 
 package:
   name: catch
