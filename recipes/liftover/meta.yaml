--- conflicted
+++ resolved
@@ -12,10 +12,6 @@
 
 build:
   number: 1
-<<<<<<< HEAD
-  skip: True  # [py < 38]
-=======
->>>>>>> 90bc105b
   script: {{ PYTHON }} -m pip install . --no-deps --no-build-isolation -vvv
   run_exports:
     - {{ pin_subpackage('liftover', max_pin="x") }}
