package:
  name: transtermhp
  version: 2.09

source:
  url: https://depot.galaxyproject.org/software/transtermhp/transtermhp_2.09_src_all.zip
  sha256: b636db1c0fe9731cc760d8f3639209d07f7f35309d83013cc9f9e40798ce8be0

build:
  number: 1

requirements:
<<<<<<< HEAD
    build:
        - {{ compiler('c') }}
    run:
=======
  build:
    - {{ compiler('c') }}
  run:
>>>>>>> 3fa1538a

test:
  commands:
    - transterm --help | grep TransTermHP

about:
  home: http://transterm.cbcb.umd.edu/index.php
  license: GPL
  license_file: LICENSE.txt
  summary: TransTermHP finds rho-independent transcription terminators in bacterial genomes
<|MERGE_RESOLUTION|>--- conflicted
+++ resolved
@@ -10,15 +10,9 @@
   number: 1
 
 requirements:
-<<<<<<< HEAD
-    build:
-        - {{ compiler('c') }}
-    run:
-=======
   build:
     - {{ compiler('c') }}
   run:
->>>>>>> 3fa1538a
 
 test:
   commands:
