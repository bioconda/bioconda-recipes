--- conflicted
+++ resolved
@@ -1,12 +1,6 @@
 {% set name = "phame" %}
-<<<<<<< HEAD
-{% set version = "1.0.2" %}
-{% set hash = "79292f8a00290f3e85e1df8c1edbd000c1548f1b3c176c2a4949d78a1aabe973" %}
-=======
 {% set version = "1.0.3" %}
 {% set hash = "026b5c54ff9fe121fefd222dc2f9912da34a9395a04d26f7e468aca5adcd1703" %}
-
->>>>>>> 8dfe5324
 
 package:
   name: {{ name }}
@@ -58,11 +52,7 @@
 
 about:
   home: https://github.com/LANL-Bioinformatics/PhaME
-<<<<<<< HEAD
-  license: BSD-3
-=======
   license: GPLV2
->>>>>>> 8dfe5324
   summary: A tool to derive SNP matrices and phylogenetic tree from raw reads, contigs, and full genomes.
 
 extra:
