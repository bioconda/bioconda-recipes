--- conflicted
+++ resolved
@@ -12,11 +12,7 @@
     - 'https://depot.galaxyproject.org/software/{{ name }}/{{ name }}_{{ version }}_src_all.tar.gz'
   sha256: d0431655e93f74cad96ec3487e7ea0561e2c3587ba451c9184e46f27e7b49dc1
 build:
-<<<<<<< HEAD
   number: 0
-=======
-  number: 3
->>>>>>> b1a6ad50
   rpaths:
     - lib/R/lib/
     - lib/
@@ -63,7 +59,6 @@
 test:
   commands:
     - '$R -e "library(''{{ name }}'')"'
-
 about:
   home: 'http://bioconductor.org/packages/{{ bioc }}/bioc/html/{{ name }}.html'
   license: 'LGPL (>= 3)'
