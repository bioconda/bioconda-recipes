--- conflicted
+++ resolved
@@ -1,12 +1,5 @@
-<<<<<<< HEAD
 {% set version = "0.5.3" %}
 {% set sha256 = "14d80a6a4e63512b25b2323a9fc1d0abb717ea585499ce8e7293c48311a4013b" %}
-=======
-{% set version = "0.5.2" %}
-
-{% set sha256 = "17197f3185fe22917d4aff0dda139a538cefb091f3cf1086550e83c4f2c7c57e" %}
-
->>>>>>> 385f59c4
 
 package: 
   name: haystack_bio
@@ -26,13 +19,7 @@
     - "haystack_tf_activity_plane = haystack.generate_tf_activity_plane:main"
     - "haystack_download_genome = haystack.download_genome:main"
     - "haystack_run_test = haystack.haystack_common:run_testdata"
-<<<<<<< HEAD
   number: 1
-=======
-
-  number: 8
->>>>>>> 385f59c4
-
 
 about: 
   home: "https://github.com/pinellolab/haystack_bio"
