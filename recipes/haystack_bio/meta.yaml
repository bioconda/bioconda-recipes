--- conflicted
+++ resolved
@@ -27,13 +27,8 @@
   summary: "Epigenetic Variability and Transcription Factor Motifs Analysis Pipeline"
 
 
-<<<<<<< HEAD
-requirements: 
-  host: 
-=======
 requirements:
   host:
->>>>>>> 3fa1538a
     - python
     - openjdk
     - meme 4.11.2
