--- conflicted
+++ resolved
@@ -1,10 +1,7 @@
 {% set version = "0.5.2" %}
 
-<<<<<<< HEAD
 {% set sha256 = "17197f3185fe22917d4aff0dda139a538cefb091f3cf1086550e83c4f2c7c57e" %}
-=======
-{% set sha256 = "1275a8e5f098ac859d8c71b7fb237e99d87158f9e0238f53650cd3959463681b" %}
->>>>>>> 75fb3077
+
 
 package: 
   name: haystack_bio
@@ -16,7 +13,6 @@
 
   url: "https://github.com/pinellolab/haystack_bio/archive/{{ version }}.tar.gz"
 
-
 build: 
   entry_points: 
     - "haystack_pipeline = haystack.run_pipeline:main"
@@ -25,11 +21,9 @@
     - "haystack_tf_activity_plane = haystack.generate_tf_activity_plane:main"
     - "haystack_download_genome = haystack.download_genome:main"
     - "haystack_run_test = haystack.haystack_common:run_testdata"
-<<<<<<< HEAD
+
   number: 8
-=======
-  number: 7
->>>>>>> 75fb3077
+
 
 about: 
   home: "https://github.com/pinellolab/haystack_bio"
