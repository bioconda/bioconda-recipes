--- conflicted
+++ resolved
@@ -1,9 +1,6 @@
 {% set version = "0.5.2" %}
-<<<<<<< HEAD
+
 {% set sha256 = "287eea6b394f9d7685cf295743ca25c4ef34f0c1e0aefdd4a5c4948d3fc0106f" %}
-=======
-{% set sha256 = "1886c8a7c863144c7d9b7cf07a943239f7a23cd6fc7936848042d198faa0d19d" %}
->>>>>>> 40ff7b3f
 
 package: 
   name: haystack_bio
@@ -24,12 +21,7 @@
     - "haystack_tf_activity_plane = haystack.generate_tf_activity_plane:main"
     - "haystack_download_genome = haystack.download_genome:main"
     - "haystack_run_test = haystack.haystack_common:run_testdata"
-<<<<<<< HEAD
   number: 5
-=======
-  number: 4
->>>>>>> 40ff7b3f
-
 
 about: 
   home: "https://github.com/pinellolab/haystack_bio"
