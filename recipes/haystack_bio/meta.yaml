--- conflicted
+++ resolved
@@ -4,13 +4,8 @@
 
 source: 
   fn: haystack_bio-0.5.1.tar.gz
-<<<<<<< HEAD
   sha256: 1f5c308e867a08f3925ee1a2643d187a03a1016c28d72e98643baab3eb8467d3
   url: "https://github.com/pinellolab/haystack_bio/archive/0.5.1.tar.gz"
-=======
-  md5: 9869046cae10a673f677def775e3c792
-  url: "https://github.com/rfarouni/haystack_bio/archive/0.5.1.tar.gz"
->>>>>>> 7ee5c11f
 
 
 build: 
@@ -21,20 +16,11 @@
     - "haystack_tf_activity_plane = haystack.generate_tf_activity_plane:main"
     - "haystack_download_genome = haystack.download_genome:main"
     - "haystack_run_test = haystack.haystack_common:run_testdata"
-<<<<<<< HEAD
   number: 2
-=======
-  number: 1
->>>>>>> 7ee5c11f
   skip: true
 
-
 about: 
-<<<<<<< HEAD
   home: "https://github.com/pinellolab/haystack_bio"
-=======
-  home: "https://github.com/rfarouni/haystack_bio"
->>>>>>> 7ee5c11f
   license: GPLv3
   summary: "Epigenetic Variability and Transcription Factor Motifs Analysis Pipeline"
 
