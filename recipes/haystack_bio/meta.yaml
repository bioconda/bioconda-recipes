--- conflicted
+++ resolved
@@ -4,11 +4,8 @@
 
 source: 
   fn: haystack_bio-0.5.2.tar.gz
-<<<<<<< HEAD
   sha256: 2a3ba0cd7c7cd49191d4e046d349d9ccbda0e936ba499e81c4821ab62847972e
-=======
-  sha256: 00365b0d8739a5e0b5cb013c7fd9ec400b37ffbe0dd482b9ea66140af869a323
->>>>>>> 1f03dcc3
+
   url: "https://github.com/pinellolab/haystack_bio/archive/0.5.2.tar.gz"
 
 
@@ -20,11 +17,7 @@
     - "haystack_tf_activity_plane = haystack.generate_tf_activity_plane:main"
     - "haystack_download_genome = haystack.download_genome:main"
     - "haystack_run_test = haystack.haystack_common:run_testdata"
-<<<<<<< HEAD
   number: 3
-=======
-  number: 2
->>>>>>> 1f03dcc3
 
 
 about: 
