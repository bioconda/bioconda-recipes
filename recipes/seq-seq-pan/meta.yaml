--- conflicted
+++ resolved
@@ -6,17 +6,10 @@
 
 source:
   url: https://gitlab.com/chrjan/seq-seq-pan/repository/v{{ version }}/archive.tar.gz
-<<<<<<< HEAD
-  md5: e053bc23c84493c29926aafafd77c966
+  md5: 3d2b2c835d9a7f8412551e9462202c60
 
 build:
   number: 1
-=======
-  md5: 3d2b2c835d9a7f8412551e9462202c60
-
-build:
-  number: 0
->>>>>>> 2388e23a
   skip: True # [osx or py27]
 
 requirements:
