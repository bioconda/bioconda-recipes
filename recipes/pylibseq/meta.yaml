{% set version = "0.2.3" %}
{% set sha256 = "112adec97fbc7c6011e910848e4d40920e68f74de0b5d4b9958be2d40f42fd26" %}

package:
  name: pylibseq
  version: {{ version }}

source:
  url: https://pypi.io/packages/source/p/pylibseq/pylibseq-{{ version }}.tar.gz
  sha256: {{ sha256 }}
  patches:
    - patch

build:
  number: 8
<<<<<<< HEAD
  skip: True  # [py<30 or osx]
=======
  skip: True  # [osx]
>>>>>>> 68539b43
  script: {{ PYTHON }} -m pip install . --no-deps -vv
  run_exports:
      - {{ pin_subpackage('pylibseq', max_pin="x.x") }}

requirements:
  build:
    - {{ compiler('cxx') }}
    - cmake
    - make
  host:
    - pip
    - python
    - pybind11 >=2.2.3
    - msprime >=0.7.0
  run:
    - python
    - msprime >=0.7.0

test:
  imports:
    - libsequence

about:
  home: http://pypi.python.org/pypi/pylibseq
  license: GPL-3.0-or-later
  license_family: GPL3
  license_file: COPYING
  summary: 'A Python interface to libsequence'

extra:
  additional-platforms:
    - linux-aarch64<|MERGE_RESOLUTION|>--- conflicted
+++ resolved
@@ -13,11 +13,7 @@
 
 build:
   number: 8
-<<<<<<< HEAD
-  skip: True  # [py<30 or osx]
-=======
   skip: True  # [osx]
->>>>>>> 68539b43
   script: {{ PYTHON }} -m pip install . --no-deps -vv
   run_exports:
       - {{ pin_subpackage('pylibseq', max_pin="x.x") }}
