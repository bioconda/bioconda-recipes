--- conflicted
+++ resolved
@@ -1,18 +1,11 @@
 package:
   name: hlaprofiler
-<<<<<<< HEAD
   version: "1.0.4"
 source:
   fn: v1.0.4-nodb.tar.gz 
   url: https://github.com/ExpressionAnalysis/HLAProfiler/archive/v1.0.4-nodb.tar.gz 
   md5: fd29868e4636a6ad139606e2c0b95341 
-=======
-  version: "1.0.3"
-source:
-  fn: v1.0.3-nodb.tar.gz 
-  url: https://github.com/ExpressionAnalysis/HLAProfiler/archive/v1.0.3-nodb.tar.gz 
-  md5: 8e6da554224b992492c38012a80173c9
->>>>>>> d30c605c
+
 
 build:
   number: 0
