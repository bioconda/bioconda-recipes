package:
  name: hlaprofiler
  version: "1.0.3"
source:
<<<<<<< HEAD
  fn: v1.0.3-nodb.tar.gz 
  url: https://github.com/ExpressionAnalysis/HLAProfiler/archive/v1.0.3-nodb.tar.gz 
  md5: 8e6da554224b992492c38012a80173c9
=======
  fn: v1.0.2-nodb.tar.gz 
  url: https://github.com/ExpressionAnalysis/HLAProfiler/archive/v1.0.2-nodb.tar.gz 
  md5: 3f9e5446bbd24fd93b51b7127edb6339 
>>>>>>> a89fe28a

build:
  number: 0
  skip: False

requirements:
  build:
    - perl-base
    - kraken-ea
    - perl-statistics-basic
    - perl-parallel-forkmanager
    - perl-file-slurp
    - perl-file-compare
    - perl-test-trap
    - perl-class-load

  run:
    - perl-base
    - kraken-ea
    - perl-statistics-basic
    - perl-parallel-forkmanager
    - perl-file-slurp
    - perl-file-compare
    - perl-test-trap
    - perl-class-load

test:
  requires:
    - perl-base
  commands:
    - HLAProfiler.pl test_modules

about:
  home: https://github.com/ExpressionAnalysis/HLAProfiler
  license: Custom non-commercial license
  summary: HLAProfiler uses k-mer profiles to predict HLA types from paired-end RNA-seq data.<|MERGE_RESOLUTION|>--- conflicted
+++ resolved
@@ -2,15 +2,9 @@
   name: hlaprofiler
   version: "1.0.3"
 source:
-<<<<<<< HEAD
   fn: v1.0.3-nodb.tar.gz 
   url: https://github.com/ExpressionAnalysis/HLAProfiler/archive/v1.0.3-nodb.tar.gz 
   md5: 8e6da554224b992492c38012a80173c9
-=======
-  fn: v1.0.2-nodb.tar.gz 
-  url: https://github.com/ExpressionAnalysis/HLAProfiler/archive/v1.0.2-nodb.tar.gz 
-  md5: 3f9e5446bbd24fd93b51b7127edb6339 
->>>>>>> a89fe28a
 
 build:
   number: 0
