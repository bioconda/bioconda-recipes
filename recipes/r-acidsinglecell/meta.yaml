{% set version = "0.3.3" %}
{% set github = "https://github.com/acidgenomics/r-acidsinglecell" %}

package:
  name: r-acidsinglecell
  version: "{{ version }}"

source:
  url: "{{ github }}/archive/v{{ version }}.tar.gz"
  sha256: 4b38af4ca7ef7d05d15e01274e72c846ded19ad75415636f992f42ed5155bc7f

build:
  number: 1
  noarch: generic

requirements:
  host:
    # Depends:
<<<<<<< HEAD
    - r-base
=======
    - r-base >=4.2
>>>>>>> a2964350
    # Imports:
    - bioconductor-biobase >=2.56.0
    - bioconductor-biocgenerics >=0.42.0
    - bioconductor-biocio >=1.6.0
    - bioconductor-iranges >=2.30.1
    - bioconductor-s4vectors >=0.34.0
    - bioconductor-singlecellexperiment >=1.18.0
    - bioconductor-summarizedexperiment >=1.26.0
    - r-acidbase >=0.6.8
    - r-acidcli >=0.2.4
    - r-acidexperiment >=0.4.4
    - r-acidgenerics >=0.6.4
    - r-acidgenomes >=0.4.4
    - r-acidplyr >=0.3.2
    - r-goalie >=0.6.6
    - r-matrix >=1.5.1
    - r-pipette >=0.10.0
    - r-stringi >=1.7.8
    - r-syntactic >=0.6.3
    # Suggests:
    - bioconductor-biocparallel >=1.30.0
    - bioconductor-deseq2 >=1.36.0
    - bioconductor-dropletutils >=1.16.0
    - bioconductor-edger >=3.38.4
    - bioconductor-scuttle >=1.6.3
  run:
    # Depends:
<<<<<<< HEAD
    - r-base
=======
    - r-base >=4.2
>>>>>>> a2964350
    # Imports:
    - bioconductor-biobase >=2.56.0
    - bioconductor-biocgenerics >=0.42.0
    - bioconductor-biocio >=1.6.0
    - bioconductor-iranges >=2.30.1
    - bioconductor-s4vectors >=0.34.0
    - bioconductor-singlecellexperiment >=1.18.0
    - bioconductor-summarizedexperiment >=1.26.0
    - r-acidbase >=0.6.8
    - r-acidcli >=0.2.4
    - r-acidexperiment >=0.4.4
    - r-acidgenerics >=0.6.4
    - r-acidgenomes >=0.4.4
    - r-acidplyr >=0.3.2
    - r-goalie >=0.6.6
    - r-matrix >=1.5.1
    - r-pipette >=0.10.0
    - r-stringi >=1.7.8
    - r-syntactic >=0.6.3
    # Suggests:
    - bioconductor-biocparallel >=1.30.0
    - bioconductor-deseq2 >=1.36.0
    - bioconductor-dropletutils >=1.16.0
    - bioconductor-edger >=3.38.4
    - bioconductor-scuttle >=1.6.3

test:
  commands:
    - $R -e "library('AcidSingleCell')"

about:
  home: https://r.acidgenomics.com/packages/acidsinglecell/
  dev_url: "{{ github }}"
  license: AGPL-3.0
  license_file: LICENSE
  license_family: GPL
  summary: Toolkit for single-cell RNA-seq analysis that extends the
    functionality of SingleCellExperiment.

extra:
  recipe-maintainers:
    - acidgenomics
    - mjsteinbaugh<|MERGE_RESOLUTION|>--- conflicted
+++ resolved
@@ -16,11 +16,7 @@
 requirements:
   host:
     # Depends:
-<<<<<<< HEAD
     - r-base
-=======
-    - r-base >=4.2
->>>>>>> a2964350
     # Imports:
     - bioconductor-biobase >=2.56.0
     - bioconductor-biocgenerics >=0.42.0
@@ -48,11 +44,7 @@
     - bioconductor-scuttle >=1.6.3
   run:
     # Depends:
-<<<<<<< HEAD
     - r-base
-=======
-    - r-base >=4.2
->>>>>>> a2964350
     # Imports:
     - bioconductor-biobase >=2.56.0
     - bioconductor-biocgenerics >=0.42.0
